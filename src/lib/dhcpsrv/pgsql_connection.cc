// Copyright (C) 2016-2018 Internet Systems Consortium, Inc. ("ISC")
//
// This Source Code Form is subject to the terms of the Mozilla Public
// License, v. 2.0. If a copy of the MPL was not distributed with this
// file, You can obtain one at http://mozilla.org/MPL/2.0/.

#include <config.h>

#include <dhcpsrv/db_log.h>
#include <dhcpsrv/pgsql_connection.h>

// PostgreSQL errors should be tested based on the SQL state code.  Each state
// code is 5 decimal, ASCII, digits, the first two define the category of
// error, the last three are the specific error.  PostgreSQL makes the state
// code as a char[5].  Macros for each code are defined in PostgreSQL's
// server/utils/errcodes.h, although they require a second macro,
// MAKE_SQLSTATE for completion.  For example, duplicate key error as:
//
// #define ERRCODE_UNIQUE_VIOLATION MAKE_SQLSTATE('2','3','5','0','5')
//
// PostgreSQL deliberately omits the MAKE_SQLSTATE macro so callers can/must
// supply their own.  We'll define it as an initialization list:
#define MAKE_SQLSTATE(ch1,ch2,ch3,ch4,ch5) {ch1,ch2,ch3,ch4,ch5}
// So we can use it like this: const char some_error[] = ERRCODE_xxxx;
#define PGSQL_STATECODE_LEN 5
#include <utils/errcodes.h>

using namespace std;

namespace isc {
namespace dhcp {

// Default connection timeout

/// @todo: migrate this default timeout to src/bin/dhcpX/simple_parserX.cc
const int PGSQL_DEFAULT_CONNECTION_TIMEOUT = 5; // seconds

const char PgSqlConnection::DUPLICATE_KEY[] = ERRCODE_UNIQUE_VIOLATION;

PgSqlResult::PgSqlResult(PGresult *result)
    : result_(result), rows_(0), cols_(0) {
    if (!result) {
        isc_throw (BadValue, "PgSqlResult result pointer cannot be null");
    }

    rows_ = PQntuples(result);
    cols_ = PQnfields(result);
}

void
PgSqlResult::rowCheck(int row) const {
    if (row < 0 || row >= rows_) {
        isc_throw (DbOperationError, "row: " << row
                   << ", out of range: 0.." << rows_);
    }
}

PgSqlResult::~PgSqlResult() {
    if (result_)  {
        PQclear(result_);
    }
}

void
PgSqlResult::colCheck(int col) const {
    if (col < 0 || col >= cols_) {
        isc_throw (DbOperationError, "col: " << col
                   << ", out of range: 0.." << cols_);
    }
}

void
PgSqlResult::rowColCheck(int row, int col) const {
    rowCheck(row);
    colCheck(col);
}

std::string
PgSqlResult::getColumnLabel(const int col) const {
    const char* label = NULL;
    try {
        colCheck(col);
        label = PQfname(result_, col);
    } catch (...) {
        std::ostringstream os;
        os << "Unknown column:" << col;
        return (os.str());
    }

    return (label);
}

PgSqlTransaction::PgSqlTransaction(PgSqlConnection& conn)
    : conn_(conn), committed_(false) {
    conn_.startTransaction();
}

PgSqlTransaction::~PgSqlTransaction() {
    // If commit() wasn't explicitly called, rollback.
    if (!committed_) {
        conn_.rollback();
    }
}

void
PgSqlTransaction::commit() {
    conn_.commit();
    committed_ = true;
}

PgSqlConnection::~PgSqlConnection() {
    if (conn_) {
        // Deallocate the prepared queries.
<<<<<<< HEAD
        PgSqlResult r(PQexec(conn_, "DEALLOCATE all"));
        if(PQresultStatus(r) != PGRES_COMMAND_OK) {
            // Highly unlikely but we'll log it and go on.
            DB_LOG_ERROR(PGSQL_DEALLOC_ERROR).arg(PQerrorMessage(conn_));
=======
        if (PQstatus(conn_) == CONNECTION_OK) {
            PgSqlResult r(PQexec(conn_, "DEALLOCATE all"));
            if(PQresultStatus(r) != PGRES_COMMAND_OK) {
                // Highly unlikely but we'll log it and go on.
                LOG_ERROR(dhcpsrv_logger, DHCPSRV_PGSQL_DEALLOC_ERROR)
                          .arg(PQerrorMessage(conn_));
            }
>>>>>>> 244b4bdf
        }
    }
}

void
PgSqlConnection::prepareStatement(const PgSqlTaggedStatement& statement) {
    // Prepare all statements queries with all known fields datatype
    PgSqlResult r(PQprepare(conn_, statement.name, statement.text,
                            statement.nbparams, statement.types));
    if(PQresultStatus(r) != PGRES_COMMAND_OK) {
        isc_throw(DbOperationError, "unable to prepare PostgreSQL statement: "
                  << statement.text << ", reason: " << PQerrorMessage(conn_));
    }
}

void
PgSqlConnection::prepareStatements(const PgSqlTaggedStatement* start_statement,
                                   const PgSqlTaggedStatement* end_statement) {
    // Created the PostgreSQL prepared statements.
    for (const PgSqlTaggedStatement* tagged_statement = start_statement;
         tagged_statement != end_statement; ++tagged_statement) {
        prepareStatement(*tagged_statement);
    }
}

void
PgSqlConnection::openDatabase() {
    string dbconnparameters;
    string shost = "localhost";
    try {
        shost = getParameter("host");
    } catch(...) {
        // No host. Fine, we'll use "localhost"
    }

    dbconnparameters += "host = '" + shost + "'" ;

    string sport;
    try {
        sport = getParameter("port");
    } catch (...) {
        // No port parameter, we are going to use the default port.
        sport = "";
    }

    if (sport.size() > 0) {
        unsigned int port = 0;

        // Port was given, so try to convert it to an integer.
        try {
            port = boost::lexical_cast<unsigned int>(sport);
        } catch (...) {
            // Port given but could not be converted to an unsigned int.
            // Just fall back to the default value.
            port = 0;
        }

        // The port is only valid when it is in the 0..65535 range.
        // Again fall back to the default when the given value is invalid.
        if (port > numeric_limits<uint16_t>::max()) {
            port = 0;
        }

        // Add it to connection parameters when not default.
        if (port > 0) {
            std::ostringstream oss;
            oss << port;
            dbconnparameters += " port = " + oss.str();
        }
    }

    string suser;
    try {
        suser = getParameter("user");
        dbconnparameters += " user = '" + suser + "'";
    } catch(...) {
        // No user. Fine, we'll use NULL
    }

    string spassword;
    try {
        spassword = getParameter("password");
        dbconnparameters += " password = '" + spassword + "'";
    } catch(...) {
        // No password. Fine, we'll use NULL
    }

    string sname;
    try {
        sname = getParameter("name");
        dbconnparameters += " dbname = '" + sname + "'";
    } catch(...) {
        // No database name.  Throw a "NoDatabaseName" exception
        isc_throw(NoDatabaseName, "must specify a name for the database");
    }

    unsigned int connect_timeout = PGSQL_DEFAULT_CONNECTION_TIMEOUT;
    string stimeout;
    try {
        stimeout = getParameter("connect-timeout");
    } catch (...) {
        // No timeout parameter, we are going to use the default timeout.
        stimeout = "";
    }

    if (stimeout.size() > 0) {
        // Timeout was given, so try to convert it to an integer.

        try {
            connect_timeout = boost::lexical_cast<unsigned int>(stimeout);
        } catch (...) {
            // Timeout given but could not be converted to an unsigned int. Set
            // the connection timeout to an invalid value to trigger throwing
            // of an exception.
            connect_timeout = 0;
        }

        // The timeout is only valid if greater than zero, as depending on the
        // database, a zero timeout might signify something like "wait
        // indefinitely".
        //
        // The check below also rejects a value greater than the maximum
        // integer value.  The lexical_cast operation used to obtain a numeric
        // value from a string can get confused if trying to convert a negative
        // integer to an unsigned int: instead of throwing an exception, it may
        // produce a large positive value.
        if ((connect_timeout == 0) ||
            (connect_timeout > numeric_limits<int>::max())) {
            isc_throw(DbInvalidTimeout, "database connection timeout (" <<
                      stimeout << ") must be an integer greater than 0");
        }
    }

    std::ostringstream oss;
    oss << connect_timeout;
    dbconnparameters += " connect_timeout = " + oss.str();

    // Connect to Postgres, saving the low level connection pointer
    // in the holder object
    PGconn* new_conn = PQconnectdb(dbconnparameters.c_str());
    if (!new_conn) {
        isc_throw(DbOpenError, "could not allocate connection object");
    }

    if (PQstatus(new_conn) != CONNECTION_OK) {
        // If we have a connection object, we have to call finish
        // to release it, but grab the error message first.
        std::string error_message = PQerrorMessage(new_conn);
        PQfinish(new_conn);
        isc_throw(DbOpenError, error_message);
    }

    // We have a valid connection, so let's save it to our holder
    conn_.setConnection(new_conn);
}

bool
PgSqlConnection::compareError(const PgSqlResult& r, const char* error_state) {
    const char* sqlstate = PQresultErrorField(r, PG_DIAG_SQLSTATE);
    // PostgreSQL guarantees it will always be 5 characters long
    return ((sqlstate != NULL) &&
            (memcmp(sqlstate, error_state, PGSQL_STATECODE_LEN) == 0));
}

void
PgSqlConnection::checkStatementError(const PgSqlResult& r,
                                     PgSqlTaggedStatement& statement) const {
    int s = PQresultStatus(r);
    if (s != PGRES_COMMAND_OK && s != PGRES_TUPLES_OK) {
        // We're testing the first two chars of SQLSTATE, as this is the
        // error class. Note, there is a severity field, but it can be
        // misleadingly returned as fatal. However, a loss of connectivity
        // can lead to a NULL sqlstate with a status of PGRES_FATAL_ERROR.
        const char* sqlstate = PQresultErrorField(r, PG_DIAG_SQLSTATE);
        if  ((sqlstate == NULL) ||
            ((memcmp(sqlstate, "08", 2) == 0) ||  // Connection Exception
             (memcmp(sqlstate, "53", 2) == 0) ||  // Insufficient resources
             (memcmp(sqlstate, "54", 2) == 0) ||  // Program Limit exceeded
             (memcmp(sqlstate, "57", 2) == 0) ||  // Operator intervention
             (memcmp(sqlstate, "58", 2) == 0))) { // System error
<<<<<<< HEAD
            DB_LOG_ERROR(PGSQL_FATAL_ERROR)
                .arg(statement.name)
                .arg(PQerrorMessage(conn_))
                .arg(sqlstate);
            exit (-1);
=======
            LOG_ERROR(dhcpsrv_logger, DHCPSRV_PGSQL_FATAL_ERROR)
                         .arg(statement.name)
                         .arg(PQerrorMessage(conn_))
                         .arg(sqlstate ? sqlstate : "<sqlstate null>");
            // If there's no lost db callback, then exit
            if (!invokeDbLostCallback()) {
                exit (-1);
            }

            // We still need to throw so caller can error out of the current
            // processing.
            isc_throw(DbOperationError,
                      "fatal database errror or connectivity lost");
>>>>>>> 244b4bdf
        }

        // Apparently it wasn't fatal, so we throw with a helpful message.
        const char* error_message = PQerrorMessage(conn_);
        isc_throw(DbOperationError, "Statement exec failed:" << " for: "
                << statement.name << ", status: " << s
                << "sqlstate:[ " << (sqlstate ? sqlstate : "<null>")
                <<  "], reason: " << error_message);
    }
}

void
PgSqlConnection::startTransaction() {
    DB_LOG_DEBUG(DB_DBG_TRACE_DETAIL, PGSQL_START_TRANSACTION);
    PgSqlResult r(PQexec(conn_, "START TRANSACTION"));
    if (PQresultStatus(r) != PGRES_COMMAND_OK) {
        const char* error_message = PQerrorMessage(conn_);
        isc_throw(DbOperationError, "unable to start transaction"
                  << error_message);
    }
}

void
PgSqlConnection::commit() {
    DB_LOG_DEBUG(DB_DBG_TRACE_DETAIL, PGSQL_COMMIT);
    PgSqlResult r(PQexec(conn_, "COMMIT"));
    if (PQresultStatus(r) != PGRES_COMMAND_OK) {
        const char* error_message = PQerrorMessage(conn_);
        isc_throw(DbOperationError, "commit failed: " << error_message);
    }
}

void
PgSqlConnection::rollback() {
    DB_LOG_DEBUG(DB_DBG_TRACE_DETAIL, PGSQL_ROLLBACK);
    PgSqlResult r(PQexec(conn_, "ROLLBACK"));
    if (PQresultStatus(r) != PGRES_COMMAND_OK) {
        const char* error_message = PQerrorMessage(conn_);
        isc_throw(DbOperationError, "rollback failed: " << error_message);
    }
}

}; // end of isc::dhcp namespace
}; // end of isc namespace<|MERGE_RESOLUTION|>--- conflicted
+++ resolved
@@ -111,12 +111,6 @@
 PgSqlConnection::~PgSqlConnection() {
     if (conn_) {
         // Deallocate the prepared queries.
-<<<<<<< HEAD
-        PgSqlResult r(PQexec(conn_, "DEALLOCATE all"));
-        if(PQresultStatus(r) != PGRES_COMMAND_OK) {
-            // Highly unlikely but we'll log it and go on.
-            DB_LOG_ERROR(PGSQL_DEALLOC_ERROR).arg(PQerrorMessage(conn_));
-=======
         if (PQstatus(conn_) == CONNECTION_OK) {
             PgSqlResult r(PQexec(conn_, "DEALLOCATE all"));
             if(PQresultStatus(r) != PGRES_COMMAND_OK) {
@@ -124,7 +118,6 @@
                 LOG_ERROR(dhcpsrv_logger, DHCPSRV_PGSQL_DEALLOC_ERROR)
                           .arg(PQerrorMessage(conn_));
             }
->>>>>>> 244b4bdf
         }
     }
 }
@@ -305,13 +298,6 @@
              (memcmp(sqlstate, "54", 2) == 0) ||  // Program Limit exceeded
              (memcmp(sqlstate, "57", 2) == 0) ||  // Operator intervention
              (memcmp(sqlstate, "58", 2) == 0))) { // System error
-<<<<<<< HEAD
-            DB_LOG_ERROR(PGSQL_FATAL_ERROR)
-                .arg(statement.name)
-                .arg(PQerrorMessage(conn_))
-                .arg(sqlstate);
-            exit (-1);
-=======
             LOG_ERROR(dhcpsrv_logger, DHCPSRV_PGSQL_FATAL_ERROR)
                          .arg(statement.name)
                          .arg(PQerrorMessage(conn_))
@@ -325,7 +311,6 @@
             // processing.
             isc_throw(DbOperationError,
                       "fatal database errror or connectivity lost");
->>>>>>> 244b4bdf
         }
 
         // Apparently it wasn't fatal, so we throw with a helpful message.
