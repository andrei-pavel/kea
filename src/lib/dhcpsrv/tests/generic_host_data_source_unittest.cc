// Copyright (C) 2015-2018 Internet Systems Consortium, Inc. ("ISC")
//
// This Source Code Form is subject to the terms of the Mozilla Public
// License, v. 2.0. If a copy of the MPL was not distributed with this
// file, You can obtain one at http://mozilla.org/MPL/2.0/.

#include <config.h>

<<<<<<< HEAD
=======
#include <asiolink/io_address.h>
#include <boost/foreach.hpp>
>>>>>>> 0790901b
#include <dhcp/dhcp6.h>
#include <dhcp/libdhcp++.h>
#include <dhcp/option4_addrlst.h>
#include <dhcp/option6_addrlst.h>
#include <dhcp/option_int.h>
#include <dhcp/option_string.h>
#include <dhcp/option_vendor.h>
#include <dhcpsrv/database_connection.h>
#include <dhcpsrv/host_data_source_factory.h>
#include <dhcpsrv/tests/generic_host_data_source_unittest.h>
#include <dhcpsrv/tests/test_utils.h>
#include <dhcpsrv/testutils/schema.h>
<<<<<<< HEAD
#include <boost/foreach.hpp>
=======
#include <dhcpsrv/testutils/host_data_source_utils.h>
>>>>>>> 0790901b
#include <gtest/gtest.h>
#include <util/buffer.h>

#include <chrono>
#include <cstring>
#include <list>
#include <sstream>
#include <string>
#include <typeinfo>

using namespace std;
using namespace isc::asiolink;
using namespace isc::util;
using namespace isc::data;

namespace isc {
namespace dhcp {
namespace test {

GenericHostDataSourceTest::GenericHostDataSourceTest() : hdsptr_() {
    LibDHCP::clearRuntimeOptionDefs();
}

GenericHostDataSourceTest::~GenericHostDataSourceTest() {
    LibDHCP::clearRuntimeOptionDefs();
    hdsptr_.reset();
}

<<<<<<< HEAD
std::vector<uint8_t>
GenericHostDataSourceTest::generateHWAddr(const bool new_identifier) {
    /// @todo: Consider moving this somewhere to lib/testutils.

    // Let's use something that is easily printable. That's convenient
    // if you need to enter MySQL queries by hand.
    static uint8_t hwaddr[] = {65, 66, 67, 68, 69, 70};

    if (new_identifier) {
        // Increase the address for the next time we use it.
        // This is primitive, but will work for 65k unique
        // addresses.
        hwaddr[sizeof(hwaddr) - 1]++;
        if (hwaddr[sizeof(hwaddr) - 1] == 0) {
            hwaddr[sizeof(hwaddr) - 2]++;
        }
    }
    return (std::vector<uint8_t>(hwaddr, hwaddr + sizeof(hwaddr)));
}

std::vector<uint8_t>
GenericHostDataSourceTest::generateIdentifier(const bool new_identifier) {
    /// @todo: Consider moving this somewhere to lib/testutils.

    // Let's use something that is easily printable. That's convenient
    // if you need to enter MySQL queries by hand.
    static uint8_t ident[] = {65, 66, 67, 68, 69, 70, 71, 72, 73, 74};

    if (new_identifier) {
        // Increase the identifier for the next time we use it.
        // This is primitive, but will work for 65k unique identifiers.
        ident[sizeof(ident) - 1]++;
        if (ident[sizeof(ident) - 1] == 0) {
            ident[sizeof(ident) - 2]++;
        }
    }
    return (std::vector<uint8_t>(ident, ident + sizeof(ident)));
}

HostPtr
GenericHostDataSourceTest::initializeHost4(const std::string& address,
                                           const Host::IdentifierType& id) {
    std::vector<uint8_t> ident;
    if (id == Host::IDENT_HWADDR) {
        ident = generateHWAddr();
    } else {
        ident = generateIdentifier();
    }

    // Let's create ever increasing subnet-ids. Let's keep those different,
    // so subnet4 != subnet6. Useful for catching cases if the code confuses
    // subnet4 with subnet6.
    static SubnetID subnet4 = 0;
    static SubnetID subnet6 = 100;
    ++subnet4;
    ++subnet6;

    IOAddress addr(address);
    HostPtr host(new Host(&ident[0], ident.size(), id, subnet4, subnet6, addr));

    return (host);
}

HostPtr
GenericHostDataSourceTest::initializeHost6(std::string address,
                                           Host::IdentifierType identifier,
                                           bool prefix,
                                           bool new_identifier) {
    std::vector<uint8_t> ident;
    switch (identifier) {
    case Host::IDENT_HWADDR:
        ident = generateHWAddr(new_identifier);
        break;
    case Host::IDENT_DUID:
        ident = generateIdentifier(new_identifier);
        break;
    default:
        ADD_FAILURE() << "Unknown IdType: " << identifier;
        return HostPtr();
    }

    // Let's create ever increasing subnet-ids. Let's keep those different,
    // so subnet4 != subnet6. Useful for catching cases if the code confuses
    // subnet4 with subnet6.
    static SubnetID subnet4 = 0;
    static SubnetID subnet6 = 100;
    subnet4++;
    subnet6++;

    HostPtr host(new Host(&ident[0], ident.size(), identifier, subnet4, subnet6,
                          IOAddress("0.0.0.0")));

    if (!prefix) {
        // Create IPv6 reservation (for an address)
        IPv6Resrv resv(IPv6Resrv::TYPE_NA, IOAddress(address), 128);
        host->addReservation(resv);
    } else {
        // Create IPv6 reservation for a /64 prefix
        IPv6Resrv resv(IPv6Resrv::TYPE_PD, IOAddress(address), 64);
        host->addReservation(resv);
    }
    return (host);
}

bool
GenericHostDataSourceTest::reservationExists(const IPv6Resrv& resrv,
                                             const IPv6ResrvRange& range) {
    for (IPv6ResrvIterator it = range.first; it != range.second; ++it) {
        if (resrv == it->second) {
            return true;
        }
    }
    return false;
}

void
GenericHostDataSourceTest::compareHwaddrs(const ConstHostPtr& host1,
                                          const ConstHostPtr& host2,
                                          bool expect_match) {
    ASSERT_TRUE(host1);
    ASSERT_TRUE(host2);

    // Compare if both have or have not HWaddress set.
    if ((host1->getHWAddress() && !host2->getHWAddress()) ||
        (!host1->getHWAddress() && host2->getHWAddress())) {
        // One host has hardware address set while the other has not.
        // Let's see if it's a problem.
        if (expect_match) {
            ADD_FAILURE() << "Host comparison failed: host1 hwaddress="
                          << host1->getHWAddress()
                          << ", host2 hwaddress=" << host2->getHWAddress();
        }
        return;
    }

    // Now we know that either both or neither have hw address set.
    // If host1 has it, we can proceed to value comparison.
    if (host1->getHWAddress()) {
        if (expect_match) {
            // Compare the actual address if they match.
            EXPECT_TRUE(*host1->getHWAddress() == *host2->getHWAddress());
        } else {
            EXPECT_FALSE(*host1->getHWAddress() == *host2->getHWAddress());
        }
        if (*host1->getHWAddress() != *host2->getHWAddress()) {
            cout << host1->getHWAddress()->toText(true) << endl;
            cout << host2->getHWAddress()->toText(true) << endl;
        }
    }
}

void
GenericHostDataSourceTest::compareDuids(const ConstHostPtr& host1,
                                        const ConstHostPtr& host2,
                                        bool expect_match) {
    ASSERT_TRUE(host1);
    ASSERT_TRUE(host2);

    // compare if both have or have not DUID set
    if ((host1->getDuid() && !host2->getDuid()) ||
        (!host1->getDuid() && host2->getDuid())) {
        // One host has a DUID and the other doesn't.
        // Let's see if it's a problem.
        if (expect_match) {
            ADD_FAILURE() << "DUID comparison failed: host1 duid="
                          << host1->getDuid()
                          << ", host2 duid=" << host2->getDuid();
        }
        return;
    }

    // Now we know that either both or neither have DUID set.
    // If host1 has it, we can proceed to value comparison.
    if (host1->getDuid()) {
        if (expect_match) {
            EXPECT_TRUE(*host1->getDuid() == *host2->getDuid());
        } else {
            EXPECT_FALSE(*host1->getDuid() == *host2->getDuid());
        }
        if (*host1->getDuid() != *host2->getDuid()) {
            cout << host1->getDuid()->toText() << endl;
            cout << host2->getDuid()->toText() << endl;
        }
=======
bool
GenericHostDataSourceTest::compareHostsForSort4(const ConstHostPtr& host1,
                                                const ConstHostPtr& host2) {
    if (host1->getIPv4SubnetID() < host2->getIPv4SubnetID()) {
        return true;
>>>>>>> 0790901b
    }
    return false;
}

<<<<<<< HEAD
void
GenericHostDataSourceTest::compareHosts(const ConstHostPtr& host1,
                                        const ConstHostPtr& host2) {
    // Let's compare HW addresses and expect match.
    compareHwaddrs(host1, host2, true);

    // Now compare DUIDs
    compareDuids(host1, host2, true);

    // Now check that the identifiers returned as vectors are the same
    EXPECT_EQ(host1->getIdentifierType(), host2->getIdentifierType());
    EXPECT_TRUE(host1->getIdentifier() == host2->getIdentifier());

    // Check host parameters
    EXPECT_EQ(host1->getIPv4SubnetID(), host2->getIPv4SubnetID());
    EXPECT_EQ(host1->getIPv6SubnetID(), host2->getIPv6SubnetID());
    EXPECT_EQ(host1->getIPv4Reservation(), host2->getIPv4Reservation());
    EXPECT_EQ(host1->getHostname(), host2->getHostname());
    EXPECT_EQ(host1->getNextServer(), host2->getNextServer());
    EXPECT_EQ(host1->getServerHostname(), host2->getServerHostname());
    EXPECT_EQ(host1->getBootFileName(), host2->getBootFileName());
    ConstElementPtr ctx1 = host1->getContext();
    ConstElementPtr ctx2 = host2->getContext();
    if (ctx1) {
        EXPECT_TRUE(ctx2);
        if (ctx2) {
            EXPECT_EQ(*ctx1, *ctx2);
        }
    } else {
        EXPECT_FALSE(ctx2);
=======
bool
GenericHostDataSourceTest::compareHostsForSort6(const ConstHostPtr& host1,
                                                const ConstHostPtr& host2) {
    if (host1->getIPv6SubnetID() < host2->getIPv6SubnetID()) {
        return true;
>>>>>>> 0790901b
    }
    return false;
}

bool
GenericHostDataSourceTest::compareHostsForSort4(const ConstHostPtr& host1,
                                                const ConstHostPtr& host2) {
    if (host1->getIPv4SubnetID() < host2->getIPv4SubnetID()) {
        return true;
    }
    return false;
}

bool
GenericHostDataSourceTest::compareHostsForSort6(const ConstHostPtr& host1,
                                                const ConstHostPtr& host2) {
    if (host1->getIPv6SubnetID() < host2->getIPv6SubnetID()) {
        return true;
    }
    return false;
}

DuidPtr
GenericHostDataSourceTest::HWAddrToDuid(const HWAddrPtr& hwaddr) {
    if (!hwaddr) {
        return (DuidPtr());
    }

    return (DuidPtr(new DUID(hwaddr->hwaddr_)));
}

HWAddrPtr
GenericHostDataSourceTest::DuidToHWAddr(const DuidPtr& duid) {
    if (!duid) {
        return (HWAddrPtr());
    }

    return (HWAddrPtr(new HWAddr(duid->getDuid(), HTYPE_ETHER)));
}

<<<<<<< HEAD
void
GenericHostDataSourceTest::compareReservations6(IPv6ResrvRange resrv1,
                                                IPv6ResrvRange resrv2) {
    // Compare number of reservations for both hosts
    if (std::distance(resrv1.first, resrv1.second) !=
        std::distance(resrv2.first, resrv2.second)) {
        ADD_FAILURE() << "Reservation comparison failed, "
                         "hosts got different number of reservations.";
        return;
    }

    // Iterate over the range of reservations to find a match in the
    // reference range.
    for (IPv6ResrvIterator r1 = resrv1.first; r1 != resrv1.second; ++r1) {
        IPv6ResrvIterator r2 = resrv2.first;
        for (; r2 != resrv2.second; ++r2) {
            // IPv6Resrv object implements equality operator.
            if (r1->second == r2->second) {
                break;
            }
        }
        // If r2 iterator reached the end of the range it means that there
        // is no match.
        if (r2 == resrv2.second) {
            ADD_FAILURE() << "No match found for reservation: "
                          << resrv1.first->second.getPrefix().toText();
        }
    }

    if (std::distance(resrv1.first, resrv1.second) > 0) {
        for (; resrv1.first != resrv1.second; resrv1.first++) {
            IPv6ResrvIterator iter = resrv2.first;
            while (iter != resrv2.second) {
                if ((resrv1.first->second.getType() ==
                     iter->second.getType()) &&
                    (resrv1.first->second.getPrefixLen() ==
                     iter->second.getPrefixLen()) &&
                    (resrv1.first->second.getPrefix() ==
                     iter->second.getPrefix())) {
                    break;
                }
                iter++;
                if (iter == resrv2.second) {
                    ADD_FAILURE() << "Reservation comparison failed, "
                                     "no match for reservation: "
                                  << resrv1.first->second.getPrefix().toText();
                }
            }
        }
    }
}

void
GenericHostDataSourceTest::compareClientClasses(const ClientClasses& classes1,
                                                const ClientClasses& classes2) {
    EXPECT_TRUE(std::equal(classes1.begin(), classes1.end(), classes2.begin()));
}

void
GenericHostDataSourceTest::compareOptions(const ConstCfgOptionPtr& cfg1,
                                          const ConstCfgOptionPtr& cfg2) const {
    ASSERT_TRUE(cfg1);
    ASSERT_TRUE(cfg2);

    // Combine option space names with vendor space names in a single list.
    std::list<std::string> option_spaces = cfg2->getOptionSpaceNames();
    std::list<std::string> vendor_spaces = cfg2->getVendorIdsSpaceNames();
    option_spaces.insert(option_spaces.end(), vendor_spaces.begin(),
                         vendor_spaces.end());

    // Make sure that the number of option spaces is equal in both
    // configurations.
    EXPECT_EQ(option_spaces.size(), cfg1->getOptionSpaceNames().size());
    EXPECT_EQ(vendor_spaces.size(), cfg1->getVendorIdsSpaceNames().size());

    // Iterate over all option spaces existing in cfg2.
    BOOST_FOREACH (std::string space, option_spaces) {
        // Retrieve options belonging to the current option space.
        OptionContainerPtr options1 = cfg1->getAll(space);
        OptionContainerPtr options2 = cfg2->getAll(space);
        ASSERT_TRUE(options1) << "failed for option space " << space;
        ASSERT_TRUE(options2) << "failed for option space " << space;

        // If number of options doesn't match, the test fails.
        ASSERT_EQ(options1->size(), options2->size())
            << "failed for option space " << space;

        // Iterate over all options within this option space.
        BOOST_FOREACH (OptionDescriptor desc1, *options1) {
            OptionDescriptor desc2 = cfg2->get(space, desc1.option_->getType());
            // Compare persistent flag.
            EXPECT_EQ(desc1.persistent_, desc2.persistent_)
                << "failed for option " << space << "."
                << desc1.option_->getType();
            // Compare formatted value.
            EXPECT_EQ(desc1.formatted_value_, desc2.formatted_value_)
                << "failed for option " << space << "."
                << desc1.option_->getType();

            // Compare user context.
            ConstElementPtr ctx1 = desc1.getContext();
            ConstElementPtr ctx2 = desc2.getContext();
            if (ctx1) {
                EXPECT_TRUE(ctx2);
                if (ctx2) {
                    EXPECT_EQ(*ctx1, *ctx2)
                        << "failed for option " << space << "." << desc1.option_->getType();
                }
            } else {
                EXPECT_FALSE(ctx2);
            }

            // Retrieve options.
            Option* option1 = desc1.option_.get();
            Option* option2 = desc2.option_.get();

            // Options must be represented by the same C++ class derived from
            // the Option class.
            EXPECT_TRUE(typeid(*option1) == typeid(*option2))
                << "Compared DHCP options, having option code "
                << desc1.option_->getType() << " and belonging to the " << space
                << " option space, are represented "
                   "by different C++ classes: "
                << typeid(*option1).name() << " vs " << typeid(*option2).name();

            // Because we use different C++ classes to represent different
            // options, the simplest way to make sure that the options are
            // equal is to simply compare them in wire format.
            OutputBuffer buf1(option1->len());
            ASSERT_NO_THROW(option1->pack(buf1));
            OutputBuffer buf2(option2->len());
            ASSERT_NO_THROW(option2->pack(buf2));

            ASSERT_EQ(buf1.getLength(), buf2.getLength())
                << "failed for option " << space << "."
                << desc1.option_->getType();
            EXPECT_EQ(0,
                      memcmp(buf1.getData(), buf2.getData(), buf1.getLength()))
                << "failed for option " << space << "."
                << desc1.option_->getType();
        }
    }
}
=======
>>>>>>> 0790901b

OptionDescriptor
GenericHostDataSourceTest::createEmptyOption(const Option::Universe& universe,
                                             const uint16_t option_type,
                                             const bool persist) const {
    OptionPtr option(new Option(universe, option_type));
    OptionDescriptor desc(option, persist);
    return (desc);
}

OptionDescriptor
GenericHostDataSourceTest::createVendorOption(const Option::Universe& universe,
                                              const bool persist,
                                              const bool formatted,
                                              const uint32_t vendor_id) const {
    OptionVendorPtr option(new OptionVendor(universe, vendor_id));

    std::ostringstream s;
    if (formatted) {
        // Vendor id comprises vendor-id field, for which we need to
        // assign a value in the textual (formatted) format.
        s << vendor_id;
    }

    OptionDescriptor desc(option, persist, s.str());
    return (desc);
}

void
GenericHostDataSourceTest::addTestOptions(const HostPtr& host,
                                          const bool formatted,
                                          const AddedOptions& added_options,
                                          ConstElementPtr user_context) const {

    OptionDefSpaceContainer defs;

    if ((added_options == DHCP4_ONLY) || (added_options == DHCP4_AND_DHCP6)) {
        // Add DHCPv4 options.
        CfgOptionPtr opts = host->getCfgOption4();
        OptionDescriptor desc = 
            createOption<OptionString>(Option::V4, DHO_BOOT_FILE_NAME,
                                       true, formatted, "my-boot-file");
        desc.setContext(user_context);
        opts->add(desc, DHCP4_OPTION_SPACE);
        opts->add(createOption<OptionUint8>(Option::V4, DHO_DEFAULT_IP_TTL,
                                            false, formatted, 64),
                  DHCP4_OPTION_SPACE);
        opts->add(createOption<OptionUint32>(Option::V4, 1, false, formatted, 312131),
                  "vendor-encapsulated-options");
        opts->add(createAddressOption<Option4AddrLst>(254, false, formatted,
                                                      "192.0.2.3"), DHCP4_OPTION_SPACE);
        opts->add(createEmptyOption(Option::V4, 1, true), "isc");
        opts->add(createAddressOption<Option4AddrLst>(2, false, formatted, "10.0.0.5",
                                                      "10.0.0.3", "10.0.3.4"), "isc");

        // Add definitions for DHCPv4 non-standard options.
        defs.addItem(OptionDefinitionPtr(new OptionDefinition(
                         "vendor-encapsulated-1", 1, "uint32")),
                     "vendor-encapsulated-options");
        defs.addItem(OptionDefinitionPtr(new OptionDefinition(
                         "option-254", 254, "ipv4-address", true)),
                     DHCP4_OPTION_SPACE);
        defs.addItem(OptionDefinitionPtr(new OptionDefinition("isc-1", 1, "empty")), "isc");
        defs.addItem(OptionDefinitionPtr(new OptionDefinition("isc-2", 2, "ipv4-address", true)),
                     "isc");
    }

    if ((added_options == DHCP6_ONLY) || (added_options == DHCP4_AND_DHCP6)) {
        // Add DHCPv6 options.
        CfgOptionPtr opts = host->getCfgOption6();
        OptionDescriptor desc = 
            createOption<OptionString>(Option::V6, D6O_BOOTFILE_URL,
                                       true, formatted, "my-boot-file");
        desc.setContext(user_context);
        opts->add(desc, DHCP6_OPTION_SPACE);
        opts->add(createOption<OptionUint32>(Option::V6, D6O_INFORMATION_REFRESH_TIME,
                                             false, formatted, 3600),
                  DHCP6_OPTION_SPACE);
        opts->add(createVendorOption(Option::V6, false, formatted, 2495),
                  DHCP6_OPTION_SPACE);
        opts->add(createAddressOption<Option6AddrLst>(1024, false, formatted,
                                                      "2001:db8:1::1"),
                  DHCP6_OPTION_SPACE);
        opts->add(createEmptyOption(Option::V6, 1, true), "isc2");
        opts->add(createAddressOption<Option6AddrLst>(2, false, formatted, "3000::1",
                                                      "3000::2", "3000::3"), "isc2");

        // Add definitions for DHCPv6 non-standard options.
        defs.addItem(OptionDefinitionPtr(new OptionDefinition(
                         "option-1024", 1024, "ipv6-address", true)),
                     DHCP6_OPTION_SPACE);
        defs.addItem(OptionDefinitionPtr(new OptionDefinition("option-1", 1, "empty")), "isc2");
        defs.addItem(OptionDefinitionPtr(new OptionDefinition("option-2", 2, "ipv6-address", true)),
                     "isc2");
    }

    // Register created "runtime" option definitions. They will be used by a
    // host data source to convert option data into the appropriate option
    // classes when the options are retrieved.
    LibDHCP::setRuntimeOptionDefs(defs);
}

void
GenericHostDataSourceTest::testReadOnlyDatabase(const char* valid_db_type) {
    ASSERT_TRUE(hdsptr_);

    // The database is initially opened in "read-write" mode. We can
    // insert some data to the database.
    HostPtr host = HostDataSourceUtils::initializeHost6("2001:db8::1", Host::IDENT_DUID, false);
    ASSERT_TRUE(host);
    ASSERT_NO_THROW(hdsptr_->add(host));

    // Subnet id will be used in queries to the database.
    SubnetID subnet_id = host->getIPv6SubnetID();

    // Make sure that the host has been inserted and that the data can be
    // retrieved.
    ConstHostPtr host_by_id =
        hdsptr_->get6(subnet_id, host->getIdentifierType(),
                      &host->getIdentifier()[0], host->getIdentifier().size());
    ASSERT_TRUE(host_by_id);
    ASSERT_NO_FATAL_FAILURE(HostDataSourceUtils::compareHosts(host, host_by_id));

    // Close the database connection and reopen in "read-only" mode as
    // specified by the "VALID_READONLY_DB" parameter.
    HostDataSourceFactory::destroy();
    HostDataSourceFactory::create(connectionString(
        valid_db_type, VALID_NAME, VALID_HOST, VALID_READONLY_USER,
        VALID_PASSWORD, VALID_READONLY_DB));

    hdsptr_ = HostDataSourceFactory::getHostDataSourcePtr();

    // Check that an attempt to insert new host would result in
    // exception.
    HostPtr host2 = HostDataSourceUtils::initializeHost6("2001:db8::2", Host::IDENT_DUID, false);
    ASSERT_TRUE(host2);
    ASSERT_THROW(hdsptr_->add(host2), ReadOnlyDb);
    ASSERT_THROW(hdsptr_->commit(), ReadOnlyDb);
    ASSERT_THROW(hdsptr_->rollback(), ReadOnlyDb);

    // Reading from the database should still be possible, though.
    host_by_id =
        hdsptr_->get6(subnet_id, host->getIdentifierType(),
                      &host->getIdentifier()[0], host->getIdentifier().size());
    ASSERT_TRUE(host_by_id);
    ASSERT_NO_FATAL_FAILURE(HostDataSourceUtils::compareHosts(host, host_by_id));
}

void
GenericHostDataSourceTest::testBasic4(const Host::IdentifierType& id) {
    // Make sure we have the pointer to the host data source.
    ASSERT_TRUE(hdsptr_);

    // Create a host reservation.
<<<<<<< HEAD
    HostPtr host = initializeHost4("192.0.2.1", id);
=======
    HostPtr host = HostDataSourceUtils::initializeHost4("192.0.2.1", id);
>>>>>>> 0790901b
    ASSERT_TRUE(host);  // Make sure the host is generate properly.
    SubnetID subnet = host->getIPv4SubnetID();

    // Try to add it to the host data source.
    ASSERT_NO_THROW(hdsptr_->add(host));

    // This should not return anything
    ConstHostPtr from_hds = hdsptr_->get4(subnet, IOAddress("10.10.10.10"));
    ASSERT_FALSE(from_hds);

    // This time it should return a host
    from_hds = hdsptr_->get4(subnet, IOAddress("192.0.2.1"));
    ASSERT_TRUE(from_hds);

    // Finally, let's check if what we got makes any sense.
    HostDataSourceUtils::compareHosts(host, from_hds);
}

void
GenericHostDataSourceTest::testGetByIPv4(const Host::IdentifierType& id) {
    // Make sure we have a pointer to the host data source.
    ASSERT_TRUE(hdsptr_);

    // Let's create a couple of hosts...
    HostPtr host1 = HostDataSourceUtils::initializeHost4("192.0.2.1", id);
    HostPtr host2 = HostDataSourceUtils::initializeHost4("192.0.2.2", id);
    HostPtr host3 = HostDataSourceUtils::initializeHost4("192.0.2.3", id);
    HostPtr host4 = HostDataSourceUtils::initializeHost4("192.0.2.4", id);

    // ... and add them to the data source.
    ASSERT_NO_THROW(hdsptr_->add(host1));
    ASSERT_NO_THROW(hdsptr_->add(host2));
    ASSERT_NO_THROW(hdsptr_->add(host3));
    ASSERT_NO_THROW(hdsptr_->add(host4));

    SubnetID subnet1 = host1->getIPv4SubnetID();
    SubnetID subnet2 = host2->getIPv4SubnetID();
    SubnetID subnet3 = host3->getIPv4SubnetID();
    SubnetID subnet4 = host4->getIPv4SubnetID();

    // And then try to retrieve them back.
    ConstHostPtr from_hds1 = hdsptr_->get4(subnet1, IOAddress("192.0.2.1"));
    ConstHostPtr from_hds2 = hdsptr_->get4(subnet2, IOAddress("192.0.2.2"));
    ConstHostPtr from_hds3 = hdsptr_->get4(subnet3, IOAddress("192.0.2.3"));
    ConstHostPtr from_hds4 = hdsptr_->get4(subnet4, IOAddress("192.0.2.4"));

    // Make sure we got something back.
    ASSERT_TRUE(from_hds1);
    ASSERT_TRUE(from_hds2);
    ASSERT_TRUE(from_hds3);
    ASSERT_TRUE(from_hds4);

    // Then let's check that what we got seems correct.
    HostDataSourceUtils::compareHosts(host1, from_hds1);
    HostDataSourceUtils::compareHosts(host2, from_hds2);
    HostDataSourceUtils::compareHosts(host3, from_hds3);
    HostDataSourceUtils::compareHosts(host4, from_hds4);

    // Ok, finally let's check that getting by a different address
    // will not work.
    EXPECT_FALSE(hdsptr_->get4(subnet1, IOAddress("192.0.1.5")));
}

void
GenericHostDataSourceTest::testGet4ByIdentifier(
    const Host::IdentifierType& identifier_type) {
    // Make sure we have a pointer to the host data source.
    ASSERT_TRUE(hdsptr_);

    HostPtr host1 = HostDataSourceUtils::initializeHost4("192.0.2.1", identifier_type);
    HostPtr host2 = HostDataSourceUtils::initializeHost4("192.0.2.2", identifier_type);

    // Sanity check: make sure the hosts have different identifiers..
    ASSERT_FALSE(host1->getIdentifier() == host2->getIdentifier());

    // Try to add both of them to the host data source.
    ASSERT_NO_THROW(hdsptr_->add(host1));
    ASSERT_NO_THROW(hdsptr_->add(host2));

    SubnetID subnet1 = host1->getIPv4SubnetID();
    SubnetID subnet2 = host2->getIPv4SubnetID();

    ConstHostPtr from_hds1 =
        hdsptr_->get4(subnet1, identifier_type, &host1->getIdentifier()[0],
                      host1->getIdentifier().size());

    ConstHostPtr from_hds2 =
        hdsptr_->get4(subnet2, identifier_type, &host2->getIdentifier()[0],
                      host2->getIdentifier().size());

    // Now let's check if we got what we expected.
    ASSERT_TRUE(from_hds1);
    ASSERT_TRUE(from_hds2);
    HostDataSourceUtils::compareHosts(host1, from_hds1);
    HostDataSourceUtils::compareHosts(host2, from_hds2);
}

void
GenericHostDataSourceTest::testHWAddrNotClientId() {
    // Make sure we have a pointer to the host data source.
    ASSERT_TRUE(hdsptr_);

    // Create a host with HW address
    HostPtr host = HostDataSourceUtils::initializeHost4("192.0.2.1", Host::IDENT_HWADDR);
    ASSERT_TRUE(host->getHWAddress());
    ASSERT_FALSE(host->getDuid());

    // Try to add it to the host data source.
    ASSERT_NO_THROW(hdsptr_->add(host));

    SubnetID subnet = host->getIPv4SubnetID();

    DuidPtr duid = HWAddrToDuid(host->getHWAddress());

    // Get the host by HW address (should succeed)
    ConstHostPtr by_hwaddr =
        hdsptr_->get4(subnet, Host::IDENT_HWADDR, &host->getIdentifier()[0],
                      host->getIdentifier().size());

    // Get the host by DUID (should fail)
    ConstHostPtr by_duid =
        hdsptr_->get4(subnet, Host::IDENT_DUID, &host->getIdentifier()[0],
                      host->getIdentifier().size());

    // Now let's check if we got what we expected.
    EXPECT_TRUE(by_hwaddr);
    EXPECT_FALSE(by_duid);
}

void
GenericHostDataSourceTest::testClientIdNotHWAddr() {
    // Make sure we have a pointer to the host data source.
    ASSERT_TRUE(hdsptr_);

    // Create a host with client-id
    HostPtr host = HostDataSourceUtils::initializeHost4("192.0.2.1", Host::IDENT_DUID);
    ASSERT_FALSE(host->getHWAddress());
    ASSERT_TRUE(host->getDuid());

    // Try to add it to the host data source.
    ASSERT_NO_THROW(hdsptr_->add(host));

    SubnetID subnet = host->getIPv4SubnetID();

    HWAddrPtr hwaddr = DuidToHWAddr(host->getDuid());

    // Get the host by DUID (should succeed)
    ConstHostPtr by_duid =
        hdsptr_->get4(subnet, Host::IDENT_DUID, &host->getIdentifier()[0],
                      host->getIdentifier().size());

    // Get the host by HW address (should fail)
    ConstHostPtr by_hwaddr =
        hdsptr_->get4(subnet, Host::IDENT_HWADDR, &host->getIdentifier()[0],
                      host->getIdentifier().size());

    // Now let's check if we got what we expected.
    EXPECT_TRUE(by_duid);
    EXPECT_FALSE(by_hwaddr);
}

void
GenericHostDataSourceTest::testHostname(std::string name, int num) {
    // Make sure we have a pointer to the host data source.
    ASSERT_TRUE(hdsptr_);

    // Initialize the address to 192.0.2.0 (this will be bumped
    // up to 192.0.2.1 in the first iteration)
    IOAddress addr("192.0.2.0");

    vector<HostPtr> hosts;

    // Prepare a vector of hosts with unique hostnames
    for (int i = 0; i < num; ++i) {
        addr = IOAddress::increase(addr);

        HostPtr host = HostDataSourceUtils::initializeHost4(addr.toText(), Host::IDENT_DUID);

        stringstream hostname;
        hostname.str("");
        if (num > 1) {
            hostname << i;
        }
        hostname << name;
        host->setHostname(hostname.str());

        hosts.push_back(host);
    }

    // Now add them all to the host data source.
    for (vector<HostPtr>::const_iterator it = hosts.begin(); it != hosts.end();
         ++it) {
        // Try to add both of the to the host data source.
        ASSERT_NO_THROW(hdsptr_->add(*it));
    }

    // And finally retrieve them one by one and check
    // if the hostname was preserved.
    for (vector<HostPtr>::const_iterator it = hosts.begin(); it != hosts.end();
         ++it) {
        ConstHostPtr from_hds;
        ASSERT_NO_THROW(from_hds = hdsptr_->get4((*it)->getIPv4SubnetID(),
                                                 (*it)->getIPv4Reservation()));
        ASSERT_TRUE(from_hds);

        EXPECT_EQ((*it)->getHostname(), from_hds->getHostname());
    }
}

void
GenericHostDataSourceTest::testUserContext(ConstElementPtr user_context) {

    // Make sure we have a pointer to the host data source.
    ASSERT_TRUE(hdsptr_);

    // Create a host reservation.
    HostPtr host = HostDataSourceUtils::initializeHost4("192.0.2.1", Host::IDENT_DUID);
    ASSERT_TRUE(host); // Make sure the host is generated properly.
    host->setContext(user_context);
    SubnetID subnet = host->getIPv4SubnetID();

    // Try to add it to the host data source.
    ASSERT_NO_THROW(hdsptr_->add(host));

    // Retrieve it.
    ConstHostPtr from_hds = hdsptr_->get4(subnet, IOAddress("192.0.2.1"));
    ASSERT_TRUE(from_hds);

    // Finally, let's check if what we got makes any sense.
    HostDataSourceUtils::compareHosts(host, from_hds);

    // Retry with IPv6
    host = HostDataSourceUtils::initializeHost6("2001:db8::1", Host::IDENT_HWADDR, false);
    ASSERT_TRUE(host);
    ASSERT_TRUE(host->getHWAddress());
    host->setContext(user_context);
    host->setHostname("foo.example.com");
    subnet = host->getIPv6SubnetID();

    ASSERT_NO_THROW(hdsptr_->add(host));
    
    from_hds = hdsptr_->get6(subnet, Host::IDENT_HWADDR,
                             &host->getIdentifier()[0],
                             host->getIdentifier().size());
    ASSERT_TRUE(from_hds);

    HostDataSourceUtils::compareHosts(host, from_hds);
}

void
GenericHostDataSourceTest::testMultipleSubnets(int subnets,
                                               const Host::IdentifierType& id) {
    // Make sure we have a pointer to the host data source.
    ASSERT_TRUE(hdsptr_);

    HostPtr host = HostDataSourceUtils::initializeHost4("192.0.2.1", id);
    host->setIPv6SubnetID(0);

    for (int i = 0; i < subnets; ++i) {
        host->setIPv4SubnetID(i + 1000);

        // Check that the same host can have reservations in multiple subnets.
        EXPECT_NO_THROW(hdsptr_->add(host));
    }

    // Now check that the reservations can be retrieved by IPv4 address from
    // each subnet separately.
    for (int i = 0; i < subnets; ++i) {
        // Try to retrieve the host by IPv4 address.
        ConstHostPtr from_hds =
            hdsptr_->get4(i + 1000, host->getIPv4Reservation());

        ASSERT_TRUE(from_hds);
        EXPECT_EQ(i + 1000, from_hds->getIPv4SubnetID());

        // Try to retrieve the host by either HW address of client-id
        from_hds = hdsptr_->get4(i + 1000, id, &host->getIdentifier()[0],
                                 host->getIdentifier().size());
        ASSERT_TRUE(from_hds);
        EXPECT_EQ(i + 1000, from_hds->getIPv4SubnetID());
    }

    // Now check that they can be retrieved all at once, by IPv4 address.
    ConstHostCollection all_by_addr = hdsptr_->getAll4(IOAddress("192.0.2.1"));
    ASSERT_EQ(subnets, all_by_addr.size());

    // Verify that the values returned are proper.
    int i = 0;
    if (hdsptr_->getType() == "cql") {
        // There is no ORDER BY in Cassandra. Order here. Remove this if entries
        // are eventually implemented as ordered in the Cassandra host data
        // source.
        std::sort(all_by_addr.begin(), all_by_addr.end(), compareHostsForSort4);
    }
    for (ConstHostCollection::const_iterator it = all_by_addr.begin();
         it != all_by_addr.end(); ++it) {
        EXPECT_EQ(IOAddress("192.0.2.1"), (*it)->getIPv4Reservation());
        EXPECT_EQ(1000 + i++, (*it)->getIPv4SubnetID());
    }

    // Finally, check that the hosts can be retrieved by HW address or DUID
    ConstHostCollection all_by_id = hdsptr_->getAll(
        id, &host->getIdentifier()[0], host->getIdentifier().size());
    ASSERT_EQ(subnets, all_by_id.size());

    // Check that the returned values are as expected.
    i = 0;
    if (hdsptr_->getType() == "cql") {
        // There is no ORDER BY in Cassandra. Order here. Remove this if entries
        // are eventually implemented as ordered in the Cassandra host data
        // source.
        std::sort(all_by_id.begin(), all_by_id.end(), compareHostsForSort4);
    }
    for (ConstHostCollection::const_iterator it = all_by_id.begin();
         it != all_by_id.end(); ++it) {
        EXPECT_EQ(IOAddress("192.0.2.1"), (*it)->getIPv4Reservation());
        EXPECT_EQ(1000 + i++, (*it)->getIPv4SubnetID());
    }
}

void
GenericHostDataSourceTest::testGet6ByHWAddr() {
    // Make sure we have the pointer to the host data source.
    ASSERT_TRUE(hdsptr_);

    // Create a host reservations.
    HostPtr host1 = HostDataSourceUtils::initializeHost6("2001:db8::1", Host::IDENT_HWADDR, false);
    HostPtr host2 = HostDataSourceUtils::initializeHost6("2001:db8::2", Host::IDENT_HWADDR, false);

    // Sanity check: make sure the hosts have different HW addresses.
    ASSERT_TRUE(host1->getHWAddress());
    ASSERT_TRUE(host2->getHWAddress());

    HostDataSourceUtils::compareHwaddrs(host1, host2, false);

    // Try to add both of them to the host data source.
    ASSERT_NO_THROW(hdsptr_->add(host1));
    ASSERT_NO_THROW(hdsptr_->add(host2));

    SubnetID subnet1 = host1->getIPv6SubnetID();
    SubnetID subnet2 = host2->getIPv6SubnetID();

    ConstHostPtr from_hds1 = hdsptr_->get6(subnet1, Host::IDENT_HWADDR,
                                           &host1->getIdentifier()[0],
                                           host1->getIdentifier().size());

    ConstHostPtr from_hds2 = hdsptr_->get6(subnet2, Host::IDENT_HWADDR,
                                           &host2->getIdentifier()[0],
                                           host2->getIdentifier().size());

    // Now let's check if we got what we expected.
    ASSERT_TRUE(from_hds1);
    ASSERT_TRUE(from_hds2);
    HostDataSourceUtils::compareHosts(host1, from_hds1);
    HostDataSourceUtils::compareHosts(host2, from_hds2);
}

void
GenericHostDataSourceTest::testGet6ByClientId() {
    // Make sure we have the pointer to the host data source.
    ASSERT_TRUE(hdsptr_);

    // Create a host reservations.
    HostPtr host1 = HostDataSourceUtils::initializeHost6("2001:db8::1", Host::IDENT_DUID, false);
    HostPtr host2 = HostDataSourceUtils::initializeHost6("2001:db8::2", Host::IDENT_DUID, false);

    // Sanity check: make sure the hosts have different HW addresses.
    ASSERT_TRUE(host1->getDuid());
    ASSERT_TRUE(host2->getDuid());

    HostDataSourceUtils::compareDuids(host1, host2, false);

    // Try to add both of them to the host data source.
    ASSERT_NO_THROW(hdsptr_->add(host1));
    ASSERT_NO_THROW(hdsptr_->add(host2));

    SubnetID subnet1 = host1->getIPv6SubnetID();
    SubnetID subnet2 = host2->getIPv6SubnetID();

    ConstHostPtr from_hds1 = hdsptr_->get6(subnet1, Host::IDENT_DUID,
                                           &host1->getIdentifier()[0],
                                           host1->getIdentifier().size());

    ConstHostPtr from_hds2 = hdsptr_->get6(subnet2, Host::IDENT_DUID,
                                           &host2->getIdentifier()[0],
                                           host2->getIdentifier().size());

    // Now let's check if we got what we expected.
    ASSERT_TRUE(from_hds1);
    ASSERT_TRUE(from_hds2);
    HostDataSourceUtils::compareHosts(host1, from_hds1);
    HostDataSourceUtils::compareHosts(host2, from_hds2);
}

void
GenericHostDataSourceTest::testSubnetId6(int subnets, Host::IdentifierType id) {
    // Make sure we have a pointer to the host data source.
    ASSERT_TRUE(hdsptr_);

    HostPtr host;
    IOAddress current_address("2001:db8::0");
    for (int i = 0; i < subnets; ++i) {
        // Last boolean value set to false indicates that the same identifier
        // must be used for each generated host.
        host = HostDataSourceUtils::initializeHost6(current_address.toText(), id, true, false);

        host->setIPv4SubnetID(i + 1000);
        host->setIPv6SubnetID(i + 1000);

        // Check that the same host can have reservations in multiple subnets.
        EXPECT_NO_THROW(hdsptr_->add(host));

        // Increase address to make sure we don't assign the same address
        // in different subnets.
        current_address = IOAddress::increase(current_address);
    }

    // Check that the reservations can be retrieved from each subnet separately.
    for (int i = 0; i < subnets; ++i) {
        // Try to retrieve the host
        ConstHostPtr from_hds = hdsptr_->get6(i + 1000, id, &host->getIdentifier()[0],
                                              host->getIdentifier().size());

        ASSERT_TRUE(from_hds) << "failed for i=" << i;
        EXPECT_EQ(i + 1000, from_hds->getIPv6SubnetID());
    }

    // Check that the hosts can all be retrieved by HW address or DUID
    ConstHostCollection all_by_id = hdsptr_->getAll(id, &host->getIdentifier()[0],
                                                    host->getIdentifier().size());
    ASSERT_EQ(subnets, all_by_id.size());

    // Check that the returned values are as expected.
    int i = 0;
    if (hdsptr_->getType() == "cql") {
        // There is no ORDER BY in Cassandra. Order here. Remove this if entries
        // are implemented as ordered in the Cassandra host data source.
        std::sort(all_by_id.begin(), all_by_id.end(), compareHostsForSort6);
    }
    for (ConstHostCollection::const_iterator it = all_by_id.begin();
         it != all_by_id.end(); ++it) {
        EXPECT_EQ(IOAddress("0.0.0.0"), (*it)->getIPv4Reservation());
        EXPECT_EQ(1000 + i++, (*it)->getIPv6SubnetID());
    }
}

void
GenericHostDataSourceTest::testGetByIPv6(Host::IdentifierType id, bool prefix) {
    // Make sure we have a pointer to the host data source.
    ASSERT_TRUE(hdsptr_);

    // Let's create a couple of hosts...
    HostPtr host1 = HostDataSourceUtils::initializeHost6("2001:db8::1", id, prefix);
    HostPtr host2 = HostDataSourceUtils::initializeHost6("2001:db8::2", id, prefix);
    HostPtr host3 = HostDataSourceUtils::initializeHost6("2001:db8::3", id, prefix);
    HostPtr host4 = HostDataSourceUtils::initializeHost6("2001:db8::4", id, prefix);

    // ... and add them to the data source.
    ASSERT_NO_THROW(hdsptr_->add(host1));
    ASSERT_NO_THROW(hdsptr_->add(host2));
    ASSERT_NO_THROW(hdsptr_->add(host3));
    ASSERT_NO_THROW(hdsptr_->add(host4));

    // Are we talking about addresses or prefixes?
    uint8_t len = prefix ? 64 : 128;

    // And then try to retrieve them back.
    ConstHostPtr from_hds1 = hdsptr_->get6(IOAddress("2001:db8::1"), len);
    ConstHostPtr from_hds2 = hdsptr_->get6(IOAddress("2001:db8::2"), len);
    ConstHostPtr from_hds3 = hdsptr_->get6(IOAddress("2001:db8::3"), len);
    ConstHostPtr from_hds4 = hdsptr_->get6(IOAddress("2001:db8::4"), len);

    // Make sure we got something back.
    ASSERT_TRUE(from_hds1);
    ASSERT_TRUE(from_hds2);
    ASSERT_TRUE(from_hds3);
    ASSERT_TRUE(from_hds4);

    // Then let's check that what we got seems correct.
    HostDataSourceUtils::compareHosts(host1, from_hds1);
    HostDataSourceUtils::compareHosts(host2, from_hds2);
    HostDataSourceUtils::compareHosts(host3, from_hds3);
    HostDataSourceUtils::compareHosts(host4, from_hds4);

    // Ok, finally let's check that getting by a different address
    // will not work.
    EXPECT_FALSE(hdsptr_->get6(IOAddress("2001:db8::5"), len));
}

void
GenericHostDataSourceTest::testGetBySubnetIPv6() {
    // Make sure we have a pointer to the host data source.
    ASSERT_TRUE(hdsptr_);

    // Let's create a couple of hosts...
    HostPtr host1 = HostDataSourceUtils::initializeHost6("2001:db8:1::", Host::IDENT_DUID, true);
    HostPtr host2 = HostDataSourceUtils::initializeHost6("2001:db8:2::", Host::IDENT_DUID, true);
    HostPtr host3 = HostDataSourceUtils::initializeHost6("2001:db8:3::", Host::IDENT_DUID, true);
    HostPtr host4 = HostDataSourceUtils::initializeHost6("2001:db8:4::", Host::IDENT_DUID, true);

    // ... and add them to the data source.
    ASSERT_NO_THROW(hdsptr_->add(host1));
    ASSERT_NO_THROW(hdsptr_->add(host2));
    ASSERT_NO_THROW(hdsptr_->add(host3));
    ASSERT_NO_THROW(hdsptr_->add(host4));

    // And then try to retrieve them back.
    ConstHostPtr from_hds1 = hdsptr_->get6(host1->getIPv6SubnetID(), IOAddress("2001:db8:1::"));
    ConstHostPtr from_hds2 = hdsptr_->get6(host2->getIPv6SubnetID(), IOAddress("2001:db8:2::"));
    ConstHostPtr from_hds3 = hdsptr_->get6(host3->getIPv6SubnetID(), IOAddress("2001:db8:3::"));
    ConstHostPtr from_hds4 = hdsptr_->get6(host4->getIPv6SubnetID(), IOAddress("2001:db8:4::"));

    // Make sure we got something back.
    ASSERT_TRUE(from_hds1);
    ASSERT_TRUE(from_hds2);
    ASSERT_TRUE(from_hds3);
    ASSERT_TRUE(from_hds4);

    // Then let's check that what we got seems correct.
    HostDataSourceUtils::compareHosts(host1, from_hds1);
    HostDataSourceUtils::compareHosts(host2, from_hds2);
    HostDataSourceUtils::compareHosts(host3, from_hds3);
    HostDataSourceUtils::compareHosts(host4, from_hds4);
}

void
GenericHostDataSourceTest::testAddDuplicate6WithSameDUID() {
    // Make sure we have the pointer to the host data source.
    ASSERT_TRUE(hdsptr_);

    // Create a host reservations.
    HostPtr host = HostDataSourceUtils::initializeHost6("2001:db8::1", Host::IDENT_DUID, true);

    // Add this reservation once.
    ASSERT_NO_THROW(hdsptr_->add(host));

    // Then try to add it again, it should throw an exception.
    ASSERT_THROW(hdsptr_->add(host), DuplicateEntry);
}

void
GenericHostDataSourceTest::testAddDuplicate6WithSameHWAddr() {
    // Make sure we have the pointer to the host data source.
    ASSERT_TRUE(hdsptr_);

    // Create a host reservations.
    HostPtr host = HostDataSourceUtils::initializeHost6("2001:db8::1", Host::IDENT_HWADDR, true);

    // Add this reservation once.
    ASSERT_NO_THROW(hdsptr_->add(host));

    // Then try to add it again, it should throw an exception.
    ASSERT_THROW(hdsptr_->add(host), DuplicateEntry);
}

void
GenericHostDataSourceTest::testAddDuplicate4() {
    // Make sure we have the pointer to the host data source.
    ASSERT_TRUE(hdsptr_);

    // Create a host reservations.
    HostPtr host = HostDataSourceUtils::initializeHost4("192.0.2.1", Host::IDENT_DUID);

    // Add this reservation once.
    ASSERT_NO_THROW(hdsptr_->add(host));

    // Then try to add it again, it should throw an exception.
    ASSERT_THROW(hdsptr_->add(host), DuplicateEntry);

    // This time use a different host identifier and try again.
    // This update should be rejected because of duplicated
    // address.
    ASSERT_NO_THROW(host->setIdentifier("01:02:03:04:05:06", "hw-address"));
    ASSERT_THROW(hdsptr_->add(host), DuplicateEntry);

    // Modify address to avoid its duplication and make sure
    // we can now add the host.
    ASSERT_NO_THROW(host->setIPv4Reservation(IOAddress("192.0.2.3")));
    EXPECT_NO_THROW(hdsptr_->add(host));
}

void
GenericHostDataSourceTest::testAddr6AndPrefix() {
    // Make sure we have the pointer to the host data source.
    ASSERT_TRUE(hdsptr_);

    // Create a host reservations with prefix reservation (prefix = true)
    HostPtr host = HostDataSourceUtils::initializeHost6("2001:db8::1", Host::IDENT_DUID, true);

    // Create IPv6 reservation (for an address) and add it to the host
    IPv6Resrv resv(IPv6Resrv::TYPE_NA, IOAddress("2001:db8::2"), 128);
    host->addReservation(resv);

    // Add this reservation
    ASSERT_NO_THROW(hdsptr_->add(host));

    // Get this host by DUID
    ConstHostPtr from_hds =
        hdsptr_->get6(host->getIPv6SubnetID(), Host::IDENT_DUID,
                      &host->getIdentifier()[0], host->getIdentifier().size());

    // Make sure we got something back
    ASSERT_TRUE(from_hds);

    // Check if reservations are the same
    HostDataSourceUtils::compareReservations6(host->getIPv6Reservations(),
                         from_hds->getIPv6Reservations());
}

void
GenericHostDataSourceTest::testMultipleReservations() {
    // Make sure we have the pointer to the host data source.
    ASSERT_TRUE(hdsptr_);
    uint8_t len = 128;

    HostPtr host = HostDataSourceUtils::initializeHost6("2001:db8::1", Host::IDENT_DUID, false);

    // Add some reservations
    IPv6Resrv resv1(IPv6Resrv::TYPE_NA, IOAddress("2001:db8::6"), len);
    IPv6Resrv resv2(IPv6Resrv::TYPE_NA, IOAddress("2001:db8::7"), len);
    IPv6Resrv resv3(IPv6Resrv::TYPE_NA, IOAddress("2001:db8::8"), len);
    IPv6Resrv resv4(IPv6Resrv::TYPE_NA, IOAddress("2001:db8::9"), len);

    host->addReservation(resv1);
    host->addReservation(resv2);
    host->addReservation(resv3);
    host->addReservation(resv4);

    ASSERT_NO_THROW(hdsptr_->add(host));

    ConstHostPtr from_hds = hdsptr_->get6(IOAddress("2001:db8::1"), len);

    // Make sure we got something back
    ASSERT_TRUE(from_hds);

    // Check if hosts are the same
    HostDataSourceUtils::compareHosts(host, from_hds);
}

void
GenericHostDataSourceTest::testMultipleReservationsDifferentOrder() {
    // Make sure we have the pointer to the host data source.
    ASSERT_TRUE(hdsptr_);
    uint8_t len = 128;

    HostPtr host1 = HostDataSourceUtils::initializeHost6("2001:db8::1", Host::IDENT_DUID, false);
    HostPtr host2 = HostDataSourceUtils::initializeHost6("2001:db8::1", Host::IDENT_DUID, false);

    // Add some reservations
    IPv6Resrv resv1(IPv6Resrv::TYPE_NA, IOAddress("2001:db8::6"), len);
    IPv6Resrv resv2(IPv6Resrv::TYPE_NA, IOAddress("2001:db8::7"), len);
    IPv6Resrv resv3(IPv6Resrv::TYPE_NA, IOAddress("2001:db8::8"), len);
    IPv6Resrv resv4(IPv6Resrv::TYPE_NA, IOAddress("2001:db8::9"), len);

    host1->addReservation(resv1);
    host1->addReservation(resv2);
    host1->addReservation(resv3);
    host1->addReservation(resv4);

    host2->addReservation(resv4);
    host2->addReservation(resv3);
    host2->addReservation(resv2);
    host2->addReservation(resv1);

    // Check if reservations are the same
<<<<<<< HEAD
    compareReservations6(host1->getIPv6Reservations(),
                         host2->getIPv6Reservations());
=======
    HostDataSourceUtils::compareReservations6(host1->getIPv6Reservations(),
                                              host2->getIPv6Reservations());
>>>>>>> 0790901b
}

void GenericHostDataSourceTest::testOptionsReservations4(const bool formatted,
                                                         ConstElementPtr user_context) {
    HostPtr host = HostDataSourceUtils::initializeHost4("192.0.2.5", Host::IDENT_HWADDR);
    // Add a bunch of DHCPv4 and DHCPv6 options for the host.
    ASSERT_NO_THROW(addTestOptions(host, formatted, DHCP4_ONLY, user_context));
    // Insert host and the options into respective tables.
    ASSERT_NO_THROW(hdsptr_->add(host));
    // Subnet id will be used in queries to the database.
    SubnetID subnet_id = host->getIPv4SubnetID();

    // getAll4(address)
    ConstHostCollection hosts_by_addr =
        hdsptr_->getAll4(host->getIPv4Reservation());
    ASSERT_EQ(1, hosts_by_addr.size());
    ASSERT_NO_FATAL_FAILURE(HostDataSourceUtils::compareHosts(host, *hosts_by_addr.begin()));

    // get4(subnet_id, identifier_type, identifier, identifier_size)
    ConstHostPtr host_by_id =
        hdsptr_->get4(subnet_id, host->getIdentifierType(),
                      &host->getIdentifier()[0], host->getIdentifier().size());
<<<<<<< HEAD
    ASSERT_NO_FATAL_FAILURE(compareHosts(host, host_by_id));
=======
    ASSERT_NO_FATAL_FAILURE(HostDataSourceUtils::compareHosts(host, host_by_id));
>>>>>>> 0790901b

    // get4(subnet_id, address)
    ConstHostPtr host_by_addr =
        hdsptr_->get4(subnet_id, IOAddress("192.0.2.5"));
<<<<<<< HEAD
    ASSERT_NO_FATAL_FAILURE(compareHosts(host, host_by_addr));
=======
    ASSERT_NO_FATAL_FAILURE(HostDataSourceUtils::compareHosts(host, host_by_addr));
>>>>>>> 0790901b
}

void GenericHostDataSourceTest::testOptionsReservations6(const bool formatted,
                                                         ConstElementPtr user_context) {
    HostPtr host = HostDataSourceUtils::initializeHost6("2001:db8::1", Host::IDENT_DUID, false);
    // Add a bunch of DHCPv4 and DHCPv6 options for the host.
    ASSERT_NO_THROW(addTestOptions(host, formatted, DHCP6_ONLY, user_context));
    // Insert host, options and IPv6 reservations into respective tables.
    ASSERT_NO_THROW(hdsptr_->add(host));
    // Subnet id will be used in queries to the database.
    SubnetID subnet_id = host->getIPv6SubnetID();

    // get6(subnet_id, identifier_type, identifier, identifier_size)
    ConstHostPtr host_by_id =
        hdsptr_->get6(subnet_id, host->getIdentifierType(),
                      &host->getIdentifier()[0], host->getIdentifier().size());
<<<<<<< HEAD
    ASSERT_NO_FATAL_FAILURE(compareHosts(host, host_by_id));
=======
    ASSERT_NO_FATAL_FAILURE(HostDataSourceUtils::compareHosts(host, host_by_id));
>>>>>>> 0790901b

    // get6(address, prefix_len)
    ConstHostPtr host_by_addr = hdsptr_->get6(IOAddress("2001:db8::1"), 128);
    ASSERT_NO_FATAL_FAILURE(HostDataSourceUtils::compareHosts(host, host_by_addr));
}

void
GenericHostDataSourceTest::testOptionsReservations46(const bool formatted) {
<<<<<<< HEAD
    HostPtr host = initializeHost6("2001:db8::1", Host::IDENT_HWADDR, false);
=======
    HostPtr host = HostDataSourceUtils::initializeHost6("2001:db8::1", Host::IDENT_HWADDR, false);
>>>>>>> 0790901b

    // Add a bunch of DHCPv4 and DHCPv6 options for the host.
    ASSERT_NO_THROW(addTestOptions(host, formatted, DHCP4_AND_DHCP6));
    // Insert host, options and IPv6 reservations into respective tables.
    ASSERT_NO_THROW(hdsptr_->add(host));

    // getAll(identifier_type, identifier, identifier_size)
    ConstHostCollection hosts_by_id =
        hdsptr_->getAll(host->getIdentifierType(), &host->getIdentifier()[0],
                        host->getIdentifier().size());
    ASSERT_EQ(1, hosts_by_id.size());
    ASSERT_NO_FATAL_FAILURE(HostDataSourceUtils::compareHosts(host, *hosts_by_id.begin()));
}

void
GenericHostDataSourceTest::testMultipleClientClasses4() {
    ASSERT_TRUE(hdsptr_);

    // Create the Host object.
    HostPtr host = HostDataSourceUtils::initializeHost4("192.0.2.5", Host::IDENT_HWADDR);

    // Add v4 classes to the host.
    for (int i = 0; i < 4; ++i) {
        std::ostringstream os;
        os << "class4_" << i;
        host->addClientClass4(os.str());
    }

    // Add the host.
    ASSERT_NO_THROW(hdsptr_->add(host));

    // Subnet id will be used in queries to the database.
    SubnetID subnet_id = host->getIPv4SubnetID();

    // Fetch the host via:
    // getAll(const HWAddrPtr& hwaddr, const DuidPtr& duid = DuidPtr()) const;
    ConstHostCollection hosts_by_id = hdsptr_->getAll(host->getHWAddress());
    ASSERT_EQ(1, hosts_by_id.size());
    ASSERT_NO_FATAL_FAILURE(HostDataSourceUtils::compareHosts(host, *hosts_by_id.begin()));

    // Fetch the host via:
    // getAll(const Host::IdentifierType, const uint8_t* identifier_begin,
    //       const size_t identifier_len) const;
    hosts_by_id =
        hdsptr_->getAll(host->getIdentifierType(), &host->getIdentifier()[0],
                        host->getIdentifier().size());
    ASSERT_EQ(1, hosts_by_id.size());
    ASSERT_NO_FATAL_FAILURE(HostDataSourceUtils::compareHosts(host, *hosts_by_id.begin()));

    // Fetch the host via
    // getAll4(const asiolink::IOAddress& address) const;
    hosts_by_id = hdsptr_->getAll4(IOAddress("192.0.2.5"));
    ASSERT_EQ(1, hosts_by_id.size());
    ASSERT_NO_FATAL_FAILURE(HostDataSourceUtils::compareHosts(host, *hosts_by_id.begin()));

    // Fetch the host via
    // get4(const SubnetID& subnet_id, const HWAddrPtr& hwaddr,
    //     const DuidPtr& duid = DuidPtr()) const;
    ConstHostPtr from_hds = hdsptr_->get4(subnet_id, host->getHWAddress());
    ASSERT_TRUE(from_hds);
    ASSERT_NO_FATAL_FAILURE(HostDataSourceUtils::compareHosts(host, from_hds));

    // Fetch the host via
    // get4(const SubnetID& subnet_id, const Host::IdentifierType&
    // identifier_type,
    //     const uint8_t* identifier_begin, const size_t identifier_len) const;
    from_hds =
        hdsptr_->get4(subnet_id, host->getIdentifierType(),
                      &host->getIdentifier()[0], host->getIdentifier().size());
    ASSERT_TRUE(from_hds);
    ASSERT_NO_FATAL_FAILURE(HostDataSourceUtils::compareHosts(host, from_hds));

    // Fetch the host via:
    // get4(const SubnetID& subnet_id, const asiolink::IOAddress& address) const;
    from_hds = hdsptr_->get4(subnet_id, IOAddress("192.0.2.5"));
    ASSERT_TRUE(from_hds);
    ASSERT_NO_FATAL_FAILURE(HostDataSourceUtils::compareHosts(host, from_hds));
}

void
GenericHostDataSourceTest::testMultipleClientClasses6() {
    ASSERT_TRUE(hdsptr_);

    // Create the Host object.
    HostPtr host = HostDataSourceUtils::initializeHost6("2001:db8::1", Host::IDENT_HWADDR, false);

    // Add v6 classes to the host.
    for (int i = 0; i < 4; ++i) {
        std::ostringstream os;
        os << "class6_" << i;
        host->addClientClass6(os.str());
    }

    // Add the host.
    ASSERT_NO_THROW(hdsptr_->add(host));

    // Subnet id will be used in queries to the database.
    SubnetID subnet_id = host->getIPv6SubnetID();

    // Fetch the host via:
    // getAll(const HWAddrPtr& hwaddr, const DuidPtr& duid = DuidPtr()) const;
    ConstHostCollection hosts_by_id = hdsptr_->getAll(host->getHWAddress());
    ASSERT_EQ(1, hosts_by_id.size());
    ASSERT_NO_FATAL_FAILURE(HostDataSourceUtils::compareHosts(host, *hosts_by_id.begin()));

    // getAll(const Host::IdentifierType& identifier_type,
    //        const uint8_t* identifier_begin,
    //        const size_t identifier_len) const;
    hosts_by_id =
        hdsptr_->getAll(host->getIdentifierType(), &host->getIdentifier()[0],
                        host->getIdentifier().size());
    ASSERT_EQ(1, hosts_by_id.size());
    ASSERT_NO_FATAL_FAILURE(HostDataSourceUtils::compareHosts(host, *hosts_by_id.begin()));

    // get6(const SubnetID& subnet_id, const DuidPtr& duid,
    //      const HWAddrPtr& hwaddr = HWAddrPtr()) const;
    ConstHostPtr from_hds =
        hdsptr_->get6(subnet_id, DuidPtr(), host->getHWAddress());
    ASSERT_TRUE(from_hds);
    ASSERT_NO_FATAL_FAILURE(HostDataSourceUtils::compareHosts(host, from_hds));

    // Fetch the host via:
    // get6(const SubnetID& subnet_id, const Host::IdentifierType&
    // identifier_type,
    //     const uint8_t* identifier_begin, const size_t identifier_len) const;
    from_hds =
        hdsptr_->get6(subnet_id, Host::IDENT_HWADDR, &host->getIdentifier()[0],
                      host->getIdentifier().size());
    ASSERT_TRUE(from_hds);
    ASSERT_NO_FATAL_FAILURE(HostDataSourceUtils::compareHosts(host, from_hds));

    // Fetch the host via:
    // get6(const asiolink::IOAddress& prefix, const uint8_t prefix_len) const;
    from_hds = hdsptr_->get6(IOAddress("2001:db8::1"), 128);
    ASSERT_TRUE(from_hds);
    ASSERT_NO_FATAL_FAILURE(HostDataSourceUtils::compareHosts(host, from_hds));
}

void
GenericHostDataSourceTest::testMultipleClientClassesBoth() {
    /// Add host reservation with a multiple v4 and v6 client-classes,
    /// retrieve it and make sure that all client classes are retrieved
    /// properly.
    ASSERT_TRUE(hdsptr_);

    // Create the Host object.
    HostPtr host = HostDataSourceUtils::initializeHost6("2001:db8::1", Host::IDENT_HWADDR, false);

    // Add v4 classes to the host.
    for (int i = 0; i < 4; ++i) {
        std::ostringstream os;
        os << "class4_" << i;
        host->addClientClass4(os.str());
    }

    // Add v6 classes to the host.
    for (int i = 0; i < 4; ++i) {
        std::ostringstream os;
        os << "class6_" << i;
        host->addClientClass6(os.str());
    }

    // Add the host.
    ASSERT_NO_THROW(hdsptr_->add(host));

    // Subnet id will be used in queries to the database.
    SubnetID subnet_id = host->getIPv6SubnetID();

    // Fetch the host from the source.
    ConstHostPtr from_hds =
        hdsptr_->get6(subnet_id, Host::IDENT_HWADDR, &host->getIdentifier()[0],
                      host->getIdentifier().size());
    ASSERT_TRUE(from_hds);

    // Verify they match.
    ASSERT_NO_FATAL_FAILURE(HostDataSourceUtils::compareHosts(host, from_hds));
}

void
GenericHostDataSourceTest::testMessageFields4() {
    ASSERT_TRUE(hdsptr_);

    // Create the Host object.
    HostPtr host = HostDataSourceUtils::initializeHost4("192.0.2.5", Host::IDENT_HWADDR);
    // And assign values for DHCPv4 message fields.
    ASSERT_NO_THROW({
        host->setNextServer(IOAddress("10.1.1.1"));
        host->setServerHostname("server-name.example.org");
        host->setBootFileName("bootfile.efi");
    });

    // Add the host.
    ASSERT_NO_THROW(hdsptr_->add(host));

    // Subnet id will be used in queries to the database.
    SubnetID subnet_id = host->getIPv4SubnetID();

    // Fetch the host via:
    // getAll(const HWAddrPtr& hwaddr, const DuidPtr& duid = DuidPtr()) const;
    ConstHostCollection hosts_by_id = hdsptr_->getAll(host->getHWAddress());
    ASSERT_EQ(1, hosts_by_id.size());
    ASSERT_NO_FATAL_FAILURE(HostDataSourceUtils::compareHosts(host, *hosts_by_id.begin()));

    // Fetch the host via:
    // getAll(const Host::IdentifierType, const uint8_t* identifier_begin,
    //       const size_t identifier_len) const;
    hosts_by_id =
        hdsptr_->getAll(host->getIdentifierType(), &host->getIdentifier()[0],
                        host->getIdentifier().size());
    ASSERT_EQ(1, hosts_by_id.size());
    ASSERT_NO_FATAL_FAILURE(HostDataSourceUtils::compareHosts(host, *hosts_by_id.begin()));

    // Fetch the host via
    // getAll4(const asiolink::IOAddress& address) const;
    hosts_by_id = hdsptr_->getAll4(IOAddress("192.0.2.5"));
    ASSERT_EQ(1, hosts_by_id.size());
    ASSERT_NO_FATAL_FAILURE(HostDataSourceUtils::compareHosts(host, *hosts_by_id.begin()));

    // Fetch the host via
    // get4(const SubnetID& subnet_id, const HWAddrPtr& hwaddr,
    //     const DuidPtr& duid = DuidPtr()) const;
    ConstHostPtr from_hds = hdsptr_->get4(subnet_id, host->getHWAddress());
    ASSERT_TRUE(from_hds);
    ASSERT_NO_FATAL_FAILURE(HostDataSourceUtils::compareHosts(host, from_hds));

    // Fetch the host via
    // get4(const SubnetID& subnet_id, const Host::IdentifierType&
    // identifier_type,
    //     const uint8_t* identifier_begin, const size_t identifier_len) const;
    from_hds =
        hdsptr_->get4(subnet_id, host->getIdentifierType(),
                      &host->getIdentifier()[0], host->getIdentifier().size());
    ASSERT_TRUE(from_hds);
    ASSERT_NO_FATAL_FAILURE(HostDataSourceUtils::compareHosts(host, from_hds));

    // Fetch the host via:
    // get4(const SubnetID& subnet_id, const asiolink::IOAddress& address) const;
    from_hds = hdsptr_->get4(subnet_id, IOAddress("192.0.2.5"));
    ASSERT_TRUE(from_hds);
    ASSERT_NO_FATAL_FAILURE(HostDataSourceUtils::compareHosts(host, from_hds));
}

void
GenericHostDataSourceTest::stressTest(unsigned int nOfHosts /* = 0xfffdU */) {
    // Make sure we have a pointer to the host data source.
    ASSERT_TRUE(hdsptr_);

    // Make sure the variable part of the generated address fits in a 16-bit
    // field.
    ASSERT_LE(nOfHosts, 0xfffdU);

    // Create hosts.
    std::vector<HostPtr> hosts;
    hosts.reserve(nOfHosts);
    for (unsigned int i = 0x0001U; i < 0x0001U + nOfHosts; ++i) {
        /// @todo: Check if this is written in hexadecimal format.
        std::stringstream ss;
        std::string n_host;
        ss << std::hex << i;
        ss >> n_host;

        const std::string prefix = std::string("2001:db8::") + n_host;
        hosts.push_back(HostDataSourceUtils::initializeHost6(prefix, Host::IDENT_HWADDR, false));
        IPv6ResrvRange range = hosts.back()->getIPv6Reservations();
        ASSERT_EQ(1, std::distance(range.first, range.second));
        EXPECT_TRUE(HostDataSourceUtils::reservationExists
                    (IPv6Resrv(IPv6Resrv::TYPE_NA, IOAddress(prefix)), range));
    }
    const size_t hosts_size = hosts.size();

    std::cout << "Starting to add hosts..." << std::endl;
    struct timespec start, end;
    start = (struct timespec){0, 0};
    end = (struct timespec){0, 0};
    clock_gettime(CLOCK_THREAD_CPUTIME_ID, &start);
    for (std::vector<HostPtr>::const_iterator it = hosts.begin();
         it != hosts.end(); it++) {
        ASSERT_NO_THROW(hdsptr_->add(*it));
    }
    clock_gettime(CLOCK_THREAD_CPUTIME_ID, &end);
    double s = static_cast<double>(end.tv_sec - start.tv_sec) +
               static_cast<double>(end.tv_nsec - start.tv_nsec) / 1e9;
    std::cout << "Adding " << hosts_size
              << (hosts_size == 1 ? " host" : " hosts") << " took "
              << std::fixed << std::setprecision(2) << s << " seconds."
              << std::endl;

    // And then try to retrieve them back.
    std::cout << "Starting to retrieve hosts..." << std::endl;
    start = (struct timespec){0, 0};
    end = (struct timespec){0, 0};
    clock_gettime(CLOCK_THREAD_CPUTIME_ID, &start);
    for (std::vector<HostPtr>::const_iterator it = hosts.begin();
         it != hosts.end(); it++) {
        IPv6ResrvRange range = (*it)->getIPv6Reservations();
        // This get6() call is particularly useful to test because it involves a
        // subquery for MySQL and PostgreSQL and two separate queries for
        // Cassandra.
        ConstHostPtr from_hds =
            hdsptr_->get6(range.first->second.getPrefix(), 128);
        ASSERT_TRUE(from_hds);
        HostDataSourceUtils::compareHosts(*it, from_hds);
    }
    clock_gettime(CLOCK_THREAD_CPUTIME_ID, &end);
    s = static_cast<double>(end.tv_sec - start.tv_sec) +
        static_cast<double>(end.tv_nsec - start.tv_nsec) / 1e9;
    std::cout << "Retrieving " << hosts_size
              << (hosts_size == 1 ? " host" : " hosts") << " took "
              << std::fixed << std::setprecision(2) << s << " seconds."
              << std::endl;
}

void GenericHostDataSourceTest::testDeleteByAddr4() {
    // Make sure we have a pointer to the host data source.
    ASSERT_TRUE(hdsptr_);

    // Let's create a v4 host...
    HostPtr host1 = HostDataSourceUtils::initializeHost4("192.0.2.1", Host::IDENT_HWADDR);
    SubnetID subnet1 = host1->getIPv4SubnetID();

    // ... and add it to the data source.
    ASSERT_NO_THROW(hdsptr_->add(host1));

    // And then try to retrieve it back.
    ConstHostPtr before = hdsptr_->get4(subnet1, IOAddress("192.0.2.1"));

    // Now try to delete it: del(subnet-id, addr4)
    EXPECT_TRUE(hdsptr_->del(subnet1, IOAddress("192.0.2.1")));

    // Check if it's still there.
    ConstHostPtr after = hdsptr_->get4(subnet1, IOAddress("192.0.2.1"));

    // Make sure the host was there before...
    EXPECT_TRUE(before);

    // ... and that it's gone after deletion.
    EXPECT_FALSE(after);
}

void GenericHostDataSourceTest::testDeleteById4() {
    // Make sure we have a pointer to the host data source.
    ASSERT_TRUE(hdsptr_);

    // Let's create a v4 host...
    HostPtr host1 = HostDataSourceUtils::initializeHost4("192.0.2.1", Host::IDENT_HWADDR);
    SubnetID subnet1 = host1->getIPv4SubnetID();

    // ... and add it to the data source.
    ASSERT_NO_THROW(hdsptr_->add(host1));

    // And then try to retrieve it back.
    ConstHostPtr before = hdsptr_->get4(subnet1,
                                        host1->getIdentifierType(),
                                        &host1->getIdentifier()[0],
                                        host1->getIdentifier().size());

    // Now try to delete it: del4(subnet4-id, identifier-type, identifier)
    EXPECT_TRUE(hdsptr_->del4(subnet1, host1->getIdentifierType(),
                              &host1->getIdentifier()[0],
                              host1->getIdentifier().size()));

    // Check if it's still there.
    ConstHostPtr after = hdsptr_->get4(subnet1,
                                       host1->getIdentifierType(),
                                       &host1->getIdentifier()[0],
                                       host1->getIdentifier().size());

    // Make sure the host was there before...
    EXPECT_TRUE(before);

    // ... and that it's gone after deletion.
    EXPECT_FALSE(after);
}

// Test checks when a IPv4 host with options is deleted that the options are
// deleted as well.
void GenericHostDataSourceTest::testDeleteById4Options() {
    // Make sure we have a pointer to the host data source.
    ASSERT_TRUE(hdsptr_);

    // Let's create a v4 host...
    HostPtr host1 = HostDataSourceUtils::initializeHost4("192.0.2.1", Host::IDENT_HWADDR);
    // Add a bunch of DHCPv4 and DHCPv6 options for the host.
    ASSERT_NO_THROW(addTestOptions(host1, true, DHCP4_ONLY));
    // Insert host and the options into respective tables.

    SubnetID subnet1 = host1->getIPv4SubnetID();

    // ... and add it to the data source.
    ASSERT_NO_THROW(hdsptr_->add(host1));

    // There must be some options
    EXPECT_NE(0, countDBOptions4());

    // And then try to retrieve it back.
    ConstHostPtr before = hdsptr_->get4(subnet1,
                                        host1->getIdentifierType(),
                                        &host1->getIdentifier()[0],
                                        host1->getIdentifier().size());

    // Now try to delete it: del4(subnet4-id, identifier-type, identifier)
    EXPECT_TRUE(hdsptr_->del4(subnet1, host1->getIdentifierType(),
                              &host1->getIdentifier()[0],
                              host1->getIdentifier().size()));

    // Check if it's still there.
    ConstHostPtr after = hdsptr_->get4(subnet1,
                                       host1->getIdentifierType(),
                                       &host1->getIdentifier()[0],
                                       host1->getIdentifier().size());

    // Make sure the host was there before...
    EXPECT_TRUE(before);

    // ... and that it's gone after deletion.
    EXPECT_FALSE(after);

    // Check the options are indeed gone.
    EXPECT_EQ(0, countDBOptions4());
}

void GenericHostDataSourceTest::testDeleteById6() {
    // Make sure we have a pointer to the host data source.
    ASSERT_TRUE(hdsptr_);

    // Let's create a v6 host...
    HostPtr host1 = HostDataSourceUtils::initializeHost6("2001:db8::1", Host::IDENT_DUID, false);
    SubnetID subnet1 = host1->getIPv6SubnetID();

    // ... and add it to the data source.
    ASSERT_NO_THROW(hdsptr_->add(host1));

    // And then try to retrieve it back.
    ConstHostPtr before = hdsptr_->get6(subnet1,
                                        host1->getIdentifierType(),
                                        &host1->getIdentifier()[0],
                                        host1->getIdentifier().size());

    // Now try to delete it: del4(subnet4-id, identifier-type, identifier)
    EXPECT_TRUE(hdsptr_->del6(subnet1, host1->getIdentifierType(),
                              &host1->getIdentifier()[0],
                              host1->getIdentifier().size()));

    // Check if it's still there.
    ConstHostPtr after = hdsptr_->get6(subnet1,
                                       host1->getIdentifierType(),
                                       &host1->getIdentifier()[0],
                                       host1->getIdentifier().size());

    // Make sure the host was there before...
    EXPECT_TRUE(before);

    // ... and that it's gone after deletion.
    EXPECT_FALSE(after);
}

void GenericHostDataSourceTest::testDeleteById6Options() {
    // Make sure we have a pointer to the host data source.
    ASSERT_TRUE(hdsptr_);

    // Let's create a v6 host...
    HostPtr host1 = HostDataSourceUtils::initializeHost6("2001:db8::1", Host::IDENT_DUID, false);
    SubnetID subnet1 = host1->getIPv6SubnetID();
    ASSERT_NO_THROW(addTestOptions(host1, true, DHCP6_ONLY));

    // ... and add it to the data source.
    ASSERT_NO_THROW(hdsptr_->add(host1));

    // Check that the options are stored...
    EXPECT_NE(0, countDBOptions6());

    // ... and so are v6 reservations.
    EXPECT_NE(0, countDBReservations6());

    // And then try to retrieve it back.
    ConstHostPtr before = hdsptr_->get6(subnet1,
                                        host1->getIdentifierType(),
                                        &host1->getIdentifier()[0],
                                        host1->getIdentifier().size());

    // Now try to delete it: del4(subnet4-id, identifier-type, identifier)
    EXPECT_TRUE(hdsptr_->del6(subnet1, host1->getIdentifierType(),
                              &host1->getIdentifier()[0],
                              host1->getIdentifier().size()));

    // Check if it's still there.
    ConstHostPtr after = hdsptr_->get6(subnet1,
                                       host1->getIdentifierType(),
                                       &host1->getIdentifier()[0],
                                       host1->getIdentifier().size());

    // Make sure the host was there before...
    EXPECT_TRUE(before);

    // ... and that it's gone after deletion.
    EXPECT_FALSE(after);

    // Check the options are indeed gone.
    EXPECT_EQ(0, countDBOptions6());

    // Check the options are indeed gone.
    EXPECT_EQ(0, countDBReservations6());
}

void
GenericHostDataSourceTest::testMultipleHostsNoAddress4() {
    // Make sure we have a pointer to the host data source.
    ASSERT_TRUE(hdsptr_);

    // Create a host with zero IPv4 address.
    HostPtr host1 = HostDataSourceUtils::initializeHost4("0.0.0.0", Host::IDENT_HWADDR);
    host1->setIPv4SubnetID(1);
    host1->setIPv6SubnetID(0);
    // Add the host to the database.
    ASSERT_NO_THROW(hdsptr_->add(host1));

    // An attempt to add this host again should fail due to client identifier
    // duplication.
    ASSERT_THROW(hdsptr_->add(host1), DuplicateEntry);

    // Create another host with zero IPv4 address. Adding this host to the
    // database should be successful because zero addresses are not counted
    // in the unique index.
    HostPtr host2 = HostDataSourceUtils::initializeHost4("0.0.0.0", Host::IDENT_HWADDR);
    host2->setIPv4SubnetID(1);
    host2->setIPv6SubnetID(0);
    ASSERT_NO_THROW(hdsptr_->add(host2));
}

void
GenericHostDataSourceTest::testMultipleHosts6() {
    // Make sure we have a pointer to the host data source.
    ASSERT_TRUE(hdsptr_);

    // Create first host.
    HostPtr host1 = HostDataSourceUtils::initializeHost6("2001:db8::1", Host::IDENT_DUID, false);
    host1->setIPv4SubnetID(0);
    host1->setIPv6SubnetID(1);
    // Add the host to the database.
    ASSERT_NO_THROW(hdsptr_->add(host1));

    // An attempt to add this host again should fail due to client identifier
    // duplication.
    ASSERT_THROW(hdsptr_->add(host1), DuplicateEntry);

    HostPtr host2 = HostDataSourceUtils::initializeHost6("2001:db8::2", Host::IDENT_DUID, false);
    host2->setIPv4SubnetID(0);
    host2->setIPv6SubnetID(1);
    // Add the host to the database.
    ASSERT_NO_THROW(hdsptr_->add(host2));
}

}  // namespace test
}  // namespace dhcp
}  // namespace isc<|MERGE_RESOLUTION|>--- conflicted
+++ resolved
@@ -6,11 +6,6 @@
 
 #include <config.h>
 
-<<<<<<< HEAD
-=======
-#include <asiolink/io_address.h>
-#include <boost/foreach.hpp>
->>>>>>> 0790901b
 #include <dhcp/dhcp6.h>
 #include <dhcp/libdhcp++.h>
 #include <dhcp/option4_addrlst.h>
@@ -23,11 +18,9 @@
 #include <dhcpsrv/tests/generic_host_data_source_unittest.h>
 #include <dhcpsrv/tests/test_utils.h>
 #include <dhcpsrv/testutils/schema.h>
-<<<<<<< HEAD
+
 #include <boost/foreach.hpp>
-=======
 #include <dhcpsrv/testutils/host_data_source_utils.h>
->>>>>>> 0790901b
 #include <gtest/gtest.h>
 #include <util/buffer.h>
 
@@ -56,257 +49,20 @@
     hdsptr_.reset();
 }
 
-<<<<<<< HEAD
-std::vector<uint8_t>
-GenericHostDataSourceTest::generateHWAddr(const bool new_identifier) {
-    /// @todo: Consider moving this somewhere to lib/testutils.
-
-    // Let's use something that is easily printable. That's convenient
-    // if you need to enter MySQL queries by hand.
-    static uint8_t hwaddr[] = {65, 66, 67, 68, 69, 70};
-
-    if (new_identifier) {
-        // Increase the address for the next time we use it.
-        // This is primitive, but will work for 65k unique
-        // addresses.
-        hwaddr[sizeof(hwaddr) - 1]++;
-        if (hwaddr[sizeof(hwaddr) - 1] == 0) {
-            hwaddr[sizeof(hwaddr) - 2]++;
-        }
-    }
-    return (std::vector<uint8_t>(hwaddr, hwaddr + sizeof(hwaddr)));
-}
-
-std::vector<uint8_t>
-GenericHostDataSourceTest::generateIdentifier(const bool new_identifier) {
-    /// @todo: Consider moving this somewhere to lib/testutils.
-
-    // Let's use something that is easily printable. That's convenient
-    // if you need to enter MySQL queries by hand.
-    static uint8_t ident[] = {65, 66, 67, 68, 69, 70, 71, 72, 73, 74};
-
-    if (new_identifier) {
-        // Increase the identifier for the next time we use it.
-        // This is primitive, but will work for 65k unique identifiers.
-        ident[sizeof(ident) - 1]++;
-        if (ident[sizeof(ident) - 1] == 0) {
-            ident[sizeof(ident) - 2]++;
-        }
-    }
-    return (std::vector<uint8_t>(ident, ident + sizeof(ident)));
-}
-
-HostPtr
-GenericHostDataSourceTest::initializeHost4(const std::string& address,
-                                           const Host::IdentifierType& id) {
-    std::vector<uint8_t> ident;
-    if (id == Host::IDENT_HWADDR) {
-        ident = generateHWAddr();
-    } else {
-        ident = generateIdentifier();
-    }
-
-    // Let's create ever increasing subnet-ids. Let's keep those different,
-    // so subnet4 != subnet6. Useful for catching cases if the code confuses
-    // subnet4 with subnet6.
-    static SubnetID subnet4 = 0;
-    static SubnetID subnet6 = 100;
-    ++subnet4;
-    ++subnet6;
-
-    IOAddress addr(address);
-    HostPtr host(new Host(&ident[0], ident.size(), id, subnet4, subnet6, addr));
-
-    return (host);
-}
-
-HostPtr
-GenericHostDataSourceTest::initializeHost6(std::string address,
-                                           Host::IdentifierType identifier,
-                                           bool prefix,
-                                           bool new_identifier) {
-    std::vector<uint8_t> ident;
-    switch (identifier) {
-    case Host::IDENT_HWADDR:
-        ident = generateHWAddr(new_identifier);
-        break;
-    case Host::IDENT_DUID:
-        ident = generateIdentifier(new_identifier);
-        break;
-    default:
-        ADD_FAILURE() << "Unknown IdType: " << identifier;
-        return HostPtr();
-    }
-
-    // Let's create ever increasing subnet-ids. Let's keep those different,
-    // so subnet4 != subnet6. Useful for catching cases if the code confuses
-    // subnet4 with subnet6.
-    static SubnetID subnet4 = 0;
-    static SubnetID subnet6 = 100;
-    subnet4++;
-    subnet6++;
-
-    HostPtr host(new Host(&ident[0], ident.size(), identifier, subnet4, subnet6,
-                          IOAddress("0.0.0.0")));
-
-    if (!prefix) {
-        // Create IPv6 reservation (for an address)
-        IPv6Resrv resv(IPv6Resrv::TYPE_NA, IOAddress(address), 128);
-        host->addReservation(resv);
-    } else {
-        // Create IPv6 reservation for a /64 prefix
-        IPv6Resrv resv(IPv6Resrv::TYPE_PD, IOAddress(address), 64);
-        host->addReservation(resv);
-    }
-    return (host);
-}
-
-bool
-GenericHostDataSourceTest::reservationExists(const IPv6Resrv& resrv,
-                                             const IPv6ResrvRange& range) {
-    for (IPv6ResrvIterator it = range.first; it != range.second; ++it) {
-        if (resrv == it->second) {
-            return true;
-        }
-    }
-    return false;
-}
-
-void
-GenericHostDataSourceTest::compareHwaddrs(const ConstHostPtr& host1,
-                                          const ConstHostPtr& host2,
-                                          bool expect_match) {
-    ASSERT_TRUE(host1);
-    ASSERT_TRUE(host2);
-
-    // Compare if both have or have not HWaddress set.
-    if ((host1->getHWAddress() && !host2->getHWAddress()) ||
-        (!host1->getHWAddress() && host2->getHWAddress())) {
-        // One host has hardware address set while the other has not.
-        // Let's see if it's a problem.
-        if (expect_match) {
-            ADD_FAILURE() << "Host comparison failed: host1 hwaddress="
-                          << host1->getHWAddress()
-                          << ", host2 hwaddress=" << host2->getHWAddress();
-        }
-        return;
-    }
-
-    // Now we know that either both or neither have hw address set.
-    // If host1 has it, we can proceed to value comparison.
-    if (host1->getHWAddress()) {
-        if (expect_match) {
-            // Compare the actual address if they match.
-            EXPECT_TRUE(*host1->getHWAddress() == *host2->getHWAddress());
-        } else {
-            EXPECT_FALSE(*host1->getHWAddress() == *host2->getHWAddress());
-        }
-        if (*host1->getHWAddress() != *host2->getHWAddress()) {
-            cout << host1->getHWAddress()->toText(true) << endl;
-            cout << host2->getHWAddress()->toText(true) << endl;
-        }
-    }
-}
-
-void
-GenericHostDataSourceTest::compareDuids(const ConstHostPtr& host1,
-                                        const ConstHostPtr& host2,
-                                        bool expect_match) {
-    ASSERT_TRUE(host1);
-    ASSERT_TRUE(host2);
-
-    // compare if both have or have not DUID set
-    if ((host1->getDuid() && !host2->getDuid()) ||
-        (!host1->getDuid() && host2->getDuid())) {
-        // One host has a DUID and the other doesn't.
-        // Let's see if it's a problem.
-        if (expect_match) {
-            ADD_FAILURE() << "DUID comparison failed: host1 duid="
-                          << host1->getDuid()
-                          << ", host2 duid=" << host2->getDuid();
-        }
-        return;
-    }
-
-    // Now we know that either both or neither have DUID set.
-    // If host1 has it, we can proceed to value comparison.
-    if (host1->getDuid()) {
-        if (expect_match) {
-            EXPECT_TRUE(*host1->getDuid() == *host2->getDuid());
-        } else {
-            EXPECT_FALSE(*host1->getDuid() == *host2->getDuid());
-        }
-        if (*host1->getDuid() != *host2->getDuid()) {
-            cout << host1->getDuid()->toText() << endl;
-            cout << host2->getDuid()->toText() << endl;
-        }
-=======
 bool
 GenericHostDataSourceTest::compareHostsForSort4(const ConstHostPtr& host1,
                                                 const ConstHostPtr& host2) {
     if (host1->getIPv4SubnetID() < host2->getIPv4SubnetID()) {
         return true;
->>>>>>> 0790901b
     }
     return false;
 }
 
-<<<<<<< HEAD
-void
-GenericHostDataSourceTest::compareHosts(const ConstHostPtr& host1,
-                                        const ConstHostPtr& host2) {
-    // Let's compare HW addresses and expect match.
-    compareHwaddrs(host1, host2, true);
-
-    // Now compare DUIDs
-    compareDuids(host1, host2, true);
-
-    // Now check that the identifiers returned as vectors are the same
-    EXPECT_EQ(host1->getIdentifierType(), host2->getIdentifierType());
-    EXPECT_TRUE(host1->getIdentifier() == host2->getIdentifier());
-
-    // Check host parameters
-    EXPECT_EQ(host1->getIPv4SubnetID(), host2->getIPv4SubnetID());
-    EXPECT_EQ(host1->getIPv6SubnetID(), host2->getIPv6SubnetID());
-    EXPECT_EQ(host1->getIPv4Reservation(), host2->getIPv4Reservation());
-    EXPECT_EQ(host1->getHostname(), host2->getHostname());
-    EXPECT_EQ(host1->getNextServer(), host2->getNextServer());
-    EXPECT_EQ(host1->getServerHostname(), host2->getServerHostname());
-    EXPECT_EQ(host1->getBootFileName(), host2->getBootFileName());
-    ConstElementPtr ctx1 = host1->getContext();
-    ConstElementPtr ctx2 = host2->getContext();
-    if (ctx1) {
-        EXPECT_TRUE(ctx2);
-        if (ctx2) {
-            EXPECT_EQ(*ctx1, *ctx2);
-        }
-    } else {
-        EXPECT_FALSE(ctx2);
-=======
 bool
 GenericHostDataSourceTest::compareHostsForSort6(const ConstHostPtr& host1,
                                                 const ConstHostPtr& host2) {
     if (host1->getIPv6SubnetID() < host2->getIPv6SubnetID()) {
         return true;
->>>>>>> 0790901b
-    }
-    return false;
-}
-
-bool
-GenericHostDataSourceTest::compareHostsForSort4(const ConstHostPtr& host1,
-                                                const ConstHostPtr& host2) {
-    if (host1->getIPv4SubnetID() < host2->getIPv4SubnetID()) {
-        return true;
-    }
-    return false;
-}
-
-bool
-GenericHostDataSourceTest::compareHostsForSort6(const ConstHostPtr& host1,
-                                                const ConstHostPtr& host2) {
-    if (host1->getIPv6SubnetID() < host2->getIPv6SubnetID()) {
-        return true;
     }
     return false;
 }
@@ -329,152 +85,6 @@
     return (HWAddrPtr(new HWAddr(duid->getDuid(), HTYPE_ETHER)));
 }
 
-<<<<<<< HEAD
-void
-GenericHostDataSourceTest::compareReservations6(IPv6ResrvRange resrv1,
-                                                IPv6ResrvRange resrv2) {
-    // Compare number of reservations for both hosts
-    if (std::distance(resrv1.first, resrv1.second) !=
-        std::distance(resrv2.first, resrv2.second)) {
-        ADD_FAILURE() << "Reservation comparison failed, "
-                         "hosts got different number of reservations.";
-        return;
-    }
-
-    // Iterate over the range of reservations to find a match in the
-    // reference range.
-    for (IPv6ResrvIterator r1 = resrv1.first; r1 != resrv1.second; ++r1) {
-        IPv6ResrvIterator r2 = resrv2.first;
-        for (; r2 != resrv2.second; ++r2) {
-            // IPv6Resrv object implements equality operator.
-            if (r1->second == r2->second) {
-                break;
-            }
-        }
-        // If r2 iterator reached the end of the range it means that there
-        // is no match.
-        if (r2 == resrv2.second) {
-            ADD_FAILURE() << "No match found for reservation: "
-                          << resrv1.first->second.getPrefix().toText();
-        }
-    }
-
-    if (std::distance(resrv1.first, resrv1.second) > 0) {
-        for (; resrv1.first != resrv1.second; resrv1.first++) {
-            IPv6ResrvIterator iter = resrv2.first;
-            while (iter != resrv2.second) {
-                if ((resrv1.first->second.getType() ==
-                     iter->second.getType()) &&
-                    (resrv1.first->second.getPrefixLen() ==
-                     iter->second.getPrefixLen()) &&
-                    (resrv1.first->second.getPrefix() ==
-                     iter->second.getPrefix())) {
-                    break;
-                }
-                iter++;
-                if (iter == resrv2.second) {
-                    ADD_FAILURE() << "Reservation comparison failed, "
-                                     "no match for reservation: "
-                                  << resrv1.first->second.getPrefix().toText();
-                }
-            }
-        }
-    }
-}
-
-void
-GenericHostDataSourceTest::compareClientClasses(const ClientClasses& classes1,
-                                                const ClientClasses& classes2) {
-    EXPECT_TRUE(std::equal(classes1.begin(), classes1.end(), classes2.begin()));
-}
-
-void
-GenericHostDataSourceTest::compareOptions(const ConstCfgOptionPtr& cfg1,
-                                          const ConstCfgOptionPtr& cfg2) const {
-    ASSERT_TRUE(cfg1);
-    ASSERT_TRUE(cfg2);
-
-    // Combine option space names with vendor space names in a single list.
-    std::list<std::string> option_spaces = cfg2->getOptionSpaceNames();
-    std::list<std::string> vendor_spaces = cfg2->getVendorIdsSpaceNames();
-    option_spaces.insert(option_spaces.end(), vendor_spaces.begin(),
-                         vendor_spaces.end());
-
-    // Make sure that the number of option spaces is equal in both
-    // configurations.
-    EXPECT_EQ(option_spaces.size(), cfg1->getOptionSpaceNames().size());
-    EXPECT_EQ(vendor_spaces.size(), cfg1->getVendorIdsSpaceNames().size());
-
-    // Iterate over all option spaces existing in cfg2.
-    BOOST_FOREACH (std::string space, option_spaces) {
-        // Retrieve options belonging to the current option space.
-        OptionContainerPtr options1 = cfg1->getAll(space);
-        OptionContainerPtr options2 = cfg2->getAll(space);
-        ASSERT_TRUE(options1) << "failed for option space " << space;
-        ASSERT_TRUE(options2) << "failed for option space " << space;
-
-        // If number of options doesn't match, the test fails.
-        ASSERT_EQ(options1->size(), options2->size())
-            << "failed for option space " << space;
-
-        // Iterate over all options within this option space.
-        BOOST_FOREACH (OptionDescriptor desc1, *options1) {
-            OptionDescriptor desc2 = cfg2->get(space, desc1.option_->getType());
-            // Compare persistent flag.
-            EXPECT_EQ(desc1.persistent_, desc2.persistent_)
-                << "failed for option " << space << "."
-                << desc1.option_->getType();
-            // Compare formatted value.
-            EXPECT_EQ(desc1.formatted_value_, desc2.formatted_value_)
-                << "failed for option " << space << "."
-                << desc1.option_->getType();
-
-            // Compare user context.
-            ConstElementPtr ctx1 = desc1.getContext();
-            ConstElementPtr ctx2 = desc2.getContext();
-            if (ctx1) {
-                EXPECT_TRUE(ctx2);
-                if (ctx2) {
-                    EXPECT_EQ(*ctx1, *ctx2)
-                        << "failed for option " << space << "." << desc1.option_->getType();
-                }
-            } else {
-                EXPECT_FALSE(ctx2);
-            }
-
-            // Retrieve options.
-            Option* option1 = desc1.option_.get();
-            Option* option2 = desc2.option_.get();
-
-            // Options must be represented by the same C++ class derived from
-            // the Option class.
-            EXPECT_TRUE(typeid(*option1) == typeid(*option2))
-                << "Compared DHCP options, having option code "
-                << desc1.option_->getType() << " and belonging to the " << space
-                << " option space, are represented "
-                   "by different C++ classes: "
-                << typeid(*option1).name() << " vs " << typeid(*option2).name();
-
-            // Because we use different C++ classes to represent different
-            // options, the simplest way to make sure that the options are
-            // equal is to simply compare them in wire format.
-            OutputBuffer buf1(option1->len());
-            ASSERT_NO_THROW(option1->pack(buf1));
-            OutputBuffer buf2(option2->len());
-            ASSERT_NO_THROW(option2->pack(buf2));
-
-            ASSERT_EQ(buf1.getLength(), buf2.getLength())
-                << "failed for option " << space << "."
-                << desc1.option_->getType();
-            EXPECT_EQ(0,
-                      memcmp(buf1.getData(), buf2.getData(), buf1.getLength()))
-                << "failed for option " << space << "."
-                << desc1.option_->getType();
-        }
-    }
-}
-=======
->>>>>>> 0790901b
 
 OptionDescriptor
 GenericHostDataSourceTest::createEmptyOption(const Option::Universe& universe,
@@ -629,11 +239,7 @@
     ASSERT_TRUE(hdsptr_);
 
     // Create a host reservation.
-<<<<<<< HEAD
-    HostPtr host = initializeHost4("192.0.2.1", id);
-=======
     HostPtr host = HostDataSourceUtils::initializeHost4("192.0.2.1", id);
->>>>>>> 0790901b
     ASSERT_TRUE(host);  // Make sure the host is generate properly.
     SubnetID subnet = host->getIPv4SubnetID();
 
@@ -1299,13 +905,8 @@
     host2->addReservation(resv1);
 
     // Check if reservations are the same
-<<<<<<< HEAD
-    compareReservations6(host1->getIPv6Reservations(),
-                         host2->getIPv6Reservations());
-=======
     HostDataSourceUtils::compareReservations6(host1->getIPv6Reservations(),
                                               host2->getIPv6Reservations());
->>>>>>> 0790901b
 }
 
 void GenericHostDataSourceTest::testOptionsReservations4(const bool formatted,
@@ -1328,20 +929,12 @@
     ConstHostPtr host_by_id =
         hdsptr_->get4(subnet_id, host->getIdentifierType(),
                       &host->getIdentifier()[0], host->getIdentifier().size());
-<<<<<<< HEAD
-    ASSERT_NO_FATAL_FAILURE(compareHosts(host, host_by_id));
-=======
     ASSERT_NO_FATAL_FAILURE(HostDataSourceUtils::compareHosts(host, host_by_id));
->>>>>>> 0790901b
 
     // get4(subnet_id, address)
     ConstHostPtr host_by_addr =
         hdsptr_->get4(subnet_id, IOAddress("192.0.2.5"));
-<<<<<<< HEAD
-    ASSERT_NO_FATAL_FAILURE(compareHosts(host, host_by_addr));
-=======
     ASSERT_NO_FATAL_FAILURE(HostDataSourceUtils::compareHosts(host, host_by_addr));
->>>>>>> 0790901b
 }
 
 void GenericHostDataSourceTest::testOptionsReservations6(const bool formatted,
@@ -1358,11 +951,7 @@
     ConstHostPtr host_by_id =
         hdsptr_->get6(subnet_id, host->getIdentifierType(),
                       &host->getIdentifier()[0], host->getIdentifier().size());
-<<<<<<< HEAD
-    ASSERT_NO_FATAL_FAILURE(compareHosts(host, host_by_id));
-=======
     ASSERT_NO_FATAL_FAILURE(HostDataSourceUtils::compareHosts(host, host_by_id));
->>>>>>> 0790901b
 
     // get6(address, prefix_len)
     ConstHostPtr host_by_addr = hdsptr_->get6(IOAddress("2001:db8::1"), 128);
@@ -1371,11 +960,7 @@
 
 void
 GenericHostDataSourceTest::testOptionsReservations46(const bool formatted) {
-<<<<<<< HEAD
-    HostPtr host = initializeHost6("2001:db8::1", Host::IDENT_HWADDR, false);
-=======
     HostPtr host = HostDataSourceUtils::initializeHost6("2001:db8::1", Host::IDENT_HWADDR, false);
->>>>>>> 0790901b
 
     // Add a bunch of DHCPv4 and DHCPv6 options for the host.
     ASSERT_NO_THROW(addTestOptions(host, formatted, DHCP4_AND_DHCP6));
