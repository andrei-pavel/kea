// Copyright (C) 2015-2016 Internet Systems Consortium, Inc. ("ISC")
//
// This Source Code Form is subject to the terms of the Mozilla Public
// License, v. 2.0. If a copy of the MPL was not distributed with this
// file, You can obtain one at http://mozilla.org/MPL/2.0/.

#include <config.h>
#include <eval/token.h>
#include <dhcp/pkt4.h>
#include <dhcp/pkt6.h>
#include <dhcp/dhcp4.h>
#include <dhcp/dhcp6.h>
#include <dhcp/option_string.h>

#include <boost/shared_ptr.hpp>
#include <boost/scoped_ptr.hpp>
#include <gtest/gtest.h>

#include <arpa/inet.h>

using namespace std;
using namespace isc::dhcp;

namespace {

/// @brief Test fixture for testing Tokens.
///
/// This class provides several convenience objects to be used during testing
/// of the Token family of classes.
class TokenTest : public ::testing::Test {
public:

    /// @brief Initializes Pkt4,Pkt6 and options that can be useful for
    ///        evaluation tests.
    TokenTest() {
        pkt4_.reset(new Pkt4(DHCPDISCOVER, 12345));
        pkt6_.reset(new Pkt6(DHCPV6_SOLICIT, 12345));

        // Add options with easily identifiable strings in them
        option_str4_.reset(new OptionString(Option::V4, 100, "hundred4"));
        option_str6_.reset(new OptionString(Option::V6, 100, "hundred6"));

        pkt4_->addOption(option_str4_);
        pkt6_->addOption(option_str6_);
    }

    /// @brief Inserts RAI option with several suboptions
    ///
    /// The structure inserted is:
    ///  - RAI (option 82)
    ///      - option 1 (containing string "one")
    ///      - option 13 (containing string "thirteen")
    void insertRelay4Option() {

        // RAI (Relay Agent Information) option
        OptionPtr rai(new Option(Option::V4, DHO_DHCP_AGENT_OPTIONS));
        OptionPtr sub1(new OptionString(Option::V4, 1, "one"));
        OptionPtr sub13(new OptionString(Option::V4, 13, "thirteen"));

        rai->addOption(sub1);
        rai->addOption(sub13);
        pkt4_->addOption(rai);
    }

    /// @brief Adds relay encapsulations with some suboptions
    ///
    /// This will add 2 relay encapsulations all will have
    /// msg_type of RELAY_FORW
    /// Relay 0 (closest to server) will have
    /// linkaddr = peeraddr = 0, hop-count = 1
    /// option 100 "hundred.zero", option 101 "hundredone.zero"
    /// Relay 1 (closest to client) will have
    /// linkaddr 1::1= peeraddr = 1::2, hop-count = 0
    /// option 100 "hundred.one", option 102 "hundredtwo.one"
    void addRelay6Encapsulations() {
        // First relay
        Pkt6::RelayInfo relay0;
        relay0.msg_type_ = DHCPV6_RELAY_FORW;
        relay0.hop_count_ = 1;
        relay0.linkaddr_ = isc::asiolink::IOAddress("::");
        relay0.peeraddr_ = isc::asiolink::IOAddress("::");
        OptionPtr optRelay01(new OptionString(Option::V6, 100,
                                              "hundred.zero"));
        OptionPtr optRelay02(new OptionString(Option::V6, 101,
                                              "hundredone.zero"));

        relay0.options_.insert(make_pair(optRelay01->getType(), optRelay01));
        relay0.options_.insert(make_pair(optRelay02->getType(), optRelay02));

        pkt6_->addRelayInfo(relay0);
        // Second relay
        Pkt6::RelayInfo relay1;
        relay1.msg_type_ = DHCPV6_RELAY_FORW;
        relay1.hop_count_ = 0;
        relay1.linkaddr_ = isc::asiolink::IOAddress("1::1");
        relay1.peeraddr_ = isc::asiolink::IOAddress("1::2");
        OptionPtr optRelay11(new OptionString(Option::V6, 100,
                                              "hundred.one"));
        OptionPtr optRelay12(new OptionString(Option::V6, 102,
                                              "hundredtwo.one"));

        relay1.options_.insert(make_pair(optRelay11->getType(), optRelay11));
        relay1.options_.insert(make_pair(optRelay12->getType(), optRelay12));
        pkt6_->addRelayInfo(relay1);
    }

    /// @brief Verify that the relay6 option evaluatiosn work properly
    ///
    /// Given the nesting level and option code extract the option
    /// and compare it to the expected string.
    ///
    /// @param test_level The nesting level
    /// @param test_code The code of the option to extract
    /// @param result_addr The expected result of the address as a string
    void verifyRelay6Option(const uint8_t test_level,
                            const uint16_t test_code,
                            const TokenOption::RepresentationType& test_rep,
                            const std::string& result_string) {
        // Create the token
        ASSERT_NO_THROW(t_.reset(new TokenRelay6Option(test_level,
                                                       test_code,
                                                       test_rep)));

        // We should be able to evaluate it
        EXPECT_NO_THROW(t_->evaluate(*pkt6_, values_));

        // We should have one value on the stack
        ASSERT_EQ(1, values_.size());

        // And it should match the expected result
        // Invalid nesting levels result in a 0 length string
        EXPECT_EQ(result_string, values_.top());

        // Then we clear the stack
        clearStack();
    }

    /// @brief Verify that the relay6 field evaluations work properly
    ///
    /// Given the nesting level, the field to extract and the expected
    /// address create a token and evaluate it then compare the addresses
    ///
    /// @param test_level The nesting level
    /// @param test_field The type of the field to extract
    /// @param result_addr The expected result of the address as a string
    void verifyRelay6Eval(const uint8_t test_level,
                          const TokenRelay6Field::FieldType test_field,
                          const int result_len,
                          const uint8_t result_addr[]) {
        // Create the token
        ASSERT_NO_THROW(t_.reset(new TokenRelay6Field(test_level, test_field)));

        // We should be able to evaluate it
        EXPECT_NO_THROW(t_->evaluate(*pkt6_, values_));

        // We should have one value on the stack
        ASSERT_EQ(1, values_.size());

        // And it should match the expected result
        // Invalid nesting levels result in a 0 length string
        EXPECT_EQ(result_len, values_.top().size());
        if (result_len != 0) {
            EXPECT_EQ(0, memcmp(result_addr, &values_.top()[0], result_len));
        }

        // Then we clear the stack
        clearStack();
    }

    /// @brief Convenience function. Removes token and values stacks.
    void clearStack() {
        while (!values_.empty()) {
            values_.pop();
        }

        t_.reset();
    }

    TokenPtr t_; ///< Just a convenience pointer

    ValueStack values_; ///< evaluated values will be stored here

    Pkt4Ptr pkt4_; ///< A stub DHCPv4 packet
    Pkt6Ptr pkt6_; ///< A stub DHCPv6 packet

    OptionPtr option_str4_; ///< A string option for DHCPv4
    OptionPtr option_str6_; ///< A string option for DHCPv6


    /// @brief Verify that the substring eval works properly
    ///
    /// This function takes the parameters and sets up the value
    /// stack then executes the eval and checks the results.
    ///
    /// @param test_string The string to operate on
    /// @param test_start The postion to start when getting a substring
    /// @param test_length The length of the substring to get
    /// @param result_string The expected result of the eval
    /// @param should_throw The eval will throw
    void verifySubstringEval(const std::string& test_string,
                             const std::string& test_start,
                             const std::string& test_length,
                             const std::string& result_string,
                             bool should_throw = false) {

        // create the token
        ASSERT_NO_THROW(t_.reset(new TokenSubstring()));

        // push values on stack
        values_.push(test_string);
        values_.push(test_start);
        values_.push(test_length);

        // evaluate the token
        if (should_throw) {
            EXPECT_THROW(t_->evaluate(*pkt4_, values_), EvalTypeError);
            ASSERT_EQ(0, values_.size());
        } else {
            EXPECT_NO_THROW(t_->evaluate(*pkt4_, values_));

            // verify results
            ASSERT_EQ(1, values_.size());
            EXPECT_EQ(result_string, values_.top());

            // remove result
            values_.pop();
        }
    }

    /// @todo: Add more option types here
};

// This tests the toBool() conversions
TEST_F(TokenTest, toBool) {

    ASSERT_NO_THROW(Token::toBool("true"));
    EXPECT_TRUE(Token::toBool("true"));
    ASSERT_NO_THROW(Token::toBool("false"));
    EXPECT_FALSE(Token::toBool("false"));

    // Token::toBool() is case-sensitive
    EXPECT_THROW(Token::toBool("True"), EvalTypeError);
    EXPECT_THROW(Token::toBool("TRUE"), EvalTypeError);

    // Proposed aliases
    EXPECT_THROW(Token::toBool("1"), EvalTypeError);
    EXPECT_THROW(Token::toBool("0"), EvalTypeError);
    EXPECT_THROW(Token::toBool(""), EvalTypeError);
}

// This simple test checks that a TokenString, representing a constant string,
// can be used in Pkt4 evaluation. (The actual packet is not used)
TEST_F(TokenTest, string4) {

    // Store constant string "foo" in the TokenString object.
    ASSERT_NO_THROW(t_.reset(new TokenString("foo")));

    // Make sure that the token can be evaluated without exceptions.
    ASSERT_NO_THROW(t_->evaluate(*pkt4_, values_));

    // Check that the evaluation put its value on the values stack.
    ASSERT_EQ(1, values_.size());
    EXPECT_EQ("foo", values_.top());
}

// This simple test checks that a TokenString, representing a constant string,
// can be used in Pkt6 evaluation. (The actual packet is not used)
TEST_F(TokenTest, string6) {

    // Store constant string "foo" in the TokenString object.
    ASSERT_NO_THROW(t_.reset(new TokenString("foo")));

    // Make sure that the token can be evaluated without exceptions.
    ASSERT_NO_THROW(t_->evaluate(*pkt6_, values_));

    // Check that the evaluation put its value on the values stack.
    ASSERT_EQ(1, values_.size());
    EXPECT_EQ("foo", values_.top());
}

// This simple test checks that a TokenHexString, representing a constant
// string coded in hexadecimal, can be used in Pkt4 evaluation.
// (The actual packet is not used)
TEST_F(TokenTest, hexstring4) {
    TokenPtr empty;
    TokenPtr bad;
    TokenPtr nodigit;
    TokenPtr baddigit;
    TokenPtr bell;
    TokenPtr foo;
    TokenPtr cookie;

    // Store constant empty hexstring "" ("") in the TokenHexString object.
    ASSERT_NO_THROW(empty.reset(new TokenHexString("")));
    // Store bad encoded hexstring "0abc" ("").
    ASSERT_NO_THROW(bad.reset(new TokenHexString("0abc")));
    // Store hexstring with no digits "0x" ("").
    ASSERT_NO_THROW(nodigit.reset(new TokenHexString("0x")));
    // Store hexstring with a bad hexdigit "0xxabc" ("").
    ASSERT_NO_THROW(baddigit.reset(new TokenHexString("0xxabc")));
    // Store hexstring with an odd number of hexdigits "0x7" ("\a").
    ASSERT_NO_THROW(bell.reset(new TokenHexString("0x7")));
    // Store constant hexstring "0x666f6f" ("foo").
    ASSERT_NO_THROW(foo.reset(new TokenHexString("0x666f6f")));
    // Store constant hexstring "0x63825363" (DHCP_OPTIONS_COOKIE).
    ASSERT_NO_THROW(cookie.reset(new TokenHexString("0x63825363")));

    // Make sure that tokens can be evaluated without exceptions.
    ASSERT_NO_THROW(empty->evaluate(*pkt4_, values_));
    ASSERT_NO_THROW(bad->evaluate(*pkt4_, values_));
    ASSERT_NO_THROW(nodigit->evaluate(*pkt4_, values_));
    ASSERT_NO_THROW(baddigit->evaluate(*pkt4_, values_));
    ASSERT_NO_THROW(bell->evaluate(*pkt4_, values_));
    ASSERT_NO_THROW(foo->evaluate(*pkt4_, values_));
    ASSERT_NO_THROW(cookie->evaluate(*pkt4_, values_));

    // Check that the evaluation put its value on the values stack.
    ASSERT_EQ(7, values_.size());
    uint32_t expected = htonl(DHCP_OPTIONS_COOKIE);
    EXPECT_EQ(4, values_.top().size());
    EXPECT_EQ(0, memcmp(&expected, &values_.top()[0], 4));
    values_.pop();
    EXPECT_EQ("foo", values_.top());
    values_.pop();
    EXPECT_EQ("\a", values_.top());
    values_.pop();
    EXPECT_EQ("", values_.top());
    values_.pop();
    EXPECT_EQ("", values_.top());
    values_.pop();
    EXPECT_EQ("", values_.top());
    values_.pop();
    EXPECT_EQ("", values_.top());
}

// This simple test checks that a TokenHexString, representing a constant
// string coded in hexadecimal, can be used in Pkt6 evaluation.
// (The actual packet is not used)
TEST_F(TokenTest, hexstring6) {
    TokenPtr empty;
    TokenPtr bad;
    TokenPtr nodigit;
    TokenPtr baddigit;
    TokenPtr bell;
    TokenPtr foo;
    TokenPtr cookie;

    // Store constant empty hexstring "" ("") in the TokenHexString object.
    ASSERT_NO_THROW(empty.reset(new TokenHexString("")));
    // Store bad encoded hexstring "0abc" ("").
    ASSERT_NO_THROW(bad.reset(new TokenHexString("0abc")));
    // Store hexstring with no digits "0x" ("").
    ASSERT_NO_THROW(nodigit.reset(new TokenHexString("0x")));
    // Store hexstring with a bad hexdigit "0xxabc" ("").
    ASSERT_NO_THROW(baddigit.reset(new TokenHexString("0xxabc")));
    // Store hexstring with an odd number of hexdigits "0x7" ("\a").
    ASSERT_NO_THROW(bell.reset(new TokenHexString("0x7")));
    // Store constant hexstring "0x666f6f" ("foo").
    ASSERT_NO_THROW(foo.reset(new TokenHexString("0x666f6f")));
    // Store constant hexstring "0x63825363" (DHCP_OPTIONS_COOKIE).
    ASSERT_NO_THROW(cookie.reset(new TokenHexString("0x63825363")));

    // Make sure that tokens can be evaluated without exceptions.
    ASSERT_NO_THROW(empty->evaluate(*pkt6_, values_));
    ASSERT_NO_THROW(bad->evaluate(*pkt6_, values_));
    ASSERT_NO_THROW(nodigit->evaluate(*pkt6_, values_));
    ASSERT_NO_THROW(baddigit->evaluate(*pkt6_, values_));
    ASSERT_NO_THROW(bell->evaluate(*pkt6_, values_));
    ASSERT_NO_THROW(foo->evaluate(*pkt6_, values_));
    ASSERT_NO_THROW(cookie->evaluate(*pkt6_, values_));

    // Check that the evaluation put its value on the values stack.
    ASSERT_EQ(7, values_.size());
    uint32_t expected = htonl(DHCP_OPTIONS_COOKIE);
    EXPECT_EQ(4, values_.top().size());
    EXPECT_EQ(0, memcmp(&expected, &values_.top()[0], 4));
    values_.pop();
    EXPECT_EQ("foo", values_.top());
    values_.pop();
    EXPECT_EQ("\a", values_.top());
    values_.pop();
    EXPECT_EQ("", values_.top());
    values_.pop();
    EXPECT_EQ("", values_.top());
    values_.pop();
    EXPECT_EQ("", values_.top());
    values_.pop();
    EXPECT_EQ("", values_.top());
}

// This test checks that a TokenIpAddress, representing an IP address as
// a constant string, can be used in Pkt4/Pkt6 evaluation.
// (The actual packet is not used)
TEST_F(TokenTest, ipaddress) {
    TokenPtr bad4;
    TokenPtr bad6;
    TokenPtr ip4;
    TokenPtr ip6;

    // Bad IP addresses
    ASSERT_NO_THROW(bad4.reset(new TokenIpAddress("10.0.0.0.1")));
    ASSERT_NO_THROW(bad6.reset(new TokenIpAddress(":::")));

    // IP addresses
    ASSERT_NO_THROW(ip4.reset(new TokenIpAddress("10.0.0.1")));
    ASSERT_NO_THROW(ip6.reset(new TokenIpAddress("2001:db8::1")));

    // Make sure that tokens can be evaluated without exceptions.
    ASSERT_NO_THROW(ip4->evaluate(*pkt4_, values_));
    ASSERT_NO_THROW(ip6->evaluate(*pkt6_, values_));
    ASSERT_NO_THROW(bad4->evaluate(*pkt4_, values_));
    ASSERT_NO_THROW(bad6->evaluate(*pkt6_, values_));

    // Check that the evaluation put its value on the values stack.
    ASSERT_EQ(4, values_.size());

    // Check bad addresses (they pushed '' on the value stack)
    EXPECT_EQ(0, values_.top().size());
    values_.pop();
    EXPECT_EQ(0, values_.top().size());
    values_.pop();

    // Check IPv6 address
    uint8_t expected6[] = { 0x20, 1, 0xd, 0xb8, 0, 0, 0, 0,
                            0, 0, 0, 0, 0, 0, 0, 1 };
    EXPECT_EQ(16, values_.top().size());
    EXPECT_EQ(0, memcmp(expected6, &values_.top()[0], 16));
    values_.pop();

    // Check IPv4 address
    uint8_t expected4[] = { 10, 0, 0, 1 };
    EXPECT_EQ(4, values_.top().size());
    EXPECT_EQ(0, memcmp(expected4, &values_.top()[0], 4));
}

// This test checks if a token representing an option value is able to extract
// the option from an IPv4 packet and properly store the option's value.
TEST_F(TokenTest, optionString4) {
    TokenPtr found;
    TokenPtr not_found;

    // The packets we use have option 100 with a string in them.
    ASSERT_NO_THROW(found.reset(new TokenOption(100, TokenOption::TEXTUAL)));
    ASSERT_NO_THROW(not_found.reset(new TokenOption(101, TokenOption::TEXTUAL)));

    // This should evaluate to the content of the option 100 (i.e. "hundred4")
    ASSERT_NO_THROW(found->evaluate(*pkt4_, values_));

    // This should evaluate to "" as there is no option 101.
    ASSERT_NO_THROW(not_found->evaluate(*pkt4_, values_));

    // There should be 2 values evaluated.
    ASSERT_EQ(2, values_.size());

    // This is a stack, so the pop order is inversed. We should get the empty
    // string first.
    EXPECT_EQ("", values_.top());
    values_.pop();

    // Then the content of the option 100.
    EXPECT_EQ("hundred4", values_.top());
}

// This test checks if a token representing option value is able to extract
// the option from an IPv4 packet and properly store its value in a
// hexadecimal format.
TEST_F(TokenTest, optionHexString4) {
    TokenPtr found;
    TokenPtr not_found;

    // The packets we use have option 100 with a string in them.
    ASSERT_NO_THROW(found.reset(new TokenOption(100, TokenOption::HEXADECIMAL)));
    ASSERT_NO_THROW(not_found.reset(new TokenOption(101, TokenOption::HEXADECIMAL)));

    // This should evaluate to the content of the option 100 (i.e. "hundred4")
    ASSERT_NO_THROW(found->evaluate(*pkt4_, values_));

    // This should evaluate to "" as there is no option 101.
    ASSERT_NO_THROW(not_found->evaluate(*pkt4_, values_));

    // There should be 2 values evaluated.
    ASSERT_EQ(2, values_.size());

    // This is a stack, so the pop order is inversed. We should get the empty
    // string first.
    EXPECT_EQ("", values_.top());
    values_.pop();

    // Then the content of the option 100.
    EXPECT_EQ("hundred4", values_.top());
}

// This test checks if a token representing an option value is able to check
// the existence of the option from an IPv4 packet.
TEST_F(TokenTest, optionExistsString4) {
    TokenPtr found;
    TokenPtr not_found;

    // The packets we use have option 100 with a string in them.
    ASSERT_NO_THROW(found.reset(new TokenOption(100, TokenOption::EXISTS)));
    ASSERT_NO_THROW(not_found.reset(new TokenOption(101, TokenOption::EXISTS)));

    ASSERT_NO_THROW(found->evaluate(*pkt4_, values_));
    ASSERT_NO_THROW(not_found->evaluate(*pkt4_, values_));

    // There should be 2 values evaluated.
    ASSERT_EQ(2, values_.size());

    // This is a stack, so the pop order is inversed.
    EXPECT_EQ("false", values_.top());
    values_.pop();
    EXPECT_EQ("true", values_.top());
}

// This test checks if a token representing an option value is able to extract
// the option from an IPv6 packet and properly store the option's value.
TEST_F(TokenTest, optionString6) {
    TokenPtr found;
    TokenPtr not_found;

    // The packets we use have option 100 with a string in them.
    ASSERT_NO_THROW(found.reset(new TokenOption(100, TokenOption::TEXTUAL)));
    ASSERT_NO_THROW(not_found.reset(new TokenOption(101, TokenOption::TEXTUAL)));

    // This should evaluate to the content of the option 100 (i.e. "hundred6")
    ASSERT_NO_THROW(found->evaluate(*pkt6_, values_));

    // This should evaluate to "" as there is no option 101.
    ASSERT_NO_THROW(not_found->evaluate(*pkt6_, values_));

    // There should be 2 values evaluated.
    ASSERT_EQ(2, values_.size());

    // This is a stack, so the pop order is inversed. We should get the empty
    // string first.
    EXPECT_EQ("", values_.top());
    values_.pop();

    // Then the content of the option 100.
    EXPECT_EQ("hundred6", values_.top());
}

// This test checks if a token representing an option value is able to extract
// the option from an IPv6 packet and properly store its value in hexadecimal
// format.
TEST_F(TokenTest, optionHexString6) {
    TokenPtr found;
    TokenPtr not_found;

    // The packets we use have option 100 with a string in them.
    ASSERT_NO_THROW(found.reset(new TokenOption(100, TokenOption::HEXADECIMAL)));
    ASSERT_NO_THROW(not_found.reset(new TokenOption(101, TokenOption::HEXADECIMAL)));

    // This should evaluate to the content of the option 100 (i.e. "hundred6")
    ASSERT_NO_THROW(found->evaluate(*pkt6_, values_));

    // This should evaluate to "" as there is no option 101.
    ASSERT_NO_THROW(not_found->evaluate(*pkt6_, values_));

    // There should be 2 values evaluated.
    ASSERT_EQ(2, values_.size());

    // This is a stack, so the pop order is inversed. We should get the empty
    // string first.
    EXPECT_EQ("", values_.top());
    values_.pop();

    // Then the content of the option 100.
    EXPECT_EQ("hundred6", values_.top());
}

// This test checks if a token representing an option value is able to check
// the existence of the option from an IPv6 packet.
TEST_F(TokenTest, optionExistsString6) {
    TokenPtr found;
    TokenPtr not_found;

    // The packets we use have option 100 with a string in them.
    ASSERT_NO_THROW(found.reset(new TokenOption(100, TokenOption::EXISTS)));
    ASSERT_NO_THROW(not_found.reset(new TokenOption(101, TokenOption::EXISTS)));

    ASSERT_NO_THROW(found->evaluate(*pkt6_, values_));
    ASSERT_NO_THROW(not_found->evaluate(*pkt6_, values_));

    // There should be 2 values evaluated.
    ASSERT_EQ(2, values_.size());

    // This is a stack, so the pop order is inversed.
    EXPECT_EQ("false", values_.top());
    values_.pop();
    EXPECT_EQ("true", values_.top());
}

// This test checks that the existing relay4 option can be found.
TEST_F(TokenTest, relay4Option) {

    // Insert relay option with sub-options 1 and 13
    insertRelay4Option();

    // Creating the token should be safe.
    ASSERT_NO_THROW(t_.reset(new TokenRelay4Option(13, TokenOption::TEXTUAL)));

    // We should be able to evaluate it.
    EXPECT_NO_THROW(t_->evaluate(*pkt4_, values_));

    // we should have one value on the stack
    ASSERT_EQ(1, values_.size());

    // The option should be found and relay4[13] should evaluate to the
    // content of that sub-option, i.e. "thirteen"
    EXPECT_EQ("thirteen", values_.top());
}

// This test checks that the code properly handles cases when
// there is a RAI option, but there's no requested sub-option.
TEST_F(TokenTest, relay4OptionNoSuboption) {

    // Insert relay option with sub-options 1 and 13
    insertRelay4Option();

    // Creating the token should be safe.
    ASSERT_NO_THROW(t_.reset(new TokenRelay4Option(15, TokenOption::TEXTUAL)));

    // We should be able to evaluate it.
    EXPECT_NO_THROW(t_->evaluate(*pkt4_, values_));

    // we should have one value on the stack
    ASSERT_EQ(1, values_.size());

    // The option should NOT be found (there is no sub-option 15),
    // so the expression should evaluate to ""
    EXPECT_EQ("", values_.top());
}

// This test checks that the code properly handles cases when
// there's no RAI option at all.
TEST_F(TokenTest, relay4OptionNoRai) {

    // We didn't call insertRelay4Option(), so there's no RAI option.

    // Creating the token should be safe.
    ASSERT_NO_THROW(t_.reset(new TokenRelay4Option(13, TokenOption::TEXTUAL)));

    // We should be able to evaluate it.
    EXPECT_NO_THROW(t_->evaluate(*pkt4_, values_));

    // we should have one value on the stack
    ASSERT_EQ(1, values_.size());

    // The option should NOT be found (there is no sub-option 13),
    // so the expression should evaluate to ""
    EXPECT_EQ("", values_.top());
}

// This test checks that only the RAI is searched for the requested
// sub-option.
TEST_F(TokenTest, relay4RAIOnly) {

    // Insert relay option with sub-options 1 and 13
    insertRelay4Option();

    // Add options 13 and 70 to the packet.
    OptionPtr opt13(new OptionString(Option::V4, 13, "THIRTEEN"));
    OptionPtr opt70(new OptionString(Option::V4, 70, "SEVENTY"));
    pkt4_->addOption(opt13);
    pkt4_->addOption(opt70);

    // The situation is as follows:
    // Packet:
    //  - option 13 (containing "THIRTEEN")
    //  - option 82 (rai)
    //      - option 1 (containing "one")
    //      - option 13 (containing "thirteen")

    // Let's try to get option 13. It should get the one from RAI
    ASSERT_NO_THROW(t_.reset(new TokenRelay4Option(13, TokenOption::TEXTUAL)));
    EXPECT_NO_THROW(t_->evaluate(*pkt4_, values_));
    ASSERT_EQ(1, values_.size());
    EXPECT_EQ("thirteen", values_.top());

    // Try to get option 1. It should get the one from RAI
    clearStack();
    ASSERT_NO_THROW(t_.reset(new TokenRelay4Option(1, TokenOption::TEXTUAL)));
    EXPECT_NO_THROW(t_->evaluate(*pkt4_, values_));
    ASSERT_EQ(1, values_.size());
    EXPECT_EQ("one", values_.top());

    // Try to get option 70. It should fail, as there's no such
    // sub option in RAI.
    clearStack();
    ASSERT_NO_THROW(t_.reset(new TokenRelay4Option(70, TokenOption::TEXTUAL)));
    EXPECT_NO_THROW(t_->evaluate(*pkt4_, values_));
    ASSERT_EQ(1, values_.size());
    EXPECT_EQ("", values_.top());

    // Try to check option 1. It should return "true"
    clearStack();
    ASSERT_NO_THROW(t_.reset(new TokenRelay4Option(1, TokenOption::EXISTS)));
    EXPECT_NO_THROW(t_->evaluate(*pkt4_, values_));
    ASSERT_EQ(1, values_.size());
    EXPECT_EQ("true", values_.top());

    // Try to check option 70. It should return "false"
    clearStack();
    ASSERT_NO_THROW(t_.reset(new TokenRelay4Option(70, TokenOption::EXISTS)));
    EXPECT_NO_THROW(t_->evaluate(*pkt4_, values_));
    ASSERT_EQ(1, values_.size());
    EXPECT_EQ("false", values_.top());
}

// This test checks if a token representing an == operator is able to
// compare two values (with incorrectly built stack).
TEST_F(TokenTest, optionEqualInvalid) {

    ASSERT_NO_THROW(t_.reset(new TokenEqual()));

    // CASE 1: There's not enough values on the stack. == is an operator that
    // takes two parameters. There are 0 on the stack.
    EXPECT_THROW(t_->evaluate(*pkt4_, values_), EvalBadStack);

    // CASE 2: One value is still not enough.
    values_.push("foo");
    EXPECT_THROW(t_->evaluate(*pkt4_, values_), EvalBadStack);
}

// This test checks if a token representing an == operator is able to
// compare two different values.
TEST_F(TokenTest, optionEqualFalse) {

    ASSERT_NO_THROW(t_.reset(new TokenEqual()));

    values_.push("foo");
    values_.push("bar");
    EXPECT_NO_THROW(t_->evaluate(*pkt4_, values_));

    // After evaluation there should be a single value that represents
    // result of "foo" == "bar" comparision.
    ASSERT_EQ(1, values_.size());
    EXPECT_EQ("false", values_.top());
}

// This test checks if a token representing an == operator is able to
// compare two identical values.
TEST_F(TokenTest, optionEqualTrue) {

    ASSERT_NO_THROW(t_.reset(new TokenEqual()));

    values_.push("foo");
    values_.push("foo");
    EXPECT_NO_THROW(t_->evaluate(*pkt4_, values_));

    // After evaluation there should be a single value that represents
    // result of "foo" == "foo" comparision.
    ASSERT_EQ(1, values_.size());
    EXPECT_EQ("true", values_.top());
}

// This test checks if a token representing a not is able to
// negate a boolean value (with incorrectly built stack).
TEST_F(TokenTest, operatorNotInvalid) {

    ASSERT_NO_THROW(t_.reset(new TokenNot()));

    // CASE 1: The stack is empty.
    EXPECT_THROW(t_->evaluate(*pkt4_, values_), EvalBadStack);

    // CASE 2: The top value is not a boolean
    values_.push("foo");
    EXPECT_THROW(t_->evaluate(*pkt4_, values_), EvalTypeError);
}

// This test checks if a token representing a not operator is able to
// negate a boolean value.
TEST_F(TokenTest, operatorNot) {

    ASSERT_NO_THROW(t_.reset(new TokenNot()));

    values_.push("true");
    EXPECT_NO_THROW(t_->evaluate(*pkt4_, values_));

    // After evaluation there should be the negation of the value.
    ASSERT_EQ(1, values_.size());
    EXPECT_EQ("false", values_.top());

    // Double negation is identity.
    EXPECT_NO_THROW(t_->evaluate(*pkt4_, values_));
    ASSERT_EQ(1, values_.size());
    EXPECT_EQ("true", values_.top());
}

// This test checks if a token representing an and is able to
// conjugate two values (with incorrectly built stack).
TEST_F(TokenTest, operatorAndInvalid) {

    ASSERT_NO_THROW(t_.reset(new TokenAnd()));

    // CASE 1: There's not enough values on the stack. and is an operator that
    // takes two parameters. There are 0 on the stack.
    EXPECT_THROW(t_->evaluate(*pkt4_, values_), EvalBadStack);

    // CASE 2: One value is still not enough.
    values_.push("foo");
    EXPECT_THROW(t_->evaluate(*pkt4_, values_), EvalBadStack);

    // CASE 3: The two values must be logical
    values_.push("true");
    EXPECT_THROW(t_->evaluate(*pkt4_, values_), EvalTypeError);

    // Swap the 2 values
    values_.push("true");
    values_.push("foo");
    EXPECT_THROW(t_->evaluate(*pkt4_, values_), EvalTypeError);
}

// This test checks if a token representing an and operator is able to
// conjugate false with another logical
TEST_F(TokenTest, operatorAndFalse) {

    ASSERT_NO_THROW(t_.reset(new TokenAnd()));

    values_.push("true");
    values_.push("false");
    EXPECT_NO_THROW(t_->evaluate(*pkt4_, values_));

    // After evaluation there should be a single "false" value
    ASSERT_EQ(1, values_.size());
    EXPECT_EQ("false", values_.top());

    // After true and false, checks false and true
    values_.push("true");
    EXPECT_NO_THROW(t_->evaluate(*pkt4_, values_));
    ASSERT_EQ(1, values_.size());
    EXPECT_EQ("false", values_.top());

    // And false and false
    values_.push("false");
    EXPECT_NO_THROW(t_->evaluate(*pkt4_, values_));
    ASSERT_EQ(1, values_.size());
    EXPECT_EQ("false", values_.top());
}

// This test checks if a token representing an and is able to
// conjugate two true values.
TEST_F(TokenTest, operatorAndTrue) {

    ASSERT_NO_THROW(t_.reset(new TokenAnd()));

    values_.push("true");
    values_.push("true");
    EXPECT_NO_THROW(t_->evaluate(*pkt4_, values_));

    // After evaluation there should be a single "true" value
    ASSERT_EQ(1, values_.size());
    EXPECT_EQ("true", values_.top());
}

// This test checks if a token representing an or is able to
// combinate two values (with incorrectly built stack).
TEST_F(TokenTest, operatorOrInvalid) {

    ASSERT_NO_THROW(t_.reset(new TokenOr()));

    // CASE 1: There's not enough values on the stack. or is an operator that
    // takes two parameters. There are 0 on the stack.
    EXPECT_THROW(t_->evaluate(*pkt4_, values_), EvalBadStack);

    // CASE 2: One value is still not enough.
    values_.push("foo");
    EXPECT_THROW(t_->evaluate(*pkt4_, values_), EvalBadStack);

    // CASE 3: The two values must be logical
    values_.push("true");
    EXPECT_THROW(t_->evaluate(*pkt4_, values_), EvalTypeError);

    // Swap the 2 values
    values_.push("true");
    values_.push("foo");
    EXPECT_THROW(t_->evaluate(*pkt4_, values_), EvalTypeError);
}

// This test checks if a token representing an or is able to
// conjugate two false values.
TEST_F(TokenTest, operatorOrFalse) {

    ASSERT_NO_THROW(t_.reset(new TokenOr()));

    values_.push("false");
    values_.push("false");
    EXPECT_NO_THROW(t_->evaluate(*pkt4_, values_));

    // After evaluation there should be a single "false" value
    ASSERT_EQ(1, values_.size());
    EXPECT_EQ("false", values_.top());
}

// This test checks if a token representing an == operator is able to
// conjugate true with another logical
TEST_F(TokenTest, operatorOrTrue) {

    ASSERT_NO_THROW(t_.reset(new TokenOr()));

    values_.push("false");
    values_.push("true");
    EXPECT_NO_THROW(t_->evaluate(*pkt4_, values_));

    // After evaluation there should be a single "true" value
    ASSERT_EQ(1, values_.size());
    EXPECT_EQ("true", values_.top());

    // After false or true, checks true or false
    values_.push("false");
    EXPECT_NO_THROW(t_->evaluate(*pkt4_, values_));
    ASSERT_EQ(1, values_.size());
    EXPECT_EQ("true", values_.top());

    // And true or true
    values_.push("true");
    EXPECT_NO_THROW(t_->evaluate(*pkt4_, values_));
    ASSERT_EQ(1, values_.size());
    EXPECT_EQ("true", values_.top());
}

};

// This test checks if a token representing a substring request
// throws an exception if there aren't enough values on the stack.
// The stack from the top is: length, start, string.
// The actual packet is not used.
TEST_F(TokenTest, substringNotEnoughValues) {
    ASSERT_NO_THROW(t_.reset(new TokenSubstring()));

    // Subsring requires three values on the stack, try
    // with 0, 1 and 2 all should throw an exception
    EXPECT_THROW(t_->evaluate(*pkt4_, values_), EvalBadStack);

    values_.push("");
    EXPECT_THROW(t_->evaluate(*pkt4_, values_), EvalBadStack);

    values_.push("0");
    EXPECT_THROW(t_->evaluate(*pkt4_, values_), EvalBadStack);

    // Three should work
    values_.push("0");
    EXPECT_NO_THROW(t_->evaluate(*pkt4_, values_));

    // As we had an empty string to start with we should have an empty
    // one after the evaluate
    ASSERT_EQ(1, values_.size());
    EXPECT_EQ("", values_.top());
}

// Test getting the whole string in different ways
TEST_F(TokenTest, substringWholeString) {
    // Get the whole string
    verifySubstringEval("foobar", "0", "6", "foobar");

    // Get the whole string with "all"
    verifySubstringEval("foobar", "0", "all", "foobar");

    // Get the whole string with an extra long number
    verifySubstringEval("foobar", "0", "123456", "foobar");

    // Get the whole string counting from the back
    verifySubstringEval("foobar", "-6", "all", "foobar");
}

// Test getting a suffix, in this case the last 3 characters
TEST_F(TokenTest, substringTrailer) {
    verifySubstringEval("foobar", "3", "3", "bar");
    verifySubstringEval("foobar", "3", "all", "bar");
    verifySubstringEval("foobar", "-3", "all", "bar");
    verifySubstringEval("foobar", "-3", "123", "bar");
}

// Test getting the middle of the string in different ways
TEST_F(TokenTest, substringMiddle) {
    verifySubstringEval("foobar", "1", "4", "ooba");
    verifySubstringEval("foobar", "-5", "4", "ooba");
    verifySubstringEval("foobar", "-1", "-4", "ooba");
    verifySubstringEval("foobar", "5", "-4", "ooba");
}

// Test getting the last letter in different ways
TEST_F(TokenTest, substringLastLetter) {
    verifySubstringEval("foobar", "5", "all", "r");
    verifySubstringEval("foobar", "5", "1", "r");
    verifySubstringEval("foobar", "5", "5", "r");
    verifySubstringEval("foobar", "-1", "all", "r");
    verifySubstringEval("foobar", "-1", "1", "r");
    verifySubstringEval("foobar", "-1", "5", "r");
}

// Test we get only what is available if we ask for a longer string
TEST_F(TokenTest, substringLength) {
    // Test off the front
    verifySubstringEval("foobar", "0", "-4", "");
    verifySubstringEval("foobar", "1", "-4", "f");
    verifySubstringEval("foobar", "2", "-4", "fo");
    verifySubstringEval("foobar", "3", "-4", "foo");

    // and the back
    verifySubstringEval("foobar", "3", "4", "bar");
    verifySubstringEval("foobar", "4", "4", "ar");
    verifySubstringEval("foobar", "5", "4", "r");
    verifySubstringEval("foobar", "6", "4", "");
}

// Test that we get nothing if the starting postion is out of the string
TEST_F(TokenTest, substringStartingPosition) {
    // Off the front
    verifySubstringEval("foobar", "-7", "1", "");
    verifySubstringEval("foobar", "-7", "-11", "");
    verifySubstringEval("foobar", "-7", "all", "");

    // and the back
    verifySubstringEval("foobar", "6", "1", "");
    verifySubstringEval("foobar", "6", "-11", "");
    verifySubstringEval("foobar", "6", "all", "");
}

// Check what happens if we use strings that aren't numbers for start or length
// We should return the empty string
TEST_F(TokenTest, substringBadParams) {
    verifySubstringEval("foobar", "0ick", "all", "", true);
    verifySubstringEval("foobar", "ick0", "all", "", true);
    verifySubstringEval("foobar", "ick", "all", "", true);
    verifySubstringEval("foobar", "0", "ick", "", true);
    verifySubstringEval("foobar", "0", "0ick", "", true);
    verifySubstringEval("foobar", "0", "ick0", "", true);
    verifySubstringEval("foobar", "0", "allaboard", "", true);
}

// lastly check that we don't get anything if the string is empty or
// we don't ask for any characters from it.
TEST_F(TokenTest, substringReturnEmpty) {
    verifySubstringEval("", "0", "all", "");
    verifySubstringEval("foobar", "0", "0", "");
}

// Check if we can use the substring and equal tokens together
// We put the result on the stack first then the substring values
// then evaluate the substring which should leave the original
// result on the bottom with the substring result on next.
// Evaulating the equals should produce true for the first
// and false for the second.
// throws an exception if there aren't enough values on the stack.
// The stack from the top is: length, start, string.
// The actual packet is not used.
TEST_F(TokenTest, substringEquals) {
    TokenPtr tequal;

    ASSERT_NO_THROW(t_.reset(new TokenSubstring()));
    ASSERT_NO_THROW(tequal.reset(new TokenEqual()));

    // The final expected value
    values_.push("ooba");

    // The substring values
    // Subsring requires three values on the stack, try
    // with 0, 1 and 2 all should throw an exception
    values_.push("foobar");
    values_.push("1");
    values_.push("4");
    EXPECT_NO_THROW(t_->evaluate(*pkt4_, values_));

    // we should have two values on the stack
    ASSERT_EQ(2, values_.size());

    // next the equals eval
    EXPECT_NO_THROW(tequal->evaluate(*pkt4_, values_));
    ASSERT_EQ(1, values_.size());
    EXPECT_EQ("true", values_.top());

    // get rid of the result
    values_.pop();

    // and try it again but with a bad final value
    // The final expected value
    values_.push("foob");

    // The substring values
    // Subsring requires three values on the stack, try
    // with 0, 1 and 2 all should throw an exception
    values_.push("foobar");
    values_.push("1");
    values_.push("4");
    EXPECT_NO_THROW(t_->evaluate(*pkt4_, values_));

    // we should have two values on the stack
    ASSERT_EQ(2, values_.size());

    // next the equals eval
    EXPECT_NO_THROW(tequal->evaluate(*pkt4_, values_));
    ASSERT_EQ(1, values_.size());
    EXPECT_EQ("false", values_.top());

}

// This test checks if a token representing a concat request
// throws an exception if there aren't enough values on the stack.
// The actual packet is not used.
TEST_F(TokenTest, concat) {
    ASSERT_NO_THROW(t_.reset(new TokenConcat()));

    // Concat requires two values on the stack, try
    // with 0 and 1 both should throw an exception
    EXPECT_THROW(t_->evaluate(*pkt4_, values_), EvalBadStack);

    values_.push("foo");
    EXPECT_THROW(t_->evaluate(*pkt4_, values_), EvalBadStack);

    // Two should work
    values_.push("bar");
    EXPECT_NO_THROW(t_->evaluate(*pkt4_, values_));

    // Check the result
    ASSERT_EQ(1, values_.size());
    EXPECT_EQ("foobar", values_.top());
}

<<<<<<< HEAD
// This test checks if we can properly extract the link and peer
// address fields from relay encapsulations.  Our packet has
// two relay encapsulations.  We attempt to extract the two
// fields from both of the encapsulations and compare them.
// We also try to extract one of the fields from an encapsulation
// that doesn't exist (level 2), this should result in an empty
// string.
TEST_F(TokenTest, relay6Field) {
    // Values for the address results
    uint8_t zeroaddr[] = { 0, 0, 0, 0, 0, 0, 0, 0,
                           0, 0, 0, 0, 0, 0, 0, 0 };
    uint8_t linkaddr[] = { 0, 1, 0, 0, 0, 0, 0, 0,
                           0, 0, 0, 0, 0, 0, 0, 1 };
    uint8_t peeraddr[] = { 0, 1, 0, 0, 0, 0, 0, 0,
                           0, 0, 0, 0, 0, 0, 0, 2 };

    // We start by adding a set of relay encapsulations to the
    // basic v6 packet.
    addRelay6Encapsulations();

    // Then we work our way through the set of choices
    // Level 0 both link and peer address should be 0::0
    verifyRelay6Eval(0, TokenRelay6Field::LINKADDR, 16, zeroaddr);
    verifyRelay6Eval(0, TokenRelay6Field::PEERADDR, 16, zeroaddr);

    // Level 1 link and peer should have different non-zero addresses
    verifyRelay6Eval(1, TokenRelay6Field::LINKADDR, 16, linkaddr);
    verifyRelay6Eval(1, TokenRelay6Field::PEERADDR, 16, peeraddr);

    // Level 2 has no encapsulation so the address should be zero length
    verifyRelay6Eval(2, TokenRelay6Field::LINKADDR, 0, zeroaddr);

    // Lets check that the layout of the address returned by the
    // token matches that of the TokenIpAddress
    TokenPtr trelay;
    TokenPtr taddr;
    TokenPtr tequal;
    ASSERT_NO_THROW(trelay.reset(new TokenRelay6Field(1, TokenRelay6Field::LINKADDR)));
    ASSERT_NO_THROW(taddr.reset(new TokenIpAddress("1::1")));
    ASSERT_NO_THROW(tequal.reset(new TokenEqual()));

    EXPECT_NO_THROW(trelay->evaluate(*pkt6_, values_));
    EXPECT_NO_THROW(taddr->evaluate(*pkt6_, values_));
    EXPECT_NO_THROW(tequal->evaluate(*pkt6_, values_));

    // We should have a single value on the stack and it should be "true"
    ASSERT_EQ(1, values_.size());
    EXPECT_EQ("true", values_.top());

    // be tidy
    clearStack();
}

// This test checks if we can properly extract an option
// from relay encapsulations.  Our packet has two relay
// encapsulations.  Both include a common option with the
// original message (option 100) and both include their
// own option (101 and 102).  We attempt to extract the
// options and compare them to expected values.  We also
// try to extract an option from an encapsulation
// that doesn't exist (level 2), this should result in an empty
// string.
TEST_F(TokenTest, relay6Option) {
    // We start by adding a set of relay encapsulations to the
    // basic v6 packet.
    addRelay6Encapsulations();

    // Then we work our way through the set of choices
    // Level 0 both options it has and the check that
    // the checking for an option it doesn't have results
    // in an empty string.
    verifyRelay6Option(0, 100, TokenOption::TEXTUAL, "hundred.zero");
    verifyRelay6Option(0, 100, TokenOption::EXISTS, "true");
    verifyRelay6Option(0, 101, TokenOption::TEXTUAL, "hundredone.zero");
    verifyRelay6Option(0, 102, TokenOption::TEXTUAL, "");
    verifyRelay6Option(0, 102, TokenOption::EXISTS, "false");

    // Level 1, again both options it has and the one for level 0
    verifyRelay6Option(1, 100, TokenOption::TEXTUAL, "hundred.one");
    verifyRelay6Option(1, 101, TokenOption::TEXTUAL, "");
    verifyRelay6Option(1, 102, TokenOption::TEXTUAL, "hundredtwo.one");

    // Level 2, no encapsulation so no options
    verifyRelay6Option(2, 100, TokenOption::TEXTUAL, "");
=======
// Verifies if the DHCPv6 packet fields can be extracted.
TEST_F(TokenTest, pkt6Fields) {
    // The default test creates a v6 DHCPV6_SOLICIT packet with a
    // transaction id of 12345.

    // Check the message type
    ASSERT_NO_THROW(t_.reset(new TokenPkt6(TokenPkt6::MSGTYPE)));
    EXPECT_NO_THROW(t_->evaluate(*pkt6_, values_));
    ASSERT_EQ(1, values_.size());
    uint32_t expected = htonl(1);
    EXPECT_EQ(0, memcmp(&expected, &values_.top()[0], 4));

    // Check the transaction id field
    clearStack();
    ASSERT_NO_THROW(t_.reset(new TokenPkt6(TokenPkt6::TRANSID)));
    EXPECT_NO_THROW(t_->evaluate(*pkt6_, values_));
    ASSERT_EQ(1, values_.size());
    expected = htonl(12345);
    EXPECT_EQ(0, memcmp(&expected, &values_.top()[0], 4));

    // Check that working with a v4 packet generates an error
    clearStack();
    ASSERT_NO_THROW(t_.reset(new TokenPkt6(TokenPkt6::TRANSID)));
    EXPECT_THROW(t_->evaluate(*pkt4_, values_), EvalTypeError);
>>>>>>> 7549535b
}<|MERGE_RESOLUTION|>--- conflicted
+++ resolved
@@ -1118,7 +1118,6 @@
     EXPECT_EQ("foobar", values_.top());
 }
 
-<<<<<<< HEAD
 // This test checks if we can properly extract the link and peer
 // address fields from relay encapsulations.  Our packet has
 // two relay encapsulations.  We attempt to extract the two
@@ -1203,7 +1202,8 @@
 
     // Level 2, no encapsulation so no options
     verifyRelay6Option(2, 100, TokenOption::TEXTUAL, "");
-=======
+}
+
 // Verifies if the DHCPv6 packet fields can be extracted.
 TEST_F(TokenTest, pkt6Fields) {
     // The default test creates a v6 DHCPV6_SOLICIT packet with a
@@ -1228,5 +1228,4 @@
     clearStack();
     ASSERT_NO_THROW(t_.reset(new TokenPkt6(TokenPkt6::TRANSID)));
     EXPECT_THROW(t_->evaluate(*pkt4_, values_), EvalTypeError);
->>>>>>> 7549535b
 }