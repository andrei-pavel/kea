// Copyright (C) 2010  Internet Systems Consortium, Inc. ("ISC")
//
// Permission to use, copy, modify, and/or distribute this software for any
// purpose with or without fee is hereby granted, provided that the above
// copyright notice and this permission notice appear in all copies.
//
// THE SOFTWARE IS PROVIDED "AS IS" AND ISC DISCLAIMS ALL WARRANTIES WITH
// REGARD TO THIS SOFTWARE INCLUDING ALL IMPLIED WARRANTIES OF MERCHANTABILITY
// AND FITNESS.  IN NO EVENT SHALL ISC BE LIABLE FOR ANY SPECIAL, DIRECT,
// INDIRECT, OR CONSEQUENTIAL DAMAGES OR ANY DAMAGES WHATSOEVER RESULTING FROM
// LOSS OF USE, DATA OR PROFITS, WHETHER IN AN ACTION OF CONTRACT, NEGLIGENCE
// OR OTHER TORTIOUS ACTION, ARISING OUT OF OR IN CONNECTION WITH THE USE OR
// PERFORMANCE OF THIS SOFTWARE.

#ifndef ZONE_H
#define ZONE_H 1

#include <dns/name.h>
#include <dns/rrset.h>
#include <dns/rrtype.h>
#include <dns/rrset_collection_base.h>

#include <datasrc/exceptions.h>
#include <datasrc/result.h>

#include <utility>

namespace isc {
namespace datasrc {

<<<<<<< HEAD
/// \brief Out of zone exception
///
/// This is thrown when a method is called for a name or RRset which
/// is not in or below the zone.
class OutOfZone : public ZoneException {
public:
    OutOfZone(const char* file, size_t line, const char* what) :
        ZoneException(file, line, what) {}
};

/// \brief The base class to search a zone for RRsets
///
/// The \c ZoneFinder class is an abstract base class for representing
/// an object that performs DNS lookups in a specific zone accessible via
/// a data source.  In general, different types of data sources (in-memory,
/// database-based, etc) define their own derived classes of \c ZoneFinder,
/// implementing ways to retrieve the required data through the common
/// interfaces declared in the base class.  Each concrete \c ZoneFinder
/// object is therefore (conceptually) associated with a specific zone
/// of one specific data source instance.
///
/// The origin name and the RR class of the associated zone are available
/// via the \c getOrigin() and \c getClass() methods, respectively.
///
/// The most important method of this class is \c find(), which performs
/// the lookup for a given domain and type.  See the description of the
/// method for details.
///
/// \note It's not clear whether we should request that a zone finder form a
/// "transaction", that is, whether to ensure the finder is not susceptible
/// to changes made by someone else than the creator of the finder.  If we
/// don't request that, for example, two different lookup results for the
/// same name and type can be different if other threads or programs make
/// updates to the zone between the lookups.  We should revisit this point
/// as we gain more experiences.
class ZoneFinder {
public:
    /// Result codes of the \c find() method.
    ///
    /// Note: the codes are tentative.  We may need more, or we may find
    /// some of them unnecessary as we implement more details.
    ///
    /// See the description of \c find() for further details of how
    /// these results should be interpreted.
    enum Result {
        SUCCESS,                ///< An exact match is found.
        DELEGATION,             ///< The search encounters a zone cut.
        NXDOMAIN, ///< There is no domain name that matches the search name
        NXRRSET,  ///< There is a matching name but no RRset of the search type
        CNAME,    ///< The search encounters and returns a CNAME RR
        DNAME    ///< The search encounters and returns a DNAME RR
    };

    /// Special attribute flags on the result of the \c find() method
    ///
    /// The flag values defined here are intended to signal to the caller
    /// that it may need special handling on the result.  This is particularly
    /// of concern when DNSSEC is requested.  For example, for negative
    /// responses the caller would want to know whether the zone is signed
    /// with NSEC or NSEC3 so that it can subsequently provide necessary
    /// proof of the result.
    ///
    /// The caller is generally expected to get access to the information
    /// via read-only getter methods of \c FindContext so that it won't rely
    /// on specific details of the representation of the flags.  So these
    /// definitions are basically only meaningful for data source
    /// implementations.
    enum FindResultFlags {
        RESULT_DEFAULT = 0,       ///< The default flags
        RESULT_WILDCARD = 1,      ///< find() resulted in a wildcard match
        RESULT_NSEC_SIGNED = 2,   ///< The zone is signed with NSEC RRs
        RESULT_NSEC3_SIGNED = 4   ///< The zone is signed with NSEC3 RRs
    };

    /// Find options.
    ///
    /// The option values are used as a parameter for \c find().
    /// These are values of a bitmask type.  Bitwise operations can be
    /// performed on these values to express compound options.
    enum FindOptions {
        FIND_DEFAULT = 0,       ///< The default options
        FIND_GLUE_OK = 1,       ///< Allow search under a zone cut
        FIND_DNSSEC = 2,        ///< Require DNSSEC data in the answer
                                ///< (RRSIG, NSEC, etc.). The implementation
                                ///< is allowed to include it even if it is
                                ///< not set.
        NO_WILDCARD = 4         ///< Do not try wildcard matching.
    };

protected:
    /// \brief A convenient tuple representing a set of find() results.
    ///
    /// This helper structure is specifically expected to be used as an input
    /// for the construct of the \c Context class object used by derived
    /// ZoneFinder implementations.  This is therefore defined as protected.
    struct ResultContext {
        ResultContext(Result code_param,
                      isc::dns::ConstRRsetPtr rrset_param,
                      FindResultFlags flags_param = RESULT_DEFAULT) :
            code(code_param), rrset(rrset_param), flags(flags_param)
        {}
        const Result code;
        const isc::dns::ConstRRsetPtr rrset;
        const FindResultFlags flags;
    };

public:
    /// \brief A helper function to strip RRSIGs when FIND_DNSSEC is not
    /// requested.
    static isc::dns::ConstRRsetPtr
    stripRRsigs(isc::dns::ConstRRsetPtr rp, const FindOptions options);

    /// \brief Context of the result of a find() call.
    ///
    /// This class encapsulates results and (possibly) associated context
    /// of a call to the \c find() method.   The public member variables of
    /// this class represent the result of the call.  They are a
    /// straightforward tuple of the result code and a pointer (and
    /// optionally special flags) to the found RRset.
    ///
    /// These member variables will be initialized on construction and never
    /// change, so for convenience we allow the applications to refer to some
    /// of the members directly.  For some others we provide read-only accessor
    /// methods to hide specific representation.
    ///
    /// Another role of this class is to provide the interface to some common
    /// processing logic that may be necessary using the result of \c find().
    /// Specifically, it's expected to be used in the context of DNS query
    /// handling, where the caller would need to look into the data source
    /// again based on the \c find() result.  For example, it would need to
    /// get A and/or AAAA records for some of the answer or authority RRs.
    ///
    /// This class defines (a set of) method(s) that can be commonly used
    /// for such purposes for any type of data source (as long as it conforms
    /// to the public \c find() interface).  In some cases, a specific data
    /// source implementation may want to (and can) optimize the processing
    /// exploiting its internal data structure and the knowledge of the context
    /// of the precedent \c find() call.  Such a data source implementation
    /// can define a derived class of the base Context and override the
    /// specific virtual method.
    ///
    /// This base class defines these common protected methods along with
    /// some helper pure virtual methods that would be necessary for the
    /// common methods.  If a derived class wants to use the common version
    /// of the protected method, it needs to provide expected result through
    /// their implementation of the pure virtual methods.
    ///
    /// This class object is generally expected to be associated with the
    /// ZoneFinder that originally performed the \c find() call, and expects
    /// the finder is valid throughout the lifetime of this object.  It's
    /// caller's responsibility to ensure that assumption.
    class Context {
    public:
        /// \brief The constructor.
        ///
        /// \param options The find options specified for the find() call.
        /// \param result The result of the find() call.
        Context(FindOptions options, const ResultContext& result) :
            code(result.code), rrset(result.rrset),
            flags_(result.flags), options_(options)
        {}

        /// \brief The destructor.
        virtual ~Context() {}

        const Result code;
        const isc::dns::ConstRRsetPtr rrset;

        /// Return true iff find() results in a wildcard match.
        bool isWildcard() const { return ((flags_ & RESULT_WILDCARD) != 0); }

        /// Return true when the underlying zone is signed with NSEC.
        ///
        /// The \c find() implementation allows this to return false if
        /// \c FIND_DNSSEC isn't specified regardless of whether the zone
        /// is signed or which of NSEC/NSEC3 is used.
        ///
        /// When this is returned, the implementation of find() must ensure
        /// that \c rrset be a valid NSEC RRset as described in \c find()
        /// documentation.
        bool isNSECSigned() const {
            return ((flags_ & RESULT_NSEC_SIGNED) != 0);
        }

        /// Return true when the underlying zone is signed with NSEC3.
        ///
        /// The \c find() implementation allows this to return false if
        /// \c FIND_DNSSEC isn't specified regardless of whether the zone
        /// is signed or which of NSEC/NSEC3 is used.
        bool isNSEC3Signed() const {
            return ((flags_ & RESULT_NSEC3_SIGNED) != 0);
        }

        /// \brief Find and return additional RRsets corresponding to the
        ///        result of \c find().
        ///
        /// If this context is based on a normal find() call that resulted
        /// in SUCCESS or DELEGATION, it examines the returned RRset (in many
        /// cases NS, sometimes MX or others), searches the data source for
        /// specified type of additional RRs for each RDATA of the RRset
        /// (e.g., A or AAAA for the name server addresses), and stores the
        /// result in the given vector.  The vector may not be empty; this
        /// method appends any found RRsets to it, without touching existing
        /// elements.
        ///
        /// If this context is based on a findAll() call that resulted in
        /// SUCCESS, it performs the same process for each RRset returned in
        /// the \c findAll() call.
        ///
        /// The caller specifies desired RR types of the additional RRsets
        /// in \c requested_types.  Normally it consists of A and/or AAAA
        /// types, but other types can be specified.
        ///
        /// This method is meaningful only when the precedent find()/findAll()
        /// call resulted in SUCCESS or DELEGATION.  Otherwise this method
        /// does nothing.
        ///
        /// \note The additional RRsets returned via method are limited to
        /// ones contained in the zone which the corresponding find/findAll
        /// call searched (possibly including glues under a zone cut where
        /// they are applicable).  If the caller needs to get out-of-zone
        /// additional RRsets, it needs to explicitly finds them by
        /// identifying the corresponding zone and calls \c find() for it.
        ///
        /// \param requested_types A vector of RR types for desired additional
        ///  RRsets.
        /// \param result A vector to which any found additional RRsets are
        /// to be inserted.
        void getAdditional(
            const std::vector<isc::dns::RRType>& requested_types,
            std::vector<isc::dns::ConstRRsetPtr>& result)
        {
            // Perform common checks, and delegate the process to the default
            // or specialized implementation.
            if (code != SUCCESS && code != DELEGATION) {
                return;
            }

            getAdditionalImpl(requested_types, result);
        }

    protected:
        /// \brief Return the \c ZoneFinder that created this \c Context.
        ///
        /// A derived class implementation can return NULL if it defines
        /// other protected methods that require a non NULL result from
        /// this method.  Otherwise it must return a valid, non NULL pointer
        /// to the \c ZoneFinder object.
        ///
        /// When returning non NULL, the ownership of the pointed object
        /// was not transferred to the caller; it cannot be assumed to be
        /// valid after the originating \c Context object is destroyed.
        /// Also, the caller must not try to delete the returned object.
        virtual ZoneFinder* getFinder() = 0;

        /// \brief Return a vector of RRsets corresponding to findAll() result.
        ///
        /// This method returns a set of RRsets that correspond to the
        /// returned RRsets to a prior \c findAll() call.
        ///
        /// A derived class implementation can return NULL if it defines
        /// other protected methods that require a non NULL result from
        /// this method.  Otherwise it must return a valid, non NULL pointer
        /// to a vector that correspond to the expected set of RRsets.
        ///
        /// When returning non NULL, the ownership of the pointed object
        /// was not transferred to the caller; it cannot be assumed to be
        /// valid after the originating \c Context object is destroyed.
        /// Also, the caller must not try to delete the returned object.
        virtual const std::vector<isc::dns::ConstRRsetPtr>*
        getAllRRsets() const = 0;

        /// \brief Actual implementation of getAdditional().
        ///
        /// This base class defines a default implementation that can be
        /// used for any type of data sources.  A data source implementation
        /// can override it.
        ///
        /// The default version of this implementation requires both
        /// \c getFinder() and \c getAllRRsets() return valid results.
        virtual void getAdditionalImpl(
            const std::vector<isc::dns::RRType>& requested_types,
            std::vector<isc::dns::ConstRRsetPtr>& result);

    private:
        const FindResultFlags flags_;
    protected:
        const FindOptions options_;
    };

    /// \brief Generic ZoneFinder context that works for all implementations.
    ///
    /// This is a concrete derived class of \c ZoneFinder::Context that
    /// only use the generic (default) versions of the protected methods
    /// and therefore work for any data source implementation.
    ///
    /// A data source implementation can use this class to create a
    /// \c Context object as a return value of \c find() or \c findAll()
    /// method if it doesn't have to optimize specific protected methods.
    class GenericContext : public Context {
    public:
        /// \brief The constructor for the normal find call.
        ///
        /// This constructor is expected to be called from the \c find()
        /// method when it constructs the return value.
        ///
        /// \param finder The ZoneFinder on which find() is called.
        /// \param options See the \c Context class.
        /// \param result See the \c Context class.
        GenericContext(ZoneFinder& finder, FindOptions options,
                       const ResultContext& result) :
            Context(options, result), finder_(finder)
        {}

        /// \brief The constructor for the normal findAll call.
        ///
        /// This constructor is expected to be called from the \c findAll()
        /// method when it constructs the return value.
        ///
        /// It copies the vector that is to be returned to the caller of
        /// \c findAll() for possible subsequent use.  Note that it cannot
        /// simply hold a reference to the vector because the caller may
        /// alter it after the \c findAll() call.
        ///
        /// \param finder The ZoneFinder on which findAll() is called.
        /// \param options See the \c Context class.
        /// \param result See the \c Context class.
        /// \param all_set Reference to the vector given by the caller of
        ///       \c findAll(), storing the RRsets to be returned.
        GenericContext(ZoneFinder& finder, FindOptions options,
                       const ResultContext& result,
                       const std::vector<isc::dns::ConstRRsetPtr>& all_set) :
            Context(options, result), finder_(finder), all_set_(all_set)
        {}

    protected:
        virtual ZoneFinder* getFinder() { return (&finder_); }
        virtual const std::vector<isc::dns::ConstRRsetPtr>*
        getAllRRsets() const {
            return (&all_set_);
        }

    private:
        ZoneFinder& finder_;
        std::vector<isc::dns::ConstRRsetPtr> all_set_;
    };

    ///
    /// \name Constructors and Destructor.
    ///
    //@{
protected:
    /// The default constructor.
    ///
    /// This is intentionally defined as \c protected as this base class should
    /// never be instantiated (except as part of a derived class).
    ZoneFinder() {}
public:
    /// The destructor.
    virtual ~ZoneFinder() {}
    //@}

    ///
    /// \name Getter Methods
    ///
    /// These methods should never throw an exception.
    //@{
    /// Return the origin name of the zone.
    virtual isc::dns::Name getOrigin() const = 0;

    /// Return the RR class of the zone.
    virtual isc::dns::RRClass getClass() const = 0;
    //@}

    ///
    /// \name Search Methods
    ///
    //@{
    /// Search the zone for a given pair of domain name and RR type.
    ///
    /// Each derived version of this method searches the underlying backend
    /// for the data that best matches the given name and type.
    /// This method is expected to be "intelligent", and identifies the
    /// best possible answer for the search key.  Specifically,
    ///
    /// - If the search name belongs under a zone cut, it returns the code
    ///   of \c DELEGATION and the NS RRset at the zone cut.
    /// - If there is no matching name, it returns the code of \c NXDOMAIN.
    /// - If there is a matching name but no RRset of the search type, it
    ///   returns the code of \c NXRRSET.  This case includes the search name
    ///   matches an empty node of the zone.
    /// - If there is a CNAME RR of the searched name but there is no
    ///   RR of the searched type of the name (so this type is different from
    ///   CNAME), it returns the code of \c CNAME and that CNAME RR.
    ///   Note that if the searched RR type is CNAME, it is considered
    ///   a successful match, and the code of \c SUCCESS will be returned.
    /// - If the search name matches a delegation point of DNAME, it returns
    ///   the code of \c DNAME and that DNAME RR.
    ///
    /// No RRset will be returned in the \c NXDOMAIN and \c NXRRSET cases
    /// (\c rrset member of \c FindContext will be NULL), unless DNSSEC data
    /// are required.  See below for the cases with DNSSEC.
    ///
    /// The returned \c FindContext object can also provide supplemental
    /// information about the search result via its methods returning a
    /// boolean value.  Such information may be useful for the caller if
    /// the caller wants to collect additional DNSSEC proofs based on the
    /// search result.
    ///
    /// The \c options parameter specifies customized behavior of the search.
    /// Their semantics is as follows (they are or bit-field):
    ///
    /// - \c FIND_GLUE_OK Allow search under a zone cut.  By default the search
    ///   will stop once it encounters a zone cut.  If this option is specified
    ///   it remembers information about the highest zone cut and continues
    ///   the search until it finds an exact match for the given name or it
    ///   detects there is no exact match.  If an exact match is found,
    ///   RRsets for that name are searched just like the normal case;
    ///   otherwise, if the search has encountered a zone cut, \c DELEGATION
    ///   with the information of the highest zone cut will be returned.
    ///   Note: the term "glue" in the DNS protocol standard may sometimes
    ///   cause confusion: some people use this term strictly for an address
    ///   record (type AAAA or A) for the name used in the RDATA of an NS RR;
    ///   some others seem to give it broader flexibility.  Nevertheless,
    ///   in this API the "GLUE OK" simply means the search by find() can
    ///   continue beyond a zone cut; the derived class implementation does
    ///   not have to, and should not, check whether the type is an address
    ///   record or whether the query name is pointed by some NS RR.
    ///   It's up to the caller with which definition of "glue" the search
    ///   result with this option should be used.
    /// - \c FIND_DNSSEC Request that DNSSEC data (like NSEC, RRSIGs) are
    ///   returned with the answer. It is allowed for the data source to
    ///   include them even when not requested.
    /// - \c NO_WILDCARD Do not try wildcard matching.  This option is of no
    ///   use for normal lookups; it's intended to be used to get a DNSSEC
    ///   proof of the non existence of any matching wildcard or non existence
    ///   of an exact match when a wildcard match is found.
    ///
    /// In general, \c name is expected to be included in the zone, that is,
    /// it should be equal to or a subdomain of the zone origin.  Otherwise
    /// this method will return \c NXDOMAIN with an empty RRset.  But such a
    /// case should rather be considered a caller's bug.
    ///
    /// \note For this reason it's probably better to throw an exception
    /// than returning \c NXDOMAIN.  This point should be revisited in a near
    /// future version.  In any case applications shouldn't call this method
    /// for an out-of-zone name.
    ///
    /// <b>DNSSEC considerations:</b>
    /// The result when DNSSEC data are required can be very complicated,
    /// especially if it involves negative result or wildcard match.
    /// Specifically, if an application calls this method for DNS query
    /// processing with DNSSEC data, and if the search result code is
    /// either \c NXDOMAIN or \c NXRRRSET, and/or \c isWildcard() returns
    /// true, then the application will need to find additional NSEC or
    /// NSEC3 records for supplemental proofs.  This method helps the
    /// application for such post search processing.
    ///
    /// First, it tells the application whether the zone is signed with
    /// NSEC or NSEC3 via the \c isNSEC(3)Signed() method.  Any sanely signed
    /// zone should be signed with either (and only one) of these two types
    /// of RRs; however, the application should expect that the zone could
    /// be broken and these methods could both return false.  But this method
    /// should ensure that not both of these methods return true.
    ///
    /// In case it's signed with NSEC3, there is no further information
    /// returned from this method.
    ///
    /// In case it's signed with NSEC, this method will possibly return
    /// a related NSEC RRset in the \c rrset member of \c FindContext.
    /// What kind of NSEC is returned depends on the result code
    /// (\c NXDOMAIN or \c NXRRSET) and on whether it's a wildcard match:
    ///
    /// - In case of NXDOMAIN, the returned NSEC covers the queried domain
    ///   that proves that the query name does not exist in the zone.  Note
    ///   that this does not necessarily prove it doesn't even match a
    ///   wildcard (even if the result of NXDOMAIN can only happen when
    ///   there's no matching wildcard either).  It is caller's
    ///   responsibility to provide a proof that there is no matching
    ///   wildcard if that proof is necessary.
    /// - In case of NXRRSET, we need to consider the following cases
    ///   referring to Section 3.1.3 of RFC4035:
    ///
    /// -# (Normal) no data: there is a matching non-wildcard name with a
    ///    different RR type.  This is the "No Data" case of the RFC.
    /// -# (Normal) empty non terminal: there is no matching (exact or
    ///    wildcard) name, but there is a subdomain with an RR of the query
    ///    name.  This is one case of "Name Error" of the RFC.
    /// -# Wildcard empty non terminal: similar to 2a, but the empty name
    ///    is a wildcard, and matches the query name by wildcard expansion.
    ///    This is a special case of "Name Error" of the RFC.
    /// -# Wildcard no data: there is no exact match name, but there is a
    ///    wildcard name that matches the query name with a different type
    ///    of RR.  This is the "Wildcard No Data" case of the RFC.
    ///
    /// In case 1, \c find() returns NSEC of the matching name.
    ///
    /// In case 2, \c find() will return NSEC for the interval where the
    /// empty nonterminal lives. The end of the interval is the subdomain
    /// causing existence of the empty nonterminal (if there's
    /// sub.x.example.com, and no record in x.example.com, then
    /// x.example.com exists implicitly - is the empty nonterminal and
    /// sub.x.example.com is the subdomain causing it).  Note that this NSEC
    /// proves not only the existence of empty non terminal name but also
    /// the non existence of possibly matching wildcard name, because
    /// there can be no better wildcard match than the exact matching empty
    /// name.
    ///
    /// In case 3, \c find() will return NSEC for the interval where the
    /// wildcard empty nonterminal lives.   Cases 2 and 3 are especially
    /// complicated and confusing.  See the examples below.
    ///
    /// In case 4, \c find() will return NSEC of the matching wildcard name.
    ///
    /// Examples: if zone "example.com" has the following record:
    /// \code
    /// a.example.com. NSEC a.b.example.com.
    /// \endcode
    /// a call to \c find() for "b.example.com." with the FIND_DNSSEC option
    /// will result in NXRRSET, and this NSEC will be returned.
    /// Likewise, if zone "example.org" has the following record,
    /// \code
    /// a.example.org. NSEC x.*.b.example.org.
    /// \endcode
    /// a call to \c find() for "y.b.example.org" with FIND_DNSSEC will
    /// result in NXRRSET and this NSEC; \c isWildcard() on the returned
    /// \c FindContext object will return true.
    ///
    /// \exception std::bad_alloc Memory allocation such as for constructing
    ///  the resulting RRset fails
    /// \throw OutOfZone The Name \c name is outside of the origin of the
    /// zone of this ZoneFinder.
    /// \exception DataSourceError Derived class specific exception, e.g.
    /// when encountering a bad zone configuration or database connection
    /// failure.  Although these are considered rare, exceptional events,
    /// it can happen under relatively usual conditions (unlike memory
    /// allocation failure).  So, in general, the application is expected
    /// to catch this exception, either specifically or as a result of
    /// catching a base exception class, and handle it gracefully.
    ///
    /// \param name The domain name to be searched for.
    /// \param type The RR type to be searched for.
    /// \param options The search options.
    /// \return A \c FindContext object enclosing the search result
    ///         (see above).
    virtual boost::shared_ptr<Context> find(const isc::dns::Name& name,
                                            const isc::dns::RRType& type,
                                            const FindOptions options
                                            = FIND_DEFAULT) = 0;

    ///
    /// \brief Finds all RRsets in the given name.
    ///
    /// This function works almost exactly in the same way as the find one. The
    /// only difference is, when the lookup is successful (eg. the code is
    /// SUCCESS), all the RRsets residing in the named node are
    /// copied into the \c target parameter and the rrset member of the result
    /// is NULL. All the other (unsuccessful) cases are handled the same,
    /// including returning delegations, NSEC/NSEC3 availability and NSEC
    /// proofs, wildcard information etc. The options parameter works the
    /// same way and it should conform to the same exception restrictions.
    ///
    /// \param name \see find, parameter name
    /// \param target the successfull result is returned through this
    /// \param options \see find, parameter options
    /// \return \see find and it's result
    virtual boost::shared_ptr<Context> findAll(
        const isc::dns::Name& name,
        std::vector<isc::dns::ConstRRsetPtr> &target,
        const FindOptions options = FIND_DEFAULT) = 0;

    /// A helper structure to represent the search result of \c findNSEC3().
    ///
    /// The idea is similar to that of \c FindContext, but \c findNSEC3() has
    /// special interface and semantics, we use a different structure to
    /// represent the result.
    struct FindNSEC3Result {
        FindNSEC3Result(bool param_matched, uint8_t param_closest_labels,
                        isc::dns::ConstRRsetPtr param_closest_proof,
                        isc::dns::ConstRRsetPtr param_next_proof) :
            matched(param_matched), closest_labels(param_closest_labels),
            closest_proof(param_closest_proof),
            next_proof(param_next_proof)
        {}

        /// true iff closest_proof is a matching NSEC3
        const bool matched;

        /// The number of labels of the identified closest encloser.
        const uint8_t closest_labels;

        /// Either the NSEC3 for the closest provable encloser of the given
        /// name or NSEC3 that covers the name
        const isc::dns::ConstRRsetPtr closest_proof;

        /// When non NULL, NSEC3 for the next closer name.
        const isc::dns::ConstRRsetPtr next_proof;
    };

    /// Search the zone for the NSEC3 RR(s) that prove existence or non
    /// existence of a give name.
    ///
    /// It searches the NSEC3 namespace of the zone (how that namespace is
    /// implemented can vary in specific data source implementation) for NSEC3
    /// RRs that match or cover the NSEC3 hash value for the given name.
    ///
    /// If \c recursive is false, it will first look for the NSEC3 that has
    /// a matching hash.  If it doesn't exist, it identifies the covering NSEC3
    /// for the hash.  In either case the search stops at that point and the
    /// found NSEC3 RR(set) will be returned in the closest_proof member of
    /// \c FindNSEC3Result.  \c matched is true or false depending on
    /// the found NSEC3 is a matched one or covering one.  \c next_proof
    /// is always NULL.  closest_labels must be equal to the number of
    /// labels of \c name (and therefore meaningless).
    ///
    /// If \c recursive is true, it will continue the search toward the zone
    /// apex (origin name) until it finds a provable encloser, that is,
    /// an ancestor of \c name that has a matching NSEC3.  This is the closest
    /// provable encloser of \c name as defined in RFC5155.  In this case,
    /// if the found encloser is not equal to \c name, the search should
    /// have seen a covering NSEC3 for the immediate child of the found
    /// encloser.  That child name is the next closer name as defined in
    /// RFC5155.  In this case, this method returns the NSEC3 for the
    /// closest encloser in \c closest_proof, and the NSEC3 for the next
    /// closer name in \c next_proof of \c FindNSEC3Result.  This set of
    /// NSEC3 RRs provide the closest encloser proof as defined in RFC5155.
    /// closest_labels will be set to the number of labels of the identified
    /// closest encloser.  This will be useful when the caller needs to
    /// construct the closest encloser name from the original \c name.
    /// If, on the other hand, the found closest name is equal to \c name,
    /// this method simply returns it in \c closest_proof.  \c next_proof
    /// is set to NULL.  In all cases \c matched is set to true.
    /// closest_labels will be set to the number of labels of \c name.
    ///
    /// When looking for NSEC3, this method retrieves NSEC3 parameters from
    /// the corresponding zone to calculate hash values.  Actual implementation
    /// of how to do this will differ in different data sources.  If the
    /// NSEC3 parameters are not available \c DataSourceError exception
    /// will be thrown.
    ///
    /// \note This implicitly means this method assumes the zone does not
    /// have more than one set of parameters.  This assumption should be
    /// reasonable in actual deployment and will help simplify the interface
    /// and implementation.  But if there's a real need for supporting
    /// multiple sets of parameters in a single zone, we will have to
    /// extend this method so that, e.g., the caller can specify the parameter
    /// set.
    ///
    /// In general, this method expects the zone is properly signed with NSEC3
    /// RRs.  Specifically, it assumes at least the apex node has a matching
    /// NSEC3 RR (so the search in the recursive mode must always succeed);
    /// it also assumes that it can retrieve NSEC parameters (iterations,
    /// algorithm, and salt) from the zone as noted above.  If these
    /// assumptions aren't met, \c DataSourceError exception will be thrown.
    ///
    /// \exception OutOfZone name is not a subdomain of the zone origin
    /// \exception DataSourceError Low-level or internal datasource errors
    /// happened, or the zone isn't properly signed with NSEC3
    /// (NSEC3 parameters cannot be found, no NSEC3s are available, etc).
    /// \exception std::bad_alloc The underlying implementation involves
    /// memory allocation and it fails
    ///
    /// \param name The name for which NSEC3 RRs are to be found.  It must
    /// be a subdomain of the zone.
    /// \param recursive Whether or not search should continue until it finds
    /// a provable encloser (see above).
    ///
    /// \return The search result and whether or not the closest_proof is
    /// a matching NSEC3, in the form of \c FindNSEC3Result object.
    virtual FindNSEC3Result
    findNSEC3(const isc::dns::Name& name, bool recursive) = 0;
    //@}
};

/// \brief Operator to combine FindOptions
///
/// We would need to manually static-cast the options if we put or
/// between them, which is undesired with bit-flag options. Therefore
/// we hide the cast here, which is the simplest solution and it still
/// provides reasonable level of type safety.
inline ZoneFinder::FindOptions operator |(ZoneFinder::FindOptions a,
                                          ZoneFinder::FindOptions b)
{
    return (static_cast<ZoneFinder::FindOptions>(static_cast<unsigned>(a) |
                                                 static_cast<unsigned>(b)));
}

/// \brief Operator to combine FindResultFlags
///
/// Similar to the same operator for \c FindOptions.  Refer to the description
/// of that function.
inline ZoneFinder::FindResultFlags operator |(
    ZoneFinder::FindResultFlags a,
    ZoneFinder::FindResultFlags b)
{
    return (static_cast<ZoneFinder::FindResultFlags>(
                static_cast<unsigned>(a) | static_cast<unsigned>(b)));
}

/// \brief A pointer-like type pointing to a \c ZoneFinder object.
typedef boost::shared_ptr<ZoneFinder> ZoneFinderPtr;

/// \brief A pointer-like type pointing to an immutable \c ZoneFinder object.
typedef boost::shared_ptr<const ZoneFinder> ConstZoneFinderPtr;

/// \brief A pointer-like type pointing to a \c ZoneFinder::Context object.
typedef boost::shared_ptr<ZoneFinder::Context> ZoneFinderContextPtr;

/// \brief A pointer-like type pointing to an immutable
/// \c ZoneFinder::Context object.
typedef boost::shared_ptr<ZoneFinder::Context> ConstZoneFinderContextPtr;
=======
/// \brief A forward declaration
class RRsetCollectionBase;

class ZoneFinder;
>>>>>>> 4c4e2711

/// The base class to make updates to a single zone.
///
/// On construction, each derived class object will start a "transaction"
/// for making updates to a specific zone (this means a constructor of
/// a derived class would normally take parameters to identify the zone
/// to be updated).  The underlying realization of a "transaction" will differ
/// for different derived classes; if it uses a general purpose database
/// as a backend, it will involve performing some form of "begin transaction"
/// statement for the database.
///
/// Updates (adding or deleting RRs) are made via \c addRRset() and
/// \c deleteRRset() methods.  Until the \c commit() method is called the
/// changes are local to the updater object.  For example, they won't be
/// visible via a \c ZoneFinder object except the one returned by the
/// updater's own \c getFinder() method.  The \c commit() completes the
/// transaction and makes the changes visible to others.
///
/// This class does not provide an explicit "rollback" interface.  If
/// something wrong or unexpected happens during the updates and the
/// caller wants to cancel the intermediate updates, the caller should
/// simply destruct the updater object without calling \c commit().
/// The destructor is supposed to perform the "rollback" operation,
/// depending on the internal details of the derived class.
///
/// \note This initial implementation provides a quite simple interface of
/// adding and deleting RRs (see the description of the related methods).
/// It may be revisited as we gain more experiences.
class ZoneUpdater {
protected:
    /// The default constructor.
    ///
    /// This is intentionally defined as protected to ensure that this base
    /// class is never instantiated directly.
    ZoneUpdater() {}

public:
    /// The destructor
    ///
    /// Each derived class implementation must ensure that if \c commit()
    /// has not been performed by the time of the call to it, then it
    /// "rollbacks" the updates made via the updater so far.
    virtual ~ZoneUpdater() {}

    /// Return a finder for the zone being updated.
    ///
    /// The returned finder provides the functionalities of \c ZoneFinder
    /// for the zone as updates are made via the updater.  That is, before
    /// making any update, the finder will be able to find all RRsets that
    /// exist in the zone at the time the updater is created.  If RRsets
    /// are added or deleted via \c addRRset() or \c deleteRRset(),
    /// this finder will find the added ones or miss the deleted ones
    /// respectively.
    ///
    /// The finder returned by this method is effective only while the updates
    /// are performed, i.e., from the construction of the corresponding
    /// updater until \c commit() is performed or the updater is destructed
    /// without commit.  The result of a subsequent call to this method (or
    /// the use of the result) after that is undefined.
    ///
    /// \return A reference to a \c ZoneFinder for the updated zone
    virtual ZoneFinder& getFinder() = 0;

    /// Return an RRsetCollection for the updater.
    ///
    /// This method returns an \c RRsetCollection for the updater,
    /// implementing the \c isc::dns::RRsetCollectionBase
    /// interface. Typically, the returned \c RRsetCollection is a
    /// singleton for its \c ZoneUpdater. The returned RRsetCollection
    /// object must not be used after its corresponding \c ZoneUpdater
    /// has been destroyed. The returned RRsetCollection object may be
    /// used to search RRsets from the ZoneUpdater. The actual
    /// \c RRsetCollection returned has a behavior dependent on the
    /// \c ZoneUpdater implementation.
    ///
    /// The behavior of the RRsetCollection is similar to the behavior
    /// of the \c Zonefinder returned by \c getFinder().  In fact, it's
    /// redundant in a sense because one can implement the
    /// \c dns::RRsetCollectionBase interface using an updater and
    /// \c getFinder() interface (unless it's expected to support zone
    /// iteration, and the initial implementation of the \c RRsetCollection
    /// returned by this method doesn't support it).  We still provide it
    /// as an updater's method so it will be easier for an updater
    /// implementation to customize the \c RRsetCollection implementation,
    /// and also for making it easy to impose restrictions described below.
    ///
    /// Specific data sources may have special restrictions.  That's
    /// especially the case for database-based data sources.  Such
    /// restrictions may also result in limiting the usage of the
    /// \c RRsetCollection as described in the following paragraphs.  A
    /// specific updater implementation may provide more flexible
    /// behavior, but applications using this interface must assume
    /// the most restricted case unless it knows it uses a particular
    /// specialized updater implementation that loosens specific restrictions.
    ///
    /// To summarize the restrictions:
    /// - An application must not add or delete RRsets after
    ///   \c getRRsetCollection() is called.
    /// - An application must not use the returned collection from
    ///   \c getRRsetCollection() once \c commit() is called on the updater
    ///   that generates the collection.
    ///
    /// Implementations of \c ZoneUpdater may not allow adding or
    /// deleting RRsets after \c getRRsetCollection() is called. This is
    /// because if an iterator of the collection is being used at that time
    /// the modification to the zone may break an internal assumption of the
    /// iterator and may result in unexpected behavior.  Also, the iterator
    /// may conceptually hold a "reader lock" of the zone (in an implementation
    /// dependent manner), which would prevent the addition or deletion,
    /// surprising the caller (who would normally expect it to succeed).
    ///
    /// Implementations of \c ZoneUpdater may disable a previously returned
    /// \c RRsetCollection after \c commit() is called.  This is because
    /// the returned \c RRsetCollection may internally rely on the conceptual
    /// transaction of the updater that generates the collection (which would
    /// be literally the case for database-based data sources), and once
    /// the transaction is committed anything that relies on it won't be valid.
    /// If an \c RRsetCollection is disabled, using methods such as \c find()
    /// and using its iterator would cause an exception to be thrown. See
    /// \c isc::datasrc::RRsetCollectionBase for details.
    virtual isc::dns::RRsetCollectionBase& getRRsetCollection() = 0;

    /// Add an RRset to a zone via the updater
    ///
    /// This may be revisited in a future version, but right now the intended
    /// behavior of this method is simple: It "naively" adds the specified
    /// RRset to the zone specified on creation of the updater.
    /// It performs minimum level of validation on the specified RRset:
    /// - Whether the RR class is identical to that for the zone to be updated
    /// - Whether the RRset is not empty, i.e., it has at least one RDATA
    /// - Whether the RRset is not associated with an RRSIG, i.e.,
    ///   whether \c getRRsig() on the RRset returns a NULL pointer.
    ///
    /// and otherwise does not check any oddity.  For example, it doesn't
    /// check whether the owner name of the specified RRset is a subdomain
    /// of the zone's origin; it doesn't care whether or not there is already
    /// an RRset of the same name and RR type in the zone, and if there is,
    /// whether any of the existing RRs have duplicate RDATA with the added
    /// ones.  If these conditions matter the calling application must examine
    /// the existing data beforehand using the \c ZoneFinder returned by
    /// \c getFinder().
    ///
    /// The validation requirement on the associated RRSIG is temporary.
    /// If we find it more reasonable and useful to allow adding a pair of
    /// RRset and its RRSIG RRset as we gain experiences with the interface,
    /// we may remove this restriction.  Until then we explicitly check it
    /// to prevent accidental misuse.
    ///
    /// Conceptually, on successful call to this method, the zone will have
    /// the specified RRset, and if there is already an RRset of the same
    /// name and RR type, these two sets will be "merged".  "Merged" means
    /// that a subsequent call to \c ZoneFinder::find() for the name and type
    /// will result in success and the returned RRset will contain all
    /// previously existing and newly added RDATAs with the TTL being the
    /// minimum of the two RRsets.  The underlying representation of the
    /// "merged" RRsets may vary depending on the characteristic of the
    /// underlying data source.  For example, if it uses a general purpose
    /// database that stores each RR of the same RRset separately, it may
    /// simply be a larger sets of RRs based on both the existing and added
    /// RRsets; the TTLs of the RRs may be different within the database, and
    /// there may even be duplicate RRs in different database rows.  As long
    /// as the RRset returned via \c ZoneFinder::find() conforms to the
    /// concept of "merge", the actual internal representation is up to the
    /// implementation.
    ///
    /// This method must not be called once commit() is performed.  If it
    /// calls after \c commit() the implementation must throw a
    /// \c DataSourceError exception.
    ///
    /// Implementations of \c ZoneUpdater may not allow adding or
    /// deleting RRsets after \c getRRsetCollection() is called (see
    /// the description of \c getRRsetCollection()).  In this case,
    /// implementations throw an \c InvalidOperation exception.
    ///
    /// If journaling was requested when getting this updater, it will reject
    /// to add the RRset if the squence doesn't look like and IXFR (see
    /// DataSourceClient::getUpdater). In such case isc::BadValue is thrown.
    ///
    /// \todo As noted above we may have to revisit the design details as we
    /// gain experiences:
    ///
    /// - we may want to check (and maybe reject) if there is already a
    /// duplicate RR (that has the same RDATA).
    /// - we may want to check (and maybe reject) if there is already an
    /// RRset of the same name and RR type with different TTL
    /// - we may even want to check if there is already any RRset of the
    /// same name and RR type.
    /// - we may want to add an "options" parameter that can control the
    /// above points
    /// - we may want to have this method return a value containing the
    /// information on whether there's a duplicate, etc.
    ///
    /// \exception DataSourceError Called after \c commit(), RRset is invalid
    /// (see above), internal data source error
    /// \exception isc::BadValue Journaling is enabled and the current RRset
    ///   doesn't fit into the IXFR sequence (see above).
    /// \exception std::bad_alloc Resource allocation failure
    ///
    /// \param rrset The RRset to be added
    virtual void addRRset(const isc::dns::AbstractRRset& rrset) = 0;

    /// Delete an RRset from a zone via the updater
    ///
    /// Like \c addRRset(), the detailed semantics and behavior of this method
    /// may have to be revisited in a future version.  The following are
    /// based on the initial implementation decisions.
    ///
    /// On successful completion of this method, it will remove from the zone
    /// the RRs of the specified owner name and RR type that match one of
    /// the RDATAs of the specified RRset.  There are several points to be
    /// noted:
    /// - Existing RRs that don't match any of the specified RDATAs will
    ///   remain in the zone.
    /// - Any RRs of the specified RRset that doesn't exist in the zone will
    ///   simply be ignored; the implementation of this method is not supposed
    ///   to check that condition.
    /// - The TTL of the RRset is ignored; matching is only performed by
    ///   the owner name, RR type and RDATA
    ///
    /// Ignoring the TTL may not look sensible, but it's based on the
    /// observation that it will result in more intuitive result, especially
    /// when the underlying data source is a general purpose database.
    /// See also \c DatabaseAccessor::deleteRecordInZone() on this point.
    /// It also matches the dynamic update protocol (RFC2136), where TTLs
    /// are ignored when deleting RRs.
    ///
    /// \note Since the TTL is ignored, this method could take the RRset
    /// to be deleted as a tuple of name, RR type, and a list of RDATAs.
    /// But in practice, it's quite likely that the caller has the RRset
    /// in the form of the \c RRset object (e.g., extracted from a dynamic
    /// update request message), so this interface would rather be more
    /// convenient.  If it turns out not to be true we can change or extend
    /// the method signature.
    ///
    /// This method performs minimum level of validation on the specified
    /// RRset:
    /// - Whether the RR class is identical to that for the zone to be updated
    /// - Whether the RRset is not empty, i.e., it has at least one RDATA
    /// - Whether the RRset is not associated with an RRSIG, i.e.,
    ///   whether \c getRRsig() on the RRset returns a NULL pointer.
    ///
    /// This method must not be called once commit() is performed.  If it
    /// calls after \c commit() the implementation must throw a
    /// \c DataSourceError exception.
    ///
    /// Implementations of \c ZoneUpdater may not allow adding or
    /// deleting RRsets after \c getRRsetCollection() is called (see
    /// the description of \c getRRsetCollection()).  In this case,
    /// implementations throw an \c InvalidOperation exception.
    ///
    /// If journaling was requested when getting this updater, it will reject
    /// to add the RRset if the squence doesn't look like and IXFR (see
    /// DataSourceClient::getUpdater). In such case isc::BadValue is thrown.
    ///
    /// \todo As noted above we may have to revisit the design details as we
    /// gain experiences:
    ///
    /// - we may want to check (and maybe reject) if some or all of the RRs
    ///   for the specified RRset don't exist in the zone
    /// - we may want to allow an option to "delete everything" for specified
    ///   name and/or specified name + RR type.
    /// - as mentioned above, we may want to include the TTL in matching the
    ///   deleted RRs
    /// - we may want to add an "options" parameter that can control the
    ///   above points
    /// - we may want to have this method return a value containing the
    ///   information on whether there's any RRs that are specified but don't
    ///   exit, the number of actually deleted RRs, etc.
    ///
    /// \exception DataSourceError Called after \c commit(), RRset is invalid
    /// (see above), internal data source error
    /// \exception isc::BadValue Journaling is enabled and the current RRset
    ///   doesn't fit into the IXFR sequence (see above).
    /// \exception std::bad_alloc Resource allocation failure
    ///
    /// \param rrset The RRset to be deleted
    virtual void deleteRRset(const isc::dns::AbstractRRset& rrset) = 0;

    /// Commit the updates made in the updater to the zone
    ///
    /// This method completes the "transaction" started at the creation
    /// of the updater.  After successful completion of this method, the
    /// updates will be visible outside the scope of the updater.
    /// The actual internal behavior will defer for different derived classes.
    /// For a derived class with a general purpose database as a backend,
    /// for example, this method would perform a "commit" statement for the
    /// database.
    ///
    /// This operation can only be performed at most once.  A duplicate call
    /// must result in a DatasourceError exception.
    ///
    /// \exception DataSourceError Duplicate call of the method,
    /// internal data source error
    /// \exception isc::BadValue Journaling is enabled and the update is not
    ///    complete IXFR sequence.
    virtual void commit() = 0;
};

/// \brief A pointer-like type pointing to a \c ZoneUpdater object.
typedef boost::shared_ptr<ZoneUpdater> ZoneUpdaterPtr;

/// The base class for retrieving differences between two versions of a zone.
///
/// On construction, each derived class object will internally set up
/// retrieving sequences of differences between two specific version of
/// a specific zone managed in a particular data source.  So the constructor
/// of a derived class would normally take parameters to identify the zone
/// and the two versions for which the differences should be retrieved.
/// See \c DataSourceClient::getJournalReader for more concrete details
/// used in this API.
///
/// Once constructed, an object of this class will act like an iterator
/// over the sequences.  Every time the \c getNextDiff() method is called
/// it returns one element of the differences in the form of an \c RRset
/// until it reaches the end of the entire sequences.
class ZoneJournalReader {
public:
    /// Result codes used by a factory method for \c ZoneJournalReader
    enum Result {
        SUCCESS, ///< A \c ZoneJournalReader object successfully created
        NO_SUCH_ZONE, ///< Specified zone does not exist in the data source
        NO_SUCH_VERSION ///< Specified versions do not exist in the diff storage
    };

protected:
    /// The default constructor.
    ///
    /// This is intentionally defined as protected to ensure that this base
    /// class is never instantiated directly.
    ZoneJournalReader() {}

public:
    /// The destructor
    virtual ~ZoneJournalReader() {}

    /// Return the next difference RR of difference sequences.
    ///
    /// In this API, the difference between two versions of a zone is
    /// conceptually represented as IXFR-style difference sequences:
    /// Each difference sequence is a sequence of RRs: an older version of
    /// SOA (to be deleted), zero or more other deleted RRs, the
    /// post-transaction SOA (to be added), and zero or more other
    /// added RRs.  (Note, however, that the underlying data source
    /// implementation may or may not represent the difference in
    /// straightforward realization of this concept.  The mapping between
    /// the conceptual difference and the actual implementation is hidden
    /// in each derived class).
    ///
    /// This method provides an application with a higher level interface
    /// to retrieve the difference along with the conceptual model: the
    /// \c ZoneJournalReader object iterates over the entire sequences
    /// from the beginning SOA (which is to be deleted) to one of the
    /// added RR of with the ending SOA, and each call to this method returns
    /// one RR in the form of an \c RRset that contains exactly one RDATA
    /// in the order of the sequences.
    ///
    /// Note that the ordering of the sequences specifies the semantics of
    /// each difference: add or delete.  For example, the first RR is to
    /// be deleted, and the last RR is to be added.  So the return value
    /// of this method does not explicitly indicate whether the RR is to be
    /// added or deleted.
    ///
    /// This method ensures the returned \c RRset represents an RR, that is,
    /// it contains exactly one RDATA.  However, it does not necessarily
    /// ensure that the resulting sequences are in the form of IXFR-style.
    /// For example, the first RR is supposed to be an SOA, and it should
    /// normally be the case, but this interface does not necessarily require
    /// the derived class implementation ensure this.  Normally the
    /// differences are expected to be stored using this API (via a
    /// \c ZoneUpdater object), and as long as that is the case and the
    /// underlying implementation follows the requirement of the API, the
    /// result of this method should be a valid IXFR-style sequences.
    /// So this API does not mandate the almost redundant check as part of
    /// the interface.  If the application needs to make it sure 100%, it
    /// must check the resulting sequence itself.
    ///
    /// Once the object reaches the end of the sequences, this method returns
    /// \c Null.  Any subsequent call will result in an exception of
    /// class \c InvalidOperation.
    ///
    /// \exception InvalidOperation The method is called beyond the end of
    /// the difference sequences.
    /// \exception DataSourceError Underlying data is broken and the RR
    /// cannot be created or other low level data source error.
    ///
    /// \return An \c RRset that contains one RDATA corresponding to the
    /// next difference in the sequences.
    virtual isc::dns::ConstRRsetPtr getNextDiff() = 0;
};

/// \brief A pointer-like type pointing to a \c ZoneUpdater object.
typedef boost::shared_ptr<ZoneJournalReader> ZoneJournalReaderPtr;

} // end of datasrc
} // end of isc

#endif  // ZONE_H

// Local Variables:
// mode: c++
// End:<|MERGE_RESOLUTION|>--- conflicted
+++ resolved
@@ -28,724 +28,8 @@
 namespace isc {
 namespace datasrc {
 
-<<<<<<< HEAD
-/// \brief Out of zone exception
-///
-/// This is thrown when a method is called for a name or RRset which
-/// is not in or below the zone.
-class OutOfZone : public ZoneException {
-public:
-    OutOfZone(const char* file, size_t line, const char* what) :
-        ZoneException(file, line, what) {}
-};
-
-/// \brief The base class to search a zone for RRsets
-///
-/// The \c ZoneFinder class is an abstract base class for representing
-/// an object that performs DNS lookups in a specific zone accessible via
-/// a data source.  In general, different types of data sources (in-memory,
-/// database-based, etc) define their own derived classes of \c ZoneFinder,
-/// implementing ways to retrieve the required data through the common
-/// interfaces declared in the base class.  Each concrete \c ZoneFinder
-/// object is therefore (conceptually) associated with a specific zone
-/// of one specific data source instance.
-///
-/// The origin name and the RR class of the associated zone are available
-/// via the \c getOrigin() and \c getClass() methods, respectively.
-///
-/// The most important method of this class is \c find(), which performs
-/// the lookup for a given domain and type.  See the description of the
-/// method for details.
-///
-/// \note It's not clear whether we should request that a zone finder form a
-/// "transaction", that is, whether to ensure the finder is not susceptible
-/// to changes made by someone else than the creator of the finder.  If we
-/// don't request that, for example, two different lookup results for the
-/// same name and type can be different if other threads or programs make
-/// updates to the zone between the lookups.  We should revisit this point
-/// as we gain more experiences.
-class ZoneFinder {
-public:
-    /// Result codes of the \c find() method.
-    ///
-    /// Note: the codes are tentative.  We may need more, or we may find
-    /// some of them unnecessary as we implement more details.
-    ///
-    /// See the description of \c find() for further details of how
-    /// these results should be interpreted.
-    enum Result {
-        SUCCESS,                ///< An exact match is found.
-        DELEGATION,             ///< The search encounters a zone cut.
-        NXDOMAIN, ///< There is no domain name that matches the search name
-        NXRRSET,  ///< There is a matching name but no RRset of the search type
-        CNAME,    ///< The search encounters and returns a CNAME RR
-        DNAME    ///< The search encounters and returns a DNAME RR
-    };
-
-    /// Special attribute flags on the result of the \c find() method
-    ///
-    /// The flag values defined here are intended to signal to the caller
-    /// that it may need special handling on the result.  This is particularly
-    /// of concern when DNSSEC is requested.  For example, for negative
-    /// responses the caller would want to know whether the zone is signed
-    /// with NSEC or NSEC3 so that it can subsequently provide necessary
-    /// proof of the result.
-    ///
-    /// The caller is generally expected to get access to the information
-    /// via read-only getter methods of \c FindContext so that it won't rely
-    /// on specific details of the representation of the flags.  So these
-    /// definitions are basically only meaningful for data source
-    /// implementations.
-    enum FindResultFlags {
-        RESULT_DEFAULT = 0,       ///< The default flags
-        RESULT_WILDCARD = 1,      ///< find() resulted in a wildcard match
-        RESULT_NSEC_SIGNED = 2,   ///< The zone is signed with NSEC RRs
-        RESULT_NSEC3_SIGNED = 4   ///< The zone is signed with NSEC3 RRs
-    };
-
-    /// Find options.
-    ///
-    /// The option values are used as a parameter for \c find().
-    /// These are values of a bitmask type.  Bitwise operations can be
-    /// performed on these values to express compound options.
-    enum FindOptions {
-        FIND_DEFAULT = 0,       ///< The default options
-        FIND_GLUE_OK = 1,       ///< Allow search under a zone cut
-        FIND_DNSSEC = 2,        ///< Require DNSSEC data in the answer
-                                ///< (RRSIG, NSEC, etc.). The implementation
-                                ///< is allowed to include it even if it is
-                                ///< not set.
-        NO_WILDCARD = 4         ///< Do not try wildcard matching.
-    };
-
-protected:
-    /// \brief A convenient tuple representing a set of find() results.
-    ///
-    /// This helper structure is specifically expected to be used as an input
-    /// for the construct of the \c Context class object used by derived
-    /// ZoneFinder implementations.  This is therefore defined as protected.
-    struct ResultContext {
-        ResultContext(Result code_param,
-                      isc::dns::ConstRRsetPtr rrset_param,
-                      FindResultFlags flags_param = RESULT_DEFAULT) :
-            code(code_param), rrset(rrset_param), flags(flags_param)
-        {}
-        const Result code;
-        const isc::dns::ConstRRsetPtr rrset;
-        const FindResultFlags flags;
-    };
-
-public:
-    /// \brief A helper function to strip RRSIGs when FIND_DNSSEC is not
-    /// requested.
-    static isc::dns::ConstRRsetPtr
-    stripRRsigs(isc::dns::ConstRRsetPtr rp, const FindOptions options);
-
-    /// \brief Context of the result of a find() call.
-    ///
-    /// This class encapsulates results and (possibly) associated context
-    /// of a call to the \c find() method.   The public member variables of
-    /// this class represent the result of the call.  They are a
-    /// straightforward tuple of the result code and a pointer (and
-    /// optionally special flags) to the found RRset.
-    ///
-    /// These member variables will be initialized on construction and never
-    /// change, so for convenience we allow the applications to refer to some
-    /// of the members directly.  For some others we provide read-only accessor
-    /// methods to hide specific representation.
-    ///
-    /// Another role of this class is to provide the interface to some common
-    /// processing logic that may be necessary using the result of \c find().
-    /// Specifically, it's expected to be used in the context of DNS query
-    /// handling, where the caller would need to look into the data source
-    /// again based on the \c find() result.  For example, it would need to
-    /// get A and/or AAAA records for some of the answer or authority RRs.
-    ///
-    /// This class defines (a set of) method(s) that can be commonly used
-    /// for such purposes for any type of data source (as long as it conforms
-    /// to the public \c find() interface).  In some cases, a specific data
-    /// source implementation may want to (and can) optimize the processing
-    /// exploiting its internal data structure and the knowledge of the context
-    /// of the precedent \c find() call.  Such a data source implementation
-    /// can define a derived class of the base Context and override the
-    /// specific virtual method.
-    ///
-    /// This base class defines these common protected methods along with
-    /// some helper pure virtual methods that would be necessary for the
-    /// common methods.  If a derived class wants to use the common version
-    /// of the protected method, it needs to provide expected result through
-    /// their implementation of the pure virtual methods.
-    ///
-    /// This class object is generally expected to be associated with the
-    /// ZoneFinder that originally performed the \c find() call, and expects
-    /// the finder is valid throughout the lifetime of this object.  It's
-    /// caller's responsibility to ensure that assumption.
-    class Context {
-    public:
-        /// \brief The constructor.
-        ///
-        /// \param options The find options specified for the find() call.
-        /// \param result The result of the find() call.
-        Context(FindOptions options, const ResultContext& result) :
-            code(result.code), rrset(result.rrset),
-            flags_(result.flags), options_(options)
-        {}
-
-        /// \brief The destructor.
-        virtual ~Context() {}
-
-        const Result code;
-        const isc::dns::ConstRRsetPtr rrset;
-
-        /// Return true iff find() results in a wildcard match.
-        bool isWildcard() const { return ((flags_ & RESULT_WILDCARD) != 0); }
-
-        /// Return true when the underlying zone is signed with NSEC.
-        ///
-        /// The \c find() implementation allows this to return false if
-        /// \c FIND_DNSSEC isn't specified regardless of whether the zone
-        /// is signed or which of NSEC/NSEC3 is used.
-        ///
-        /// When this is returned, the implementation of find() must ensure
-        /// that \c rrset be a valid NSEC RRset as described in \c find()
-        /// documentation.
-        bool isNSECSigned() const {
-            return ((flags_ & RESULT_NSEC_SIGNED) != 0);
-        }
-
-        /// Return true when the underlying zone is signed with NSEC3.
-        ///
-        /// The \c find() implementation allows this to return false if
-        /// \c FIND_DNSSEC isn't specified regardless of whether the zone
-        /// is signed or which of NSEC/NSEC3 is used.
-        bool isNSEC3Signed() const {
-            return ((flags_ & RESULT_NSEC3_SIGNED) != 0);
-        }
-
-        /// \brief Find and return additional RRsets corresponding to the
-        ///        result of \c find().
-        ///
-        /// If this context is based on a normal find() call that resulted
-        /// in SUCCESS or DELEGATION, it examines the returned RRset (in many
-        /// cases NS, sometimes MX or others), searches the data source for
-        /// specified type of additional RRs for each RDATA of the RRset
-        /// (e.g., A or AAAA for the name server addresses), and stores the
-        /// result in the given vector.  The vector may not be empty; this
-        /// method appends any found RRsets to it, without touching existing
-        /// elements.
-        ///
-        /// If this context is based on a findAll() call that resulted in
-        /// SUCCESS, it performs the same process for each RRset returned in
-        /// the \c findAll() call.
-        ///
-        /// The caller specifies desired RR types of the additional RRsets
-        /// in \c requested_types.  Normally it consists of A and/or AAAA
-        /// types, but other types can be specified.
-        ///
-        /// This method is meaningful only when the precedent find()/findAll()
-        /// call resulted in SUCCESS or DELEGATION.  Otherwise this method
-        /// does nothing.
-        ///
-        /// \note The additional RRsets returned via method are limited to
-        /// ones contained in the zone which the corresponding find/findAll
-        /// call searched (possibly including glues under a zone cut where
-        /// they are applicable).  If the caller needs to get out-of-zone
-        /// additional RRsets, it needs to explicitly finds them by
-        /// identifying the corresponding zone and calls \c find() for it.
-        ///
-        /// \param requested_types A vector of RR types for desired additional
-        ///  RRsets.
-        /// \param result A vector to which any found additional RRsets are
-        /// to be inserted.
-        void getAdditional(
-            const std::vector<isc::dns::RRType>& requested_types,
-            std::vector<isc::dns::ConstRRsetPtr>& result)
-        {
-            // Perform common checks, and delegate the process to the default
-            // or specialized implementation.
-            if (code != SUCCESS && code != DELEGATION) {
-                return;
-            }
-
-            getAdditionalImpl(requested_types, result);
-        }
-
-    protected:
-        /// \brief Return the \c ZoneFinder that created this \c Context.
-        ///
-        /// A derived class implementation can return NULL if it defines
-        /// other protected methods that require a non NULL result from
-        /// this method.  Otherwise it must return a valid, non NULL pointer
-        /// to the \c ZoneFinder object.
-        ///
-        /// When returning non NULL, the ownership of the pointed object
-        /// was not transferred to the caller; it cannot be assumed to be
-        /// valid after the originating \c Context object is destroyed.
-        /// Also, the caller must not try to delete the returned object.
-        virtual ZoneFinder* getFinder() = 0;
-
-        /// \brief Return a vector of RRsets corresponding to findAll() result.
-        ///
-        /// This method returns a set of RRsets that correspond to the
-        /// returned RRsets to a prior \c findAll() call.
-        ///
-        /// A derived class implementation can return NULL if it defines
-        /// other protected methods that require a non NULL result from
-        /// this method.  Otherwise it must return a valid, non NULL pointer
-        /// to a vector that correspond to the expected set of RRsets.
-        ///
-        /// When returning non NULL, the ownership of the pointed object
-        /// was not transferred to the caller; it cannot be assumed to be
-        /// valid after the originating \c Context object is destroyed.
-        /// Also, the caller must not try to delete the returned object.
-        virtual const std::vector<isc::dns::ConstRRsetPtr>*
-        getAllRRsets() const = 0;
-
-        /// \brief Actual implementation of getAdditional().
-        ///
-        /// This base class defines a default implementation that can be
-        /// used for any type of data sources.  A data source implementation
-        /// can override it.
-        ///
-        /// The default version of this implementation requires both
-        /// \c getFinder() and \c getAllRRsets() return valid results.
-        virtual void getAdditionalImpl(
-            const std::vector<isc::dns::RRType>& requested_types,
-            std::vector<isc::dns::ConstRRsetPtr>& result);
-
-    private:
-        const FindResultFlags flags_;
-    protected:
-        const FindOptions options_;
-    };
-
-    /// \brief Generic ZoneFinder context that works for all implementations.
-    ///
-    /// This is a concrete derived class of \c ZoneFinder::Context that
-    /// only use the generic (default) versions of the protected methods
-    /// and therefore work for any data source implementation.
-    ///
-    /// A data source implementation can use this class to create a
-    /// \c Context object as a return value of \c find() or \c findAll()
-    /// method if it doesn't have to optimize specific protected methods.
-    class GenericContext : public Context {
-    public:
-        /// \brief The constructor for the normal find call.
-        ///
-        /// This constructor is expected to be called from the \c find()
-        /// method when it constructs the return value.
-        ///
-        /// \param finder The ZoneFinder on which find() is called.
-        /// \param options See the \c Context class.
-        /// \param result See the \c Context class.
-        GenericContext(ZoneFinder& finder, FindOptions options,
-                       const ResultContext& result) :
-            Context(options, result), finder_(finder)
-        {}
-
-        /// \brief The constructor for the normal findAll call.
-        ///
-        /// This constructor is expected to be called from the \c findAll()
-        /// method when it constructs the return value.
-        ///
-        /// It copies the vector that is to be returned to the caller of
-        /// \c findAll() for possible subsequent use.  Note that it cannot
-        /// simply hold a reference to the vector because the caller may
-        /// alter it after the \c findAll() call.
-        ///
-        /// \param finder The ZoneFinder on which findAll() is called.
-        /// \param options See the \c Context class.
-        /// \param result See the \c Context class.
-        /// \param all_set Reference to the vector given by the caller of
-        ///       \c findAll(), storing the RRsets to be returned.
-        GenericContext(ZoneFinder& finder, FindOptions options,
-                       const ResultContext& result,
-                       const std::vector<isc::dns::ConstRRsetPtr>& all_set) :
-            Context(options, result), finder_(finder), all_set_(all_set)
-        {}
-
-    protected:
-        virtual ZoneFinder* getFinder() { return (&finder_); }
-        virtual const std::vector<isc::dns::ConstRRsetPtr>*
-        getAllRRsets() const {
-            return (&all_set_);
-        }
-
-    private:
-        ZoneFinder& finder_;
-        std::vector<isc::dns::ConstRRsetPtr> all_set_;
-    };
-
-    ///
-    /// \name Constructors and Destructor.
-    ///
-    //@{
-protected:
-    /// The default constructor.
-    ///
-    /// This is intentionally defined as \c protected as this base class should
-    /// never be instantiated (except as part of a derived class).
-    ZoneFinder() {}
-public:
-    /// The destructor.
-    virtual ~ZoneFinder() {}
-    //@}
-
-    ///
-    /// \name Getter Methods
-    ///
-    /// These methods should never throw an exception.
-    //@{
-    /// Return the origin name of the zone.
-    virtual isc::dns::Name getOrigin() const = 0;
-
-    /// Return the RR class of the zone.
-    virtual isc::dns::RRClass getClass() const = 0;
-    //@}
-
-    ///
-    /// \name Search Methods
-    ///
-    //@{
-    /// Search the zone for a given pair of domain name and RR type.
-    ///
-    /// Each derived version of this method searches the underlying backend
-    /// for the data that best matches the given name and type.
-    /// This method is expected to be "intelligent", and identifies the
-    /// best possible answer for the search key.  Specifically,
-    ///
-    /// - If the search name belongs under a zone cut, it returns the code
-    ///   of \c DELEGATION and the NS RRset at the zone cut.
-    /// - If there is no matching name, it returns the code of \c NXDOMAIN.
-    /// - If there is a matching name but no RRset of the search type, it
-    ///   returns the code of \c NXRRSET.  This case includes the search name
-    ///   matches an empty node of the zone.
-    /// - If there is a CNAME RR of the searched name but there is no
-    ///   RR of the searched type of the name (so this type is different from
-    ///   CNAME), it returns the code of \c CNAME and that CNAME RR.
-    ///   Note that if the searched RR type is CNAME, it is considered
-    ///   a successful match, and the code of \c SUCCESS will be returned.
-    /// - If the search name matches a delegation point of DNAME, it returns
-    ///   the code of \c DNAME and that DNAME RR.
-    ///
-    /// No RRset will be returned in the \c NXDOMAIN and \c NXRRSET cases
-    /// (\c rrset member of \c FindContext will be NULL), unless DNSSEC data
-    /// are required.  See below for the cases with DNSSEC.
-    ///
-    /// The returned \c FindContext object can also provide supplemental
-    /// information about the search result via its methods returning a
-    /// boolean value.  Such information may be useful for the caller if
-    /// the caller wants to collect additional DNSSEC proofs based on the
-    /// search result.
-    ///
-    /// The \c options parameter specifies customized behavior of the search.
-    /// Their semantics is as follows (they are or bit-field):
-    ///
-    /// - \c FIND_GLUE_OK Allow search under a zone cut.  By default the search
-    ///   will stop once it encounters a zone cut.  If this option is specified
-    ///   it remembers information about the highest zone cut and continues
-    ///   the search until it finds an exact match for the given name or it
-    ///   detects there is no exact match.  If an exact match is found,
-    ///   RRsets for that name are searched just like the normal case;
-    ///   otherwise, if the search has encountered a zone cut, \c DELEGATION
-    ///   with the information of the highest zone cut will be returned.
-    ///   Note: the term "glue" in the DNS protocol standard may sometimes
-    ///   cause confusion: some people use this term strictly for an address
-    ///   record (type AAAA or A) for the name used in the RDATA of an NS RR;
-    ///   some others seem to give it broader flexibility.  Nevertheless,
-    ///   in this API the "GLUE OK" simply means the search by find() can
-    ///   continue beyond a zone cut; the derived class implementation does
-    ///   not have to, and should not, check whether the type is an address
-    ///   record or whether the query name is pointed by some NS RR.
-    ///   It's up to the caller with which definition of "glue" the search
-    ///   result with this option should be used.
-    /// - \c FIND_DNSSEC Request that DNSSEC data (like NSEC, RRSIGs) are
-    ///   returned with the answer. It is allowed for the data source to
-    ///   include them even when not requested.
-    /// - \c NO_WILDCARD Do not try wildcard matching.  This option is of no
-    ///   use for normal lookups; it's intended to be used to get a DNSSEC
-    ///   proof of the non existence of any matching wildcard or non existence
-    ///   of an exact match when a wildcard match is found.
-    ///
-    /// In general, \c name is expected to be included in the zone, that is,
-    /// it should be equal to or a subdomain of the zone origin.  Otherwise
-    /// this method will return \c NXDOMAIN with an empty RRset.  But such a
-    /// case should rather be considered a caller's bug.
-    ///
-    /// \note For this reason it's probably better to throw an exception
-    /// than returning \c NXDOMAIN.  This point should be revisited in a near
-    /// future version.  In any case applications shouldn't call this method
-    /// for an out-of-zone name.
-    ///
-    /// <b>DNSSEC considerations:</b>
-    /// The result when DNSSEC data are required can be very complicated,
-    /// especially if it involves negative result or wildcard match.
-    /// Specifically, if an application calls this method for DNS query
-    /// processing with DNSSEC data, and if the search result code is
-    /// either \c NXDOMAIN or \c NXRRRSET, and/or \c isWildcard() returns
-    /// true, then the application will need to find additional NSEC or
-    /// NSEC3 records for supplemental proofs.  This method helps the
-    /// application for such post search processing.
-    ///
-    /// First, it tells the application whether the zone is signed with
-    /// NSEC or NSEC3 via the \c isNSEC(3)Signed() method.  Any sanely signed
-    /// zone should be signed with either (and only one) of these two types
-    /// of RRs; however, the application should expect that the zone could
-    /// be broken and these methods could both return false.  But this method
-    /// should ensure that not both of these methods return true.
-    ///
-    /// In case it's signed with NSEC3, there is no further information
-    /// returned from this method.
-    ///
-    /// In case it's signed with NSEC, this method will possibly return
-    /// a related NSEC RRset in the \c rrset member of \c FindContext.
-    /// What kind of NSEC is returned depends on the result code
-    /// (\c NXDOMAIN or \c NXRRSET) and on whether it's a wildcard match:
-    ///
-    /// - In case of NXDOMAIN, the returned NSEC covers the queried domain
-    ///   that proves that the query name does not exist in the zone.  Note
-    ///   that this does not necessarily prove it doesn't even match a
-    ///   wildcard (even if the result of NXDOMAIN can only happen when
-    ///   there's no matching wildcard either).  It is caller's
-    ///   responsibility to provide a proof that there is no matching
-    ///   wildcard if that proof is necessary.
-    /// - In case of NXRRSET, we need to consider the following cases
-    ///   referring to Section 3.1.3 of RFC4035:
-    ///
-    /// -# (Normal) no data: there is a matching non-wildcard name with a
-    ///    different RR type.  This is the "No Data" case of the RFC.
-    /// -# (Normal) empty non terminal: there is no matching (exact or
-    ///    wildcard) name, but there is a subdomain with an RR of the query
-    ///    name.  This is one case of "Name Error" of the RFC.
-    /// -# Wildcard empty non terminal: similar to 2a, but the empty name
-    ///    is a wildcard, and matches the query name by wildcard expansion.
-    ///    This is a special case of "Name Error" of the RFC.
-    /// -# Wildcard no data: there is no exact match name, but there is a
-    ///    wildcard name that matches the query name with a different type
-    ///    of RR.  This is the "Wildcard No Data" case of the RFC.
-    ///
-    /// In case 1, \c find() returns NSEC of the matching name.
-    ///
-    /// In case 2, \c find() will return NSEC for the interval where the
-    /// empty nonterminal lives. The end of the interval is the subdomain
-    /// causing existence of the empty nonterminal (if there's
-    /// sub.x.example.com, and no record in x.example.com, then
-    /// x.example.com exists implicitly - is the empty nonterminal and
-    /// sub.x.example.com is the subdomain causing it).  Note that this NSEC
-    /// proves not only the existence of empty non terminal name but also
-    /// the non existence of possibly matching wildcard name, because
-    /// there can be no better wildcard match than the exact matching empty
-    /// name.
-    ///
-    /// In case 3, \c find() will return NSEC for the interval where the
-    /// wildcard empty nonterminal lives.   Cases 2 and 3 are especially
-    /// complicated and confusing.  See the examples below.
-    ///
-    /// In case 4, \c find() will return NSEC of the matching wildcard name.
-    ///
-    /// Examples: if zone "example.com" has the following record:
-    /// \code
-    /// a.example.com. NSEC a.b.example.com.
-    /// \endcode
-    /// a call to \c find() for "b.example.com." with the FIND_DNSSEC option
-    /// will result in NXRRSET, and this NSEC will be returned.
-    /// Likewise, if zone "example.org" has the following record,
-    /// \code
-    /// a.example.org. NSEC x.*.b.example.org.
-    /// \endcode
-    /// a call to \c find() for "y.b.example.org" with FIND_DNSSEC will
-    /// result in NXRRSET and this NSEC; \c isWildcard() on the returned
-    /// \c FindContext object will return true.
-    ///
-    /// \exception std::bad_alloc Memory allocation such as for constructing
-    ///  the resulting RRset fails
-    /// \throw OutOfZone The Name \c name is outside of the origin of the
-    /// zone of this ZoneFinder.
-    /// \exception DataSourceError Derived class specific exception, e.g.
-    /// when encountering a bad zone configuration or database connection
-    /// failure.  Although these are considered rare, exceptional events,
-    /// it can happen under relatively usual conditions (unlike memory
-    /// allocation failure).  So, in general, the application is expected
-    /// to catch this exception, either specifically or as a result of
-    /// catching a base exception class, and handle it gracefully.
-    ///
-    /// \param name The domain name to be searched for.
-    /// \param type The RR type to be searched for.
-    /// \param options The search options.
-    /// \return A \c FindContext object enclosing the search result
-    ///         (see above).
-    virtual boost::shared_ptr<Context> find(const isc::dns::Name& name,
-                                            const isc::dns::RRType& type,
-                                            const FindOptions options
-                                            = FIND_DEFAULT) = 0;
-
-    ///
-    /// \brief Finds all RRsets in the given name.
-    ///
-    /// This function works almost exactly in the same way as the find one. The
-    /// only difference is, when the lookup is successful (eg. the code is
-    /// SUCCESS), all the RRsets residing in the named node are
-    /// copied into the \c target parameter and the rrset member of the result
-    /// is NULL. All the other (unsuccessful) cases are handled the same,
-    /// including returning delegations, NSEC/NSEC3 availability and NSEC
-    /// proofs, wildcard information etc. The options parameter works the
-    /// same way and it should conform to the same exception restrictions.
-    ///
-    /// \param name \see find, parameter name
-    /// \param target the successfull result is returned through this
-    /// \param options \see find, parameter options
-    /// \return \see find and it's result
-    virtual boost::shared_ptr<Context> findAll(
-        const isc::dns::Name& name,
-        std::vector<isc::dns::ConstRRsetPtr> &target,
-        const FindOptions options = FIND_DEFAULT) = 0;
-
-    /// A helper structure to represent the search result of \c findNSEC3().
-    ///
-    /// The idea is similar to that of \c FindContext, but \c findNSEC3() has
-    /// special interface and semantics, we use a different structure to
-    /// represent the result.
-    struct FindNSEC3Result {
-        FindNSEC3Result(bool param_matched, uint8_t param_closest_labels,
-                        isc::dns::ConstRRsetPtr param_closest_proof,
-                        isc::dns::ConstRRsetPtr param_next_proof) :
-            matched(param_matched), closest_labels(param_closest_labels),
-            closest_proof(param_closest_proof),
-            next_proof(param_next_proof)
-        {}
-
-        /// true iff closest_proof is a matching NSEC3
-        const bool matched;
-
-        /// The number of labels of the identified closest encloser.
-        const uint8_t closest_labels;
-
-        /// Either the NSEC3 for the closest provable encloser of the given
-        /// name or NSEC3 that covers the name
-        const isc::dns::ConstRRsetPtr closest_proof;
-
-        /// When non NULL, NSEC3 for the next closer name.
-        const isc::dns::ConstRRsetPtr next_proof;
-    };
-
-    /// Search the zone for the NSEC3 RR(s) that prove existence or non
-    /// existence of a give name.
-    ///
-    /// It searches the NSEC3 namespace of the zone (how that namespace is
-    /// implemented can vary in specific data source implementation) for NSEC3
-    /// RRs that match or cover the NSEC3 hash value for the given name.
-    ///
-    /// If \c recursive is false, it will first look for the NSEC3 that has
-    /// a matching hash.  If it doesn't exist, it identifies the covering NSEC3
-    /// for the hash.  In either case the search stops at that point and the
-    /// found NSEC3 RR(set) will be returned in the closest_proof member of
-    /// \c FindNSEC3Result.  \c matched is true or false depending on
-    /// the found NSEC3 is a matched one or covering one.  \c next_proof
-    /// is always NULL.  closest_labels must be equal to the number of
-    /// labels of \c name (and therefore meaningless).
-    ///
-    /// If \c recursive is true, it will continue the search toward the zone
-    /// apex (origin name) until it finds a provable encloser, that is,
-    /// an ancestor of \c name that has a matching NSEC3.  This is the closest
-    /// provable encloser of \c name as defined in RFC5155.  In this case,
-    /// if the found encloser is not equal to \c name, the search should
-    /// have seen a covering NSEC3 for the immediate child of the found
-    /// encloser.  That child name is the next closer name as defined in
-    /// RFC5155.  In this case, this method returns the NSEC3 for the
-    /// closest encloser in \c closest_proof, and the NSEC3 for the next
-    /// closer name in \c next_proof of \c FindNSEC3Result.  This set of
-    /// NSEC3 RRs provide the closest encloser proof as defined in RFC5155.
-    /// closest_labels will be set to the number of labels of the identified
-    /// closest encloser.  This will be useful when the caller needs to
-    /// construct the closest encloser name from the original \c name.
-    /// If, on the other hand, the found closest name is equal to \c name,
-    /// this method simply returns it in \c closest_proof.  \c next_proof
-    /// is set to NULL.  In all cases \c matched is set to true.
-    /// closest_labels will be set to the number of labels of \c name.
-    ///
-    /// When looking for NSEC3, this method retrieves NSEC3 parameters from
-    /// the corresponding zone to calculate hash values.  Actual implementation
-    /// of how to do this will differ in different data sources.  If the
-    /// NSEC3 parameters are not available \c DataSourceError exception
-    /// will be thrown.
-    ///
-    /// \note This implicitly means this method assumes the zone does not
-    /// have more than one set of parameters.  This assumption should be
-    /// reasonable in actual deployment and will help simplify the interface
-    /// and implementation.  But if there's a real need for supporting
-    /// multiple sets of parameters in a single zone, we will have to
-    /// extend this method so that, e.g., the caller can specify the parameter
-    /// set.
-    ///
-    /// In general, this method expects the zone is properly signed with NSEC3
-    /// RRs.  Specifically, it assumes at least the apex node has a matching
-    /// NSEC3 RR (so the search in the recursive mode must always succeed);
-    /// it also assumes that it can retrieve NSEC parameters (iterations,
-    /// algorithm, and salt) from the zone as noted above.  If these
-    /// assumptions aren't met, \c DataSourceError exception will be thrown.
-    ///
-    /// \exception OutOfZone name is not a subdomain of the zone origin
-    /// \exception DataSourceError Low-level or internal datasource errors
-    /// happened, or the zone isn't properly signed with NSEC3
-    /// (NSEC3 parameters cannot be found, no NSEC3s are available, etc).
-    /// \exception std::bad_alloc The underlying implementation involves
-    /// memory allocation and it fails
-    ///
-    /// \param name The name for which NSEC3 RRs are to be found.  It must
-    /// be a subdomain of the zone.
-    /// \param recursive Whether or not search should continue until it finds
-    /// a provable encloser (see above).
-    ///
-    /// \return The search result and whether or not the closest_proof is
-    /// a matching NSEC3, in the form of \c FindNSEC3Result object.
-    virtual FindNSEC3Result
-    findNSEC3(const isc::dns::Name& name, bool recursive) = 0;
-    //@}
-};
-
-/// \brief Operator to combine FindOptions
-///
-/// We would need to manually static-cast the options if we put or
-/// between them, which is undesired with bit-flag options. Therefore
-/// we hide the cast here, which is the simplest solution and it still
-/// provides reasonable level of type safety.
-inline ZoneFinder::FindOptions operator |(ZoneFinder::FindOptions a,
-                                          ZoneFinder::FindOptions b)
-{
-    return (static_cast<ZoneFinder::FindOptions>(static_cast<unsigned>(a) |
-                                                 static_cast<unsigned>(b)));
-}
-
-/// \brief Operator to combine FindResultFlags
-///
-/// Similar to the same operator for \c FindOptions.  Refer to the description
-/// of that function.
-inline ZoneFinder::FindResultFlags operator |(
-    ZoneFinder::FindResultFlags a,
-    ZoneFinder::FindResultFlags b)
-{
-    return (static_cast<ZoneFinder::FindResultFlags>(
-                static_cast<unsigned>(a) | static_cast<unsigned>(b)));
-}
-
-/// \brief A pointer-like type pointing to a \c ZoneFinder object.
-typedef boost::shared_ptr<ZoneFinder> ZoneFinderPtr;
-
-/// \brief A pointer-like type pointing to an immutable \c ZoneFinder object.
-typedef boost::shared_ptr<const ZoneFinder> ConstZoneFinderPtr;
-
-/// \brief A pointer-like type pointing to a \c ZoneFinder::Context object.
-typedef boost::shared_ptr<ZoneFinder::Context> ZoneFinderContextPtr;
-
-/// \brief A pointer-like type pointing to an immutable
-/// \c ZoneFinder::Context object.
-typedef boost::shared_ptr<ZoneFinder::Context> ConstZoneFinderContextPtr;
-=======
 /// \brief A forward declaration
-class RRsetCollectionBase;
-
 class ZoneFinder;
->>>>>>> 4c4e2711
 
 /// The base class to make updates to a single zone.
 ///
