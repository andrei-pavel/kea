--- conflicted
+++ resolved
@@ -45,11 +45,7 @@
 -- -----------------------------------------------------
 -- Table `lease4`
 -- -----------------------------------------------------
-<<<<<<< HEAD
-CREATE TABLE lease4 (
-=======
 CREATE TABLE IF NOT EXISTS lease4 (
->>>>>>> a9e9e42d
     address int,
     hwaddr blob,
     client_id blob,
@@ -76,11 +72,7 @@
 -- -----------------------------------------------------
 -- Table `lease6`
 -- -----------------------------------------------------
-<<<<<<< HEAD
-CREATE TABLE lease6 (
-=======
 CREATE TABLE IF NOT EXISTS lease6 (
->>>>>>> a9e9e42d
     address varchar,
     valid_lifetime bigint,
     expire bigint,
@@ -116,11 +108,7 @@
 -- -----------------------------------------------------
 -- Table `lease6_types`
 -- -----------------------------------------------------
-<<<<<<< HEAD
-CREATE TABLE lease6_types (
-=======
 CREATE TABLE IF NOT EXISTS lease6_types (
->>>>>>> a9e9e42d
     lease_type int,                             -- Lease type code.
     name varchar,                               -- Name of the lease type
     PRIMARY KEY ((lease_type))
@@ -138,11 +126,7 @@
 -- -----------------------------------------------------
 -- Table `lease_hwaddr_source`
 -- -----------------------------------------------------
-<<<<<<< HEAD
-CREATE TABLE lease_hwaddr_source (
-=======
 CREATE TABLE IF NOT EXISTS lease_hwaddr_source (
->>>>>>> a9e9e42d
     hwaddr_source int,
     name varchar,
     PRIMARY KEY ((hwaddr_source))
@@ -171,22 +155,15 @@
 -- Hardware address extracted from docsis options
 INSERT INTO lease_hwaddr_source (hwaddr_source, name) VALUES (64, 'HWADDR_SOURCE_DOCSIS_CMTS');
 
-<<<<<<< HEAD
-=======
 INSERT INTO lease_hwaddr_source (hwaddr_source, name) VALUES (128, 'HWADDR_SOURCE_DOCSIS_MODEM');
 
->>>>>>> a9e9e42d
 -- Create table holding mapping of the lease states to their names.
 -- This is not used in queries from the DHCP server but rather in
 -- direct queries from the lease database management tools.
 -- -----------------------------------------------------
 -- Table `lease_state`
 -- -----------------------------------------------------
-<<<<<<< HEAD
-CREATE TABLE lease_state (
-=======
 CREATE TABLE IF NOT EXISTS lease_state (
->>>>>>> a9e9e42d
     state int,
     name varchar,
     PRIMARY KEY ((state))
@@ -204,11 +181,7 @@
 -- -----------------------------------------------------
 -- Table `schema_version`
 -- -----------------------------------------------------
-<<<<<<< HEAD
-CREATE TABLE schema_version (
-=======
 CREATE TABLE IF NOT EXISTS schema_version (
->>>>>>> a9e9e42d
     version int,
     minor int,
     PRIMARY KEY ((version))
@@ -291,11 +264,6 @@
   PRIMARY KEY ((scope_id))
 );
 
-<<<<<<< HEAD
-INSERT INTO schema_version (version, minor) VALUES (1, 0);
-
--- This line concludes database initalization to version 1.0.
-=======
 INSERT INTO dhcp_option_scope (scope_id, scope_name) VALUES (0, 'global');
 INSERT INTO dhcp_option_scope (scope_id, scope_name) VALUES (1, 'subnet');
 INSERT INTO dhcp_option_scope (scope_id, scope_name) VALUES (2, 'client-class');
@@ -332,5 +300,4 @@
 DELETE FROM schema_version WHERE version=2;
 INSERT INTO schema_version (version, minor) VALUES(3, 0);
 
--- This line concludes database upgrade to version 3.0
->>>>>>> a9e9e42d
+-- This line concludes database upgrade to version 3.0