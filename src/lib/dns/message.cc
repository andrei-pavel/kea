// Copyright (C) 2009  Internet Systems Consortium, Inc. ("ISC")
//
// Permission to use, copy, modify, and/or distribute this software for any
// purpose with or without fee is hereby granted, provided that the above
// copyright notice and this permission notice appear in all copies.
//
// THE SOFTWARE IS PROVIDED "AS IS" AND ISC DISCLAIMS ALL WARRANTIES WITH
// REGARD TO THIS SOFTWARE INCLUDING ALL IMPLIED WARRANTIES OF MERCHANTABILITY
// AND FITNESS.  IN NO EVENT SHALL ISC BE LIABLE FOR ANY SPECIAL, DIRECT,
// INDIRECT, OR CONSEQUENTIAL DAMAGES OR ANY DAMAGES WHATSOEVER RESULTING FROM
// LOSS OF USE, DATA OR PROFITS, WHETHER IN AN ACTION OF CONTRACT, NEGLIGENCE
// OR OTHER TORTIOUS ACTION, ARISING OUT OF OR IN CONNECTION WITH THE USE OR
// PERFORMANCE OF THIS SOFTWARE.

// $Id$

#include <stdint.h>

#include <algorithm>
#include <string>
#include <sstream>
#include <vector>

#include <boost/foreach.hpp>
#include <boost/lexical_cast.hpp>
#include <boost/shared_ptr.hpp>

#include <exceptions/exceptions.h>

#include <dns/buffer.h>
#include <dns/edns.h>
#include <dns/exceptions.h>
#include <dns/message.h>
#include <dns/messagerenderer.h>
#include <dns/name.h>
#include <dns/opcode.h>
#include <dns/rcode.h>
#include <dns/question.h>
#include <dns/rdataclass.h>
#include <dns/rrclass.h>
#include <dns/rrtype.h>
#include <dns/rrttl.h>
#include <dns/rrset.h>

using namespace std;
using namespace boost;
using namespace isc::dns;
using namespace isc::dns::rdata;

namespace isc {
namespace dns {

namespace {
typedef uint16_t flags_t;

// protocol constants
const size_t HEADERLEN = 12;

const flags_t FLAG_QR = 0x8000;
const flags_t FLAG_AA = 0x0400;
const flags_t FLAG_TC = 0x0200;
const flags_t FLAG_RD = 0x0100;
const flags_t FLAG_RA = 0x0080;
const flags_t FLAG_AD = 0x0020;
const flags_t FLAG_CD = 0x0010;

//
// EDNS related constants (THESE SHOULD BE REMOVED ON MERGE)
//
<<<<<<< HEAD
const uint32_t EXTRCODE_MASK = 0xff000000;
const flags_t EXTFLAG_MASK = 0xffff;
const flags_t EXTFLAG_DO = 0x8000;
const uint32_t EDNSVERSION_MASK = 0x00ff0000;
=======
const uint32_t EXTRCODE_MASK = 0xff000000; 
>>>>>>> 1514cff7

const unsigned int OPCODE_MASK = 0x7800;
const unsigned int OPCODE_SHIFT = 11;
const unsigned int RCODE_MASK = 0x000f;
const unsigned int FLAG_MASK = 0x8ff0;

const unsigned int MESSAGE_REPLYPRESERVE = (FLAG_RD | FLAG_CD);

const char *sectiontext[] = {
    "QUESTION",
    "ANSWER",
    "AUTHORITY",
    "ADDITIONAL"
};
}

<<<<<<< HEAD
=======
string
Opcode::toText() const {
    return (opcodetext[code_]);
}

namespace {
// This diagram shows the wire-format representation of the 12-bit extended
// form RCODEs and its relationship with implementation specific parameters.
//
//     0     3               11      15
//    +-+-+-+-+-+-+-+-+-+-+-+-+-+-+-+-+
//    |UNUSED | EXTENDED-RCODE | RCODE |
//    +-+-+-+-+-+-+-+-+-+-+-+-+-+-+-+-+
//                            <= EXTRCODE_SHIFT (4 bits)
const unsigned int EXTRCODE_SHIFT = 4;
}

Rcode::Rcode(const uint16_t code) : code_(code) {
    if (code_ > MAX_RCODE) {
        isc_throw(OutOfRange, "Rcode is too large to construct: " << code_);
    }
}

Rcode::Rcode(const uint8_t code, const uint8_t extended_code) :
    code_((extended_code << EXTRCODE_SHIFT) | (code & RCODE_MASK))
{
    if (code > RCODE_MASK) {
        isc_throw(OutOfRange,
                  "Base Rcode is too large to construct: "
                  << static_cast<unsigned int>(code));
    }
}

uint8_t
Rcode::getExtendedCode() const {
    return (code_ >> EXTRCODE_SHIFT);
}

string
Rcode::toText() const {
    if (code_ < sizeof(rcodetext) / sizeof (const char *)) {
        return (rcodetext[code_]);
    }

    ostringstream oss;
    oss << code_;
    return (oss.str());
}

>>>>>>> 1514cff7
namespace {
inline unsigned int
sectionCodeToId(const Section& section) {
    unsigned int code = section.getCode();
    assert(code > 0);
    return (section.getCode() - 1);
}
}

class MessageImpl {
public:
    MessageImpl(Message::Mode mode);
    // Open issues: should we rather have a header in wire-format
    // for efficiency?
    Message::Mode mode_;
    qid_t qid_;

    // We want to use NULL for [op,r]code_ to mean the code being not
    // correctly parsed or set.  We store the real code object in
    // xxcode_placeholder_ and have xxcode_ refer to it when the object
    // is valid.
    const Rcode* rcode_;
    Rcode rcode_placeholder_;
    const Opcode* opcode_;
    Opcode opcode_placeholder_;

    flags_t flags_;

    bool header_parsed_;
    static const unsigned int SECTION_MAX = 4; // TODO: revisit this design
    int counts_[SECTION_MAX];   // TODO: revisit this definition
    vector<QuestionPtr> questions_;
    vector<RRsetPtr> rrsets_[SECTION_MAX];
    ConstEDNSPtr edns_;

#ifdef notyet
    // tsig/sig0: TODO
    RRsetsSorter* sorter_;
#endif

    void init();
    void setOpcode(const Opcode& opcode);
    void setRcode(const Rcode& rcode);
    int parseQuestion(InputBuffer& buffer);
    int parseSection(const Section& section, InputBuffer& buffer);
};

MessageImpl::MessageImpl(Message::Mode mode) :
    mode_(mode),
    rcode_placeholder_(Rcode(0)), // as a placeholder the value doesn't matter
    opcode_placeholder_(Opcode(0)) // ditto
{
    init();
}

void
MessageImpl::init() {
    flags_ = 0;
    qid_ = 0;
    rcode_ = NULL;
    opcode_ = NULL;
    edns_ = EDNSPtr();

    for (int i = 0; i < SECTION_MAX; ++i) {
        counts_[i] = 0;
    }

    header_parsed_ = false;
    questions_.clear();
    rrsets_[sectionCodeToId(Section::ANSWER())].clear();
    rrsets_[sectionCodeToId(Section::AUTHORITY())].clear();
    rrsets_[sectionCodeToId(Section::ADDITIONAL())].clear();
}

void
MessageImpl::setOpcode(const Opcode& opcode) {
    opcode_placeholder_ = opcode;
    opcode_ = &opcode_placeholder_;
}

void
MessageImpl::setRcode(const Rcode& rcode) {
    rcode_placeholder_ = rcode;
    rcode_ = &rcode_placeholder_;
}

Message::Message(Mode mode) :
    impl_(new MessageImpl(mode))
{}

Message::~Message() {
    delete impl_;
}

bool
Message::getHeaderFlag(const MessageFlag& flag) const {
    return ((impl_->flags_ & flag.getBit()) != 0);
}

void
Message::setHeaderFlag(const MessageFlag& flag) {
    if (impl_->mode_ != Message::RENDER) {
        isc_throw(InvalidMessageOperation,
                  "setHeaderFlag performed in non-render mode");
    }
    impl_->flags_ |= flag.getBit();
}

void
Message::clearHeaderFlag(const MessageFlag& flag) {
    if (impl_->mode_ != Message::RENDER) {
        isc_throw(InvalidMessageOperation,
                  "clearHeaderFlag performed in non-render mode");
    }
    impl_->flags_ &= ~flag.getBit();
}

qid_t
Message::getQid() const {
    return (impl_->qid_);
}

void
Message::setQid(qid_t qid) {
    if (impl_->mode_ != Message::RENDER) {
        isc_throw(InvalidMessageOperation,
                  "setQid performed in non-render mode");
    }
    impl_->qid_ = qid;
}

const Rcode&
Message::getRcode() const {
    if (impl_->rcode_ == NULL) {
        isc_throw(InvalidMessageOperation, "getRcode attempted before set");
    }
    return (*impl_->rcode_);
}

void
Message::setRcode(const Rcode& rcode) {
    if (impl_->mode_ != Message::RENDER) {
        isc_throw(InvalidMessageOperation,
                  "setRcode performed in non-render mode");
    }
    impl_->setRcode(rcode);
}

const Opcode&
Message::getOpcode() const {
    if (impl_->opcode_ == NULL) {
        isc_throw(InvalidMessageOperation, "getOpcode attempted before set");
    }
    return (*impl_->opcode_);
}

void
Message::setOpcode(const Opcode& opcode) {
    if (impl_->mode_ != Message::RENDER) {
        isc_throw(InvalidMessageOperation,
                  "setOpcode performed in non-render mode");
    }
    impl_->setOpcode(opcode);
}

ConstEDNSPtr
Message::getEDNS() const {
    return (impl_->edns_);
}

void
Message::setEDNS(ConstEDNSPtr edns) {
    if (impl_->mode_ != Message::RENDER) {
        isc_throw(InvalidMessageOperation,
                  "setEDNS performed in non-render mode");
    }
    impl_->edns_ = edns;
}

unsigned int
Message::getRRCount(const Section& section) const {
    return (impl_->counts_[section.getCode()]);
}

void
Message::addRRset(const Section& section, RRsetPtr rrset, const bool sign) {
    if (impl_->mode_ != Message::RENDER) {
        isc_throw(InvalidMessageOperation,
                  "addRRset performed in non-render mode");
    }

    impl_->rrsets_[sectionCodeToId(section)].push_back(rrset);
    impl_->counts_[section.getCode()] += rrset->getRdataCount();

    RRsetPtr sp = rrset->getRRsig();
    if (sign && sp != NULL) {
        impl_->rrsets_[sectionCodeToId(section)].push_back(sp);
        impl_->counts_[section.getCode()] += sp->getRdataCount();
    }
}

bool
Message::hasRRset(const Section& section, RRsetPtr rrset) {
    BOOST_FOREACH(RRsetPtr r, impl_->rrsets_[sectionCodeToId(section)]) {
        if (r->getType() == rrset->getType() &&
            r->getName() == rrset->getName())
        {
            return (true);

        }
    }

    return (false);
}

void
Message::addQuestion(const QuestionPtr question) {
    if (impl_->mode_ != Message::RENDER) {
        isc_throw(InvalidMessageOperation,
                  "addQuestion performed in non-render mode");
    }

    impl_->questions_.push_back(question);
    ++impl_->counts_[Section::QUESTION().getCode()];
}

void
Message::addQuestion(const Question& question) {
    addQuestion(QuestionPtr(new Question(question)));
}

namespace {
template <typename T>
struct RenderSection {
    RenderSection(MessageRenderer& renderer, const bool partial_ok) :
        counter_(0), renderer_(renderer), partial_ok_(partial_ok),
        truncated_(false)
    {}
    void operator()(const T& entry) {
        // If it's already truncated, ignore the rest of the section.
        if (truncated_) {
            return;
        }
        const size_t pos0 = renderer_.getLength();
        counter_ += entry->toWire(renderer_);
        if (renderer_.isTruncated()) {
            truncated_ = true;
            if (!partial_ok_) {
                // roll back to the end of the previous RRset.
                renderer_.trim(renderer_.getLength() - pos0);
            }
        }
    }
    unsigned int getTotalCount() { return (counter_); }
    unsigned int counter_;
    MessageRenderer& renderer_;
    const bool partial_ok_;
    bool truncated_;
};
}

<<<<<<< HEAD
namespace {
bool
addEDNS(MessageImpl* mimpl, MessageRenderer& renderer) {
    const bool is_query = ((mimpl->flags_ & MessageFlag::QR().getBit()) == 0); 

    // If this is a reply, add EDNS either when the request had it, or
    // if the Rcode is BADVERS, which is EDNS specific.
    // XXX: this logic is tricky.  We should revisit this later.
    if (!is_query) {
        if (mimpl->remote_edns_ == NULL &&
            *mimpl->rcode_ != Rcode::BADVERS()) {
            return (false);
        }
    } else {
        // For queries, we add EDNS only when necessary:
        // Local UDP size is not the default value, or
        // DNSSEC DO bit is to be set, or
        // Extended Rcode is to be specified.
        if (mimpl->udpsize_ == Message::DEFAULT_MAX_UDPSIZE &&
            !mimpl->dnssec_ok_ &&
            mimpl->rcode_->getCode() < 0x10) {
            return (false);
        }
    }

    // If adding the OPT RR would exceed the size limit, don't do it.
    // 11 = len(".") + type(2byte) + class(2byte) + TTL(4byte) + RDLEN(2byte)
    // (RDATA is empty in this simple implementation)
    if (renderer.getLength() + 11 > renderer.getLengthLimit()) {
        return (false);
    }

    // Render EDNS OPT RR
    uint32_t extrcode_flags = ((mimpl->rcode_->getCode() & 0xff0) << 24);
    if (mimpl->dnssec_ok_) {
        extrcode_flags |= 0x8000; // set DO bit
    }
    mimpl->local_edns_ = RRsetPtr(new RRset(Name::ROOT_NAME(),
                                            RRClass(mimpl->udpsize_),
                                            RRType::OPT(),
                                            RRTTL(extrcode_flags)));
    // We don't support any options in this simple implementation
    mimpl->local_edns_->addRdata(ConstRdataPtr(new generic::OPT()));
    mimpl->local_edns_->toWire(renderer);

    return (true);
}
}

=======
>>>>>>> 1514cff7
void
Message::toWire(MessageRenderer& renderer) {
    if (impl_->mode_ != Message::RENDER) {
        isc_throw(InvalidMessageOperation,
                  "Message rendering attempted in non render mode");
    }
    if (impl_->rcode_ == NULL) {
        isc_throw(InvalidMessageOperation,
                  "Message rendering attempted without Rcode set");
    }
    if (impl_->opcode_ == NULL) {
        isc_throw(InvalidMessageOperation,
                  "Message rendering attempted without Opcode set");
    }

    // reserve room for the header
    renderer.skip(HEADERLEN);

    uint16_t qdcount =
        for_each(impl_->questions_.begin(), impl_->questions_.end(),
                 RenderSection<QuestionPtr>(renderer, false)).getTotalCount();

    // TBD: sort RRsets in each section based on configuration policy.
    uint16_t ancount = 0;
    if (!renderer.isTruncated()) {
        ancount =
            for_each(impl_->rrsets_[sectionCodeToId(Section::ANSWER())].begin(),
                     impl_->rrsets_[sectionCodeToId(Section::ANSWER())].end(),
                     RenderSection<RRsetPtr>(renderer, true)).getTotalCount();
    }
    uint16_t nscount = 0;
    if (!renderer.isTruncated()) {
        nscount =
            for_each(impl_->rrsets_[sectionCodeToId(Section::AUTHORITY())].begin(),
                     impl_->rrsets_[sectionCodeToId(Section::AUTHORITY())].end(),
                     RenderSection<RRsetPtr>(renderer, true)).getTotalCount();
    }
    uint16_t arcount = 0;
    if (renderer.isTruncated()) {
        setHeaderFlag(MessageFlag::TC());
    } else {
        arcount =
            for_each(impl_->rrsets_[sectionCodeToId(Section::ADDITIONAL())].begin(),
                     impl_->rrsets_[sectionCodeToId(Section::ADDITIONAL())].end(),
                     RenderSection<RRsetPtr>(renderer, false)).getTotalCount();
    }

    // Add EDNS OPT RR if necessary.  Basically, we add it only when EDNS
    // has been explicitly set.  However, if the RCODE would require it and
    // no EDNS has been set we generate a temporary local EDNS and use it.
    if (!renderer.isTruncated()) {
        ConstEDNSPtr local_edns = impl_->edns_;
        if (!local_edns && impl_->rcode_.getExtendedCode() != 0) {
            local_edns = ConstEDNSPtr(new EDNS());
        }
        if (local_edns) {
            arcount += local_edns->toWire(renderer,
                                          impl_->rcode_.getExtendedCode());
        }
    }
 
    // Adjust the counter buffer.
    // XXX: these may not be equal to the number of corresponding entries
    // in rrsets_[] or questions_ if truncation occurred or an EDNS OPT RR
    // was inserted.  This is not good, and we should revisit the entire
    // design.
    impl_->counts_[Section::QUESTION().getCode()] = qdcount;
    impl_->counts_[Section::ANSWER().getCode()] = ancount;
    impl_->counts_[Section::AUTHORITY().getCode()] = nscount;
    impl_->counts_[Section::ADDITIONAL().getCode()] = arcount;

    // TBD: TSIG, SIG(0) etc.

    // fill in the header
    size_t header_pos = 0;
    renderer.writeUint16At(impl_->qid_, header_pos);
    header_pos += sizeof(uint16_t);

    uint16_t codes_and_flags =
        (impl_->opcode_->getCode() << OPCODE_SHIFT) & OPCODE_MASK;
    codes_and_flags |= (impl_->rcode_->getCode() & RCODE_MASK);
    codes_and_flags |= (impl_->flags_ & FLAG_MASK);
    renderer.writeUint16At(codes_and_flags, header_pos);
    header_pos += sizeof(uint16_t);
    // XXX: should avoid repeated pattern (TODO)
    renderer.writeUint16At(qdcount, header_pos);
    header_pos += sizeof(uint16_t);
    renderer.writeUint16At(ancount, header_pos);
    header_pos += sizeof(uint16_t);
    renderer.writeUint16At(nscount, header_pos);
    header_pos += sizeof(uint16_t);
    renderer.writeUint16At(arcount, header_pos);
    header_pos += sizeof(uint16_t);
}

void
Message::parseHeader(InputBuffer& buffer) {
    if (impl_->mode_ != Message::PARSE) {
        isc_throw(InvalidMessageOperation,
                  "Message parse attempted in non parse mode");
    }

    if ((buffer.getLength() - buffer.getPosition()) < HEADERLEN) {
        isc_throw(MessageTooShort, "Malformed DNS message (short length): "
                  << buffer.getLength() - buffer.getPosition());
    }

    impl_->qid_ = buffer.readUint16();
    const uint16_t codes_and_flags = buffer.readUint16();
    impl_->setOpcode(Opcode((codes_and_flags & OPCODE_MASK) >> OPCODE_SHIFT));
    impl_->setRcode(Rcode(codes_and_flags & RCODE_MASK));
    impl_->flags_ = (codes_and_flags & FLAG_MASK);
    impl_->counts_[Section::QUESTION().getCode()] = buffer.readUint16();
    impl_->counts_[Section::ANSWER().getCode()] = buffer.readUint16();
    impl_->counts_[Section::AUTHORITY().getCode()] = buffer.readUint16();
    impl_->counts_[Section::ADDITIONAL().getCode()] = buffer.readUint16();

    impl_->header_parsed_ = true;
}

void
Message::fromWire(InputBuffer& buffer) {
    if (impl_->mode_ != Message::PARSE) {
        isc_throw(InvalidMessageOperation,
                  "Message parse attempted in non parse mode");
    }

    if (!impl_->header_parsed_) {
        parseHeader(buffer);
    }

    impl_->counts_[Section::QUESTION().getCode()] =
        impl_->parseQuestion(buffer);
    impl_->counts_[Section::ANSWER().getCode()] =
        impl_->parseSection(Section::ANSWER(), buffer);
    impl_->counts_[Section::AUTHORITY().getCode()] =
        impl_->parseSection(Section::AUTHORITY(), buffer);
    impl_->counts_[Section::ADDITIONAL().getCode()] =
        impl_->parseSection(Section::ADDITIONAL(), buffer);
}

int
MessageImpl::parseQuestion(InputBuffer& buffer) {
    unsigned int added = 0;

    for (unsigned int count = 0;
         count < counts_[Section::QUESTION().getCode()];
         ++count) {
        const Name name(buffer);

        if ((buffer.getLength() - buffer.getPosition()) <
            2 * sizeof(uint16_t)) {
            isc_throw(DNSMessageFORMERR, "Question section too short: " <<
                      (buffer.getLength() - buffer.getPosition()) << " bytes");
        }
        const RRType rrtype(buffer.readUint16());
        const RRClass rrclass(buffer.readUint16());

        // XXX: need a duplicate check.  We might also want to have an optimized
        // algorithm that requires the question section contain exactly one
        // RR.

        questions_.push_back(QuestionPtr(new Question(name, rrclass, rrtype)));
        ++added;
    }

    return (added);
}

namespace {
struct MatchRR : public unary_function<RRsetPtr, bool> {
    MatchRR(const Name& name, const RRType& rrtype, const RRClass& rrclass) :
        name_(name), rrtype_(rrtype), rrclass_(rrclass) {}
    bool operator()(const RRsetPtr& rrset) const {
        return (rrset->getType() == rrtype_ &&
                rrset->getClass() == rrclass_ &&
                rrset->getName() == name_);
    }
    const Name& name_;
    const RRType& rrtype_;
    const RRClass& rrclass_;
};
}

// Note about design decision:
// we need some type specific processing here, including EDNS and TSIG.
// how much we should generalize/hardcode the special logic is subject
// to discussion.  In terms of modularity it would be ideal to introduce
// an abstract class (say "MessageAttribute") and let other such
// concrete notions as EDNS or TSIG inherit from it.  Then we would
// just do:
// message->addAttribute(rrtype, rrclass, buffer);
// to create and attach type-specific concrete object to the message.
//
// A major downside of this approach is, as usual, complexity due to
// indirection and performance penalty.  Also, it may not be so easy
// to separate the processing logic because in many cases we'll need
// parse context for which the message class is responsible (e.g.
// to check the EDNS OPT RR only appears in the additional section,
// and appears only once).
//
// Another point to consider is that we may not need so many special
// types other than EDNS and TSIG (and when and if we implement it,
// SIG(0)); newer optional attributes of the message would more likely
// be standardized as new flags or options of EDNS.  If that's the case,
// introducing an abstract class with all the overhead and complexity
// may not make much sense.
//
// Conclusion: don't over-generalize type-specific logic for now.
// introduce separate concrete classes, and move context-independent
// logic to that class; processing logic dependent on parse context
// is hardcoded here.
int
MessageImpl::parseSection(const Section& section, InputBuffer& buffer) {
    unsigned int added = 0;

    for (unsigned int count = 0; count < counts_[section.getCode()]; ++count) {
        const Name name(buffer);

        // buffer must store at least RR TYPE, RR CLASS, TTL, and RDLEN.
        if ((buffer.getLength() - buffer.getPosition()) <
            3 * sizeof(uint16_t) + sizeof(uint32_t)) {
            isc_throw(DNSMessageFORMERR, sectiontext[section.getCode()] <<
                      " section too short: " <<
                      (buffer.getLength() - buffer.getPosition()) << " bytes");
        }

        const RRType rrtype(buffer.readUint16());
        const RRClass rrclass(buffer.readUint16());
        const RRTTL ttl(buffer.readUint32());
        const size_t rdlen = buffer.readUint16();
        ConstRdataPtr rdata = createRdata(rrtype, rrclass, buffer, rdlen);

        if (rrtype == RRType::OPT()) {
            if (section != Section::ADDITIONAL()) {
                isc_throw(DNSMessageFORMERR,
                          "EDNS OPT RR found in an invalid section");
            }
            if (edns_) {
                isc_throw(DNSMessageFORMERR, "multiple EDNS OPT RR found");
            }

<<<<<<< HEAD
            remote_edns_ = RRsetPtr(new RRset(name, rrclass, rrtype, ttl));
            remote_edns_->addRdata(rdata);

            dnssec_ok_ = (((ttl.getValue() & EXTFLAG_MASK) & EXTFLAG_DO) != 0);
            if (rrclass.getCode() > Message::DEFAULT_MAX_UDPSIZE) {
                udpsize_ = rrclass.getCode();
            }
            setRcode(Rcode(((ttl.getValue() & EXTRCODE_MASK) >> 20) |
                           rcode_->getCode()));
=======
            uint8_t extended_rcode;
            edns_ = ConstEDNSPtr(createEDNSFromRR(name, rrclass, rrtype, ttl,
                                                  *rdata, extended_rcode));
            rcode_ = Rcode(rcode_.getCode(), extended_rcode);
>>>>>>> 1514cff7
            continue;
        } else {
            vector<RRsetPtr>::iterator it =
                find_if(rrsets_[sectionCodeToId(section)].begin(),
                        rrsets_[sectionCodeToId(section)].end(),
                        MatchRR(name, rrtype, rrclass));
            if (it != rrsets_[sectionCodeToId(section)].end()) {
                (*it)->setTTL(min((*it)->getTTL(), ttl));
                (*it)->addRdata(rdata);
            } else {
                RRsetPtr rrset =
                    RRsetPtr(new RRset(name, rrclass, rrtype, ttl)); 
                rrset->addRdata(rdata);
                rrsets_[sectionCodeToId(section)].push_back(rrset);
            }
            ++added;
        }
    }

    return (added);
}

namespace {
template <typename T>
struct SectionFormatter {
    SectionFormatter(const Section& section, string& output) :
        section_(section), output_(output) {}
    void operator()(const T& entry) {
        if (section_ == Section::QUESTION()) {
            output_ += ";";
        }
        output_ += entry->toText();
    }
    const Section& section_;
    string& output_;
};
}

string
Message::toText() const {
    if (impl_->rcode_ == NULL) {
        isc_throw(InvalidMessageOperation,
                  "Message::toText() attempted without Rcode set");
    }
    if (impl_->opcode_ == NULL) {
        isc_throw(InvalidMessageOperation,
                  "Message::toText() attempted without Opcode set");
    }

    string s;

    s += ";; ->>HEADER<<- opcode: " + impl_->opcode_->toText();
    // for simplicity we don't consider extended rcode (unlike BIND9)
    s += ", status: " + impl_->rcode_->toText();
    s += ", id: " + boost::lexical_cast<string>(impl_->qid_);
    s += "\n;; flags: ";
    if (getHeaderFlag(MessageFlag::QR()))
        s += "qr ";
    if (getHeaderFlag(MessageFlag::AA()))
        s += "aa ";
    if (getHeaderFlag(MessageFlag::TC()))
        s += "tc ";
    if (getHeaderFlag(MessageFlag::RD()))
        s += "rd ";
    if (getHeaderFlag(MessageFlag::RA()))
        s += "ra ";
    if (getHeaderFlag(MessageFlag::AD()))
        s += "ad ";
    if (getHeaderFlag(MessageFlag::CD()))
        s += "cd ";

    // for simplicity, don't consider the update case for now
    s += "; QUESTION: " +
        lexical_cast<string>(impl_->counts_[Section::QUESTION().getCode()]);
    s += ", ANSWER: " +
        lexical_cast<string>(impl_->counts_[Section::ANSWER().getCode()]);
    s += ", AUTHORITY: " +
        lexical_cast<string>(impl_->counts_[Section::AUTHORITY().getCode()]);

    unsigned int arcount = impl_->counts_[Section::ADDITIONAL().getCode()];
    if (impl_->edns_ != NULL) {
        ++arcount;
    }
    s += ", ADDITIONAL: " + lexical_cast<string>(arcount) + "\n";

    if (impl_->edns_ != NULL) {
        s += "\n;; OPT PSEUDOSECTION:\n";
        s += impl_->edns_->toText();
    }

    if (!impl_->questions_.empty()) {
        s += "\n;; " +
            string(sectiontext[Section::QUESTION().getCode()]) + " SECTION:\n";
        for_each(impl_->questions_.begin(), impl_->questions_.end(),
                 SectionFormatter<QuestionPtr>(Section::QUESTION(), s));
    }
    if (!impl_->rrsets_[sectionCodeToId(Section::ANSWER())].empty()) {
        s += "\n;; " +
            string(sectiontext[Section::ANSWER().getCode()]) + " SECTION:\n";
        for_each(impl_->rrsets_[sectionCodeToId(Section::ANSWER())].begin(),
                 impl_->rrsets_[sectionCodeToId(Section::ANSWER())].end(),
                 SectionFormatter<RRsetPtr>(Section::ANSWER(), s));
    }
    if (!impl_->rrsets_[sectionCodeToId(Section::AUTHORITY())].empty()) {
        s += "\n;; " +
            string(sectiontext[Section::AUTHORITY().getCode()]) + " SECTION:\n";
        for_each(impl_->rrsets_[sectionCodeToId(Section::AUTHORITY())].begin(),
                 impl_->rrsets_[sectionCodeToId(Section::AUTHORITY())].end(),
                 SectionFormatter<RRsetPtr>(Section::AUTHORITY(), s));
    }
    if (!impl_->rrsets_[sectionCodeToId(Section::ADDITIONAL())].empty()) {
        s += "\n;; " +
            string(sectiontext[Section::ADDITIONAL().getCode()]) +
            " SECTION:\n";
        for_each(impl_->rrsets_[sectionCodeToId(Section::ADDITIONAL())].begin(),
                 impl_->rrsets_[sectionCodeToId(Section::ADDITIONAL())].end(),
                 SectionFormatter<RRsetPtr>(Section::ADDITIONAL(), s));
    }

    return (s);
}

void
Message::clear(Mode mode) {
    impl_->init();
    impl_->mode_ = mode;
}

void
Message::makeResponse()
{
    if (impl_->mode_ != Message::PARSE) {
        isc_throw(InvalidMessageOperation,
                  "makeResponse() is performed in non-parse mode");
    }

    impl_->mode_ = Message::RENDER;

    impl_->edns_ = EDNSPtr();
    impl_->flags_ &= MESSAGE_REPLYPRESERVE;
    setHeaderFlag(MessageFlag::QR());

    impl_->rrsets_[sectionCodeToId(Section::ANSWER())].clear();
    impl_->counts_[Section::ANSWER().getCode()] = 0;
    impl_->rrsets_[sectionCodeToId(Section::AUTHORITY())].clear();
    impl_->counts_[Section::AUTHORITY().getCode()] = 0;
    impl_->rrsets_[sectionCodeToId(Section::ADDITIONAL())].clear();
    impl_->counts_[Section::ADDITIONAL().getCode()] = 0;
}

///
/// Template version of Section Iterator
///
template <typename T>
struct SectionIteratorImpl {
    SectionIteratorImpl(const typename vector<T>::const_iterator& it) :
        it_(it) {}
    typename vector<T>::const_iterator it_;
};

template <typename T>
SectionIterator<T>::SectionIterator(const SectionIteratorImpl<T>& impl) {
    impl_ = new SectionIteratorImpl<T>(impl.it_);
}

template <typename T>
SectionIterator<T>::~SectionIterator() {
    delete impl_;
}

template <typename T>
SectionIterator<T>::SectionIterator(const SectionIterator<T>& source) :
    impl_(new SectionIteratorImpl<T>(source.impl_->it_))
{}

template <typename T>
void
SectionIterator<T>::operator=(const SectionIterator<T>& source) {
    if (impl_ == source.impl_) {
        return;
    }
    SectionIteratorImpl<T>* newimpl =
        new SectionIteratorImpl<T>(source.impl_->it_);
    delete impl_;
    impl_ = newimpl;
}

template <typename T>
SectionIterator<T>&
SectionIterator<T>::operator++() {
    ++(impl_->it_);
    return (*this);
}

template <typename T>
SectionIterator<T>
SectionIterator<T>::operator++(int) {
    SectionIterator<T> tmp(*this);
    ++(*this);
    return (tmp);
}

template <typename T>
const T&
SectionIterator<T>::operator*() const {
    return (*(impl_->it_));
}

template <typename T>
const T*
SectionIterator<T>::operator->() const {
    return (&(operator*()));
}

template <typename T>
bool
SectionIterator<T>::operator==(const SectionIterator<T>& other) const {
    return (impl_->it_ == other.impl_->it_);
}

template <typename T>
bool
SectionIterator<T>::operator!=(const SectionIterator<T>& other) const {
    return (impl_->it_ != other.impl_->it_);
}

///
/// We need to explicitly instantiate these template classes because these
/// are public classes but defined in this implementation file.
///
template class SectionIterator<QuestionPtr>;
template class SectionIterator<RRsetPtr>;

namespace {
typedef SectionIteratorImpl<QuestionPtr> QuestionIteratorImpl;
typedef SectionIteratorImpl<RRsetPtr> RRsetIteratorImpl;
}

///
/// Question iterator
///
const QuestionIterator
Message::beginQuestion() const {
    return (QuestionIterator(QuestionIteratorImpl(impl_->questions_.begin())));
}

const QuestionIterator
Message::endQuestion() const {
    return (QuestionIterator(QuestionIteratorImpl(impl_->questions_.end())));
}

///
/// RRsets iterators
///
const SectionIterator<RRsetPtr>
Message::beginSection(const Section& section) const {
    if (section == Section::QUESTION()) {
        isc_throw(InvalidMessageSection,
                  "RRset iterator is requested for question");
    }

    return (RRsetIterator(
                RRsetIteratorImpl(
                    impl_->rrsets_[sectionCodeToId(section)].begin())));
}

const SectionIterator<RRsetPtr>
Message::endSection(const Section& section) const {
    if (section == Section::QUESTION()) {
        isc_throw(InvalidMessageSection,
                  "RRset iterator is requested for question");
    }

    return (RRsetIterator(
                RRsetIteratorImpl(
                    impl_->rrsets_[sectionCodeToId(section)].end())));
}

ostream&
operator<<(ostream& os, const Message& message) {
    return (os << message.toText());
}

} // end of namespace dns
} // end of namespace isc<|MERGE_RESOLUTION|>--- conflicted
+++ resolved
@@ -64,18 +64,6 @@
 const flags_t FLAG_AD = 0x0020;
 const flags_t FLAG_CD = 0x0010;
 
-//
-// EDNS related constants (THESE SHOULD BE REMOVED ON MERGE)
-//
-<<<<<<< HEAD
-const uint32_t EXTRCODE_MASK = 0xff000000;
-const flags_t EXTFLAG_MASK = 0xffff;
-const flags_t EXTFLAG_DO = 0x8000;
-const uint32_t EDNSVERSION_MASK = 0x00ff0000;
-=======
-const uint32_t EXTRCODE_MASK = 0xff000000; 
->>>>>>> 1514cff7
-
 const unsigned int OPCODE_MASK = 0x7800;
 const unsigned int OPCODE_SHIFT = 11;
 const unsigned int RCODE_MASK = 0x000f;
@@ -91,58 +79,6 @@
 };
 }
 
-<<<<<<< HEAD
-=======
-string
-Opcode::toText() const {
-    return (opcodetext[code_]);
-}
-
-namespace {
-// This diagram shows the wire-format representation of the 12-bit extended
-// form RCODEs and its relationship with implementation specific parameters.
-//
-//     0     3               11      15
-//    +-+-+-+-+-+-+-+-+-+-+-+-+-+-+-+-+
-//    |UNUSED | EXTENDED-RCODE | RCODE |
-//    +-+-+-+-+-+-+-+-+-+-+-+-+-+-+-+-+
-//                            <= EXTRCODE_SHIFT (4 bits)
-const unsigned int EXTRCODE_SHIFT = 4;
-}
-
-Rcode::Rcode(const uint16_t code) : code_(code) {
-    if (code_ > MAX_RCODE) {
-        isc_throw(OutOfRange, "Rcode is too large to construct: " << code_);
-    }
-}
-
-Rcode::Rcode(const uint8_t code, const uint8_t extended_code) :
-    code_((extended_code << EXTRCODE_SHIFT) | (code & RCODE_MASK))
-{
-    if (code > RCODE_MASK) {
-        isc_throw(OutOfRange,
-                  "Base Rcode is too large to construct: "
-                  << static_cast<unsigned int>(code));
-    }
-}
-
-uint8_t
-Rcode::getExtendedCode() const {
-    return (code_ >> EXTRCODE_SHIFT);
-}
-
-string
-Rcode::toText() const {
-    if (code_ < sizeof(rcodetext) / sizeof (const char *)) {
-        return (rcodetext[code_]);
-    }
-
-    ostringstream oss;
-    oss << code_;
-    return (oss.str());
-}
-
->>>>>>> 1514cff7
 namespace {
 inline unsigned int
 sectionCodeToId(const Section& section) {
@@ -404,58 +340,6 @@
 };
 }
 
-<<<<<<< HEAD
-namespace {
-bool
-addEDNS(MessageImpl* mimpl, MessageRenderer& renderer) {
-    const bool is_query = ((mimpl->flags_ & MessageFlag::QR().getBit()) == 0); 
-
-    // If this is a reply, add EDNS either when the request had it, or
-    // if the Rcode is BADVERS, which is EDNS specific.
-    // XXX: this logic is tricky.  We should revisit this later.
-    if (!is_query) {
-        if (mimpl->remote_edns_ == NULL &&
-            *mimpl->rcode_ != Rcode::BADVERS()) {
-            return (false);
-        }
-    } else {
-        // For queries, we add EDNS only when necessary:
-        // Local UDP size is not the default value, or
-        // DNSSEC DO bit is to be set, or
-        // Extended Rcode is to be specified.
-        if (mimpl->udpsize_ == Message::DEFAULT_MAX_UDPSIZE &&
-            !mimpl->dnssec_ok_ &&
-            mimpl->rcode_->getCode() < 0x10) {
-            return (false);
-        }
-    }
-
-    // If adding the OPT RR would exceed the size limit, don't do it.
-    // 11 = len(".") + type(2byte) + class(2byte) + TTL(4byte) + RDLEN(2byte)
-    // (RDATA is empty in this simple implementation)
-    if (renderer.getLength() + 11 > renderer.getLengthLimit()) {
-        return (false);
-    }
-
-    // Render EDNS OPT RR
-    uint32_t extrcode_flags = ((mimpl->rcode_->getCode() & 0xff0) << 24);
-    if (mimpl->dnssec_ok_) {
-        extrcode_flags |= 0x8000; // set DO bit
-    }
-    mimpl->local_edns_ = RRsetPtr(new RRset(Name::ROOT_NAME(),
-                                            RRClass(mimpl->udpsize_),
-                                            RRType::OPT(),
-                                            RRTTL(extrcode_flags)));
-    // We don't support any options in this simple implementation
-    mimpl->local_edns_->addRdata(ConstRdataPtr(new generic::OPT()));
-    mimpl->local_edns_->toWire(renderer);
-
-    return (true);
-}
-}
-
-=======
->>>>>>> 1514cff7
 void
 Message::toWire(MessageRenderer& renderer) {
     if (impl_->mode_ != Message::RENDER) {
@@ -508,12 +392,12 @@
     // no EDNS has been set we generate a temporary local EDNS and use it.
     if (!renderer.isTruncated()) {
         ConstEDNSPtr local_edns = impl_->edns_;
-        if (!local_edns && impl_->rcode_.getExtendedCode() != 0) {
+        if (!local_edns && impl_->rcode_->getExtendedCode() != 0) {
             local_edns = ConstEDNSPtr(new EDNS());
         }
         if (local_edns) {
             arcount += local_edns->toWire(renderer,
-                                          impl_->rcode_.getExtendedCode());
+                                          impl_->rcode_->getExtendedCode());
         }
     }
  
@@ -698,22 +582,10 @@
                 isc_throw(DNSMessageFORMERR, "multiple EDNS OPT RR found");
             }
 
-<<<<<<< HEAD
-            remote_edns_ = RRsetPtr(new RRset(name, rrclass, rrtype, ttl));
-            remote_edns_->addRdata(rdata);
-
-            dnssec_ok_ = (((ttl.getValue() & EXTFLAG_MASK) & EXTFLAG_DO) != 0);
-            if (rrclass.getCode() > Message::DEFAULT_MAX_UDPSIZE) {
-                udpsize_ = rrclass.getCode();
-            }
-            setRcode(Rcode(((ttl.getValue() & EXTRCODE_MASK) >> 20) |
-                           rcode_->getCode()));
-=======
             uint8_t extended_rcode;
             edns_ = ConstEDNSPtr(createEDNSFromRR(name, rrclass, rrtype, ttl,
                                                   *rdata, extended_rcode));
-            rcode_ = Rcode(rcode_.getCode(), extended_rcode);
->>>>>>> 1514cff7
+            setRcode(Rcode(rcode_->getCode(), extended_rcode));
             continue;
         } else {
             vector<RRsetPtr>::iterator it =
