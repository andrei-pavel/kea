--- conflicted
+++ resolved
@@ -252,7 +252,6 @@
         }
       },
       {
-<<<<<<< HEAD
         "item_name": "ixfr_running",
         "item_type": "integer",
         "item_optional": false,
@@ -275,7 +274,8 @@
         "item_default": 0,
         "item_title": "SOA queries",
         "item_description": "Number of SOA queries in progress"
-=======
+      },
+      {
         "item_name": "socket",
         "item_type": "map",
         "item_optional": false,
@@ -495,7 +495,6 @@
             ]
           }
         ]
->>>>>>> 46b7d9d9
       }
     ]
   }
