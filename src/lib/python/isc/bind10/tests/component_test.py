--- conflicted
+++ resolved
@@ -106,12 +106,9 @@
         self.__registered_processes = {}
         self.__stop_process_params = None
         self.__start_simple_params = None
-<<<<<<< HEAD
-=======
         # Pretending to be boss
         self.uid = None
         self.__uid_set = None
->>>>>>> 71de39fb
 
     def __start(self):
         """
@@ -534,8 +531,6 @@
         self.assertTrue(process.killed)
         self.assertFalse(process.terminated)
 
-<<<<<<< HEAD
-=======
     def setuid(self, uid):
         self.__uid_set = uid
 
@@ -561,7 +556,6 @@
         # This time, it get's called
         self.assertEqual(42, self.__uid_set)
 
->>>>>>> 71de39fb
 class TestComponent(BaseComponent):
     """
     A test component. It does not start any processes or so, it just logs
