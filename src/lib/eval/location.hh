<<<<<<< HEAD
// A Bison parser, made by GNU Bison 3.0.2.
=======
// Generated 20151209
// A Bison parser, made by GNU Bison 3.0.4.
>>>>>>> 09233722

// Locations for Bison parsers in C++

// Copyright (C) 2002-2013 Free Software Foundation, Inc.

// This program is free software: you can redistribute it and/or modify
// it under the terms of the GNU General Public License as published by
// the Free Software Foundation, either version 3 of the License, or
// (at your option) any later version.

// This program is distributed in the hope that it will be useful,
// but WITHOUT ANY WARRANTY; without even the implied warranty of
// MERCHANTABILITY or FITNESS FOR A PARTICULAR PURPOSE.  See the
// GNU General Public License for more details.

// You should have received a copy of the GNU General Public License
// along with this program.  If not, see <http://www.gnu.org/licenses/>.

// As a special exception, you may create a larger work that contains
// part or all of the Bison parser skeleton and distribute that work
// under terms of your choice, so long as that work isn't itself a
// parser generator using the skeleton or a modified version thereof
// as a parser skeleton.  Alternatively, if you modify or redistribute
// the parser skeleton itself, you may (at your option) remove this
// special exception, which will cause the skeleton and the resulting
// Bison output files to be licensed under the GNU General Public
// License without this special exception.

// This special exception was added by the Free Software Foundation in
// version 2.2 of Bison.

/**
 ** \file location.hh
 ** Define the isc::eval::location class.
 */

#ifndef YY_YY_LOCATION_HH_INCLUDED
# define YY_YY_LOCATION_HH_INCLUDED

# include "position.hh"

#line 13 "parser.yy" // location.cc:291
namespace isc { namespace eval {
#line 46 "location.hh" // location.cc:291
  /// Abstract a location.
  class location
  {
  public:

    /// Construct a location from \a b to \a e.
    location (const position& b, const position& e)
      : begin (b)
      , end (e)
    {
    }

    /// Construct a 0-width location in \a p.
    explicit location (const position& p = position ())
      : begin (p)
      , end (p)
    {
    }

    /// Construct a 0-width location in \a f, \a l, \a c.
    explicit location (std::string* f,
                       unsigned int l = 1u,
                       unsigned int c = 1u)
      : begin (f, l, c)
      , end (f, l, c)
    {
    }


    /// Initialization.
    void initialize (std::string* f = YY_NULLPTR,
                     unsigned int l = 1u,
                     unsigned int c = 1u)
    {
      begin.initialize (f, l, c);
      end = begin;
    }

    /** \name Line and Column related manipulators
     ** \{ */
  public:
    /// Reset initial location to final location.
    void step ()
    {
      begin = end;
    }

    /// Extend the current location to the COUNT next columns.
    void columns (int count = 1)
    {
      end += count;
    }

    /// Extend the current location to the COUNT next lines.
    void lines (int count = 1)
    {
      end.lines (count);
    }
    /** \} */


  public:
    /// Beginning of the located region.
    position begin;
    /// End of the located region.
    position end;
  };

  /// Join two location objects to create a location.
  inline location operator+ (location res, const location& end)
  {
    res.end = end.end;
    return res;
  }

  /// Change end position in place.
  inline location& operator+= (location& res, int width)
  {
    res.columns (width);
    return res;
  }

  /// Change end position.
  inline location operator+ (location res, int width)
  {
    return res += width;
  }

  /// Change end position in place.
  inline location& operator-= (location& res, int width)
  {
    return res += -width;
  }

  /// Change end position.
  inline location operator- (const location& begin, int width)
  {
    return begin + -width;
  }

  /// Compare two location objects.
  inline bool
  operator== (const location& loc1, const location& loc2)
  {
    return loc1.begin == loc2.begin && loc1.end == loc2.end;
  }

  /// Compare two location objects.
  inline bool
  operator!= (const location& loc1, const location& loc2)
  {
    return !(loc1 == loc2);
  }

  /** \brief Intercept output stream redirection.
   ** \param ostr the destination output stream
   ** \param loc a reference to the location to redirect
   **
   ** Avoid duplicate information.
   */
  template <typename YYChar>
  inline std::basic_ostream<YYChar>&
  operator<< (std::basic_ostream<YYChar>& ostr, const location& loc)
  {
    unsigned int end_col = 0 < loc.end.column ? loc.end.column - 1 : 0;
    ostr << loc.begin// << "(" << loc.end << ") "
;
    if (loc.end.filename
        && (!loc.begin.filename
            || *loc.begin.filename != *loc.end.filename))
      ostr << '-' << loc.end.filename << ':' << loc.end.line << '.' << end_col;
    else if (loc.begin.line < loc.end.line)
      ostr << '-' << loc.end.line << '.' << end_col;
    else if (loc.begin.column < end_col)
      ostr << '-' << end_col;
    return ostr;
  }

#line 13 "parser.yy" // location.cc:291
} } // isc::eval
#line 187 "location.hh" // location.cc:291
#endif // !YY_YY_LOCATION_HH_INCLUDED<|MERGE_RESOLUTION|>--- conflicted
+++ resolved
@@ -1,9 +1,5 @@
-<<<<<<< HEAD
-// A Bison parser, made by GNU Bison 3.0.2.
-=======
-// Generated 20151209
+// Generated 20160219
 // A Bison parser, made by GNU Bison 3.0.4.
->>>>>>> 09233722
 
 // Locations for Bison parsers in C++
 
