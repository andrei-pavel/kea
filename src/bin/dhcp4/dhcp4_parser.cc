// A Bison parser, made by GNU Bison 3.0.5.

// Skeleton implementation for Bison LALR(1) parsers in C++

// Copyright (C) 2002-2015, 2018 Free Software Foundation, Inc.

// This program is free software: you can redistribute it and/or modify
// it under the terms of the GNU General Public License as published by
// the Free Software Foundation, either version 3 of the License, or
// (at your option) any later version.

// This program is distributed in the hope that it will be useful,
// but WITHOUT ANY WARRANTY; without even the implied warranty of
// MERCHANTABILITY or FITNESS FOR A PARTICULAR PURPOSE.  See the
// GNU General Public License for more details.

// You should have received a copy of the GNU General Public License
// along with this program.  If not, see <http://www.gnu.org/licenses/>.

// As a special exception, you may create a larger work that contains
// part or all of the Bison parser skeleton and distribute that work
// under terms of your choice, so long as that work isn't itself a
// parser generator using the skeleton or a modified version thereof
// as a parser skeleton.  Alternatively, if you modify or redistribute
// the parser skeleton itself, you may (at your option) remove this
// special exception, which will cause the skeleton and the resulting
// Bison output files to be licensed under the GNU General Public
// License without this special exception.

// This special exception was added by the Free Software Foundation in
// version 2.2 of Bison.

// Take the name prefix into account.
#define yylex   parser4_lex

// First part of user declarations.

#line 39 "dhcp4_parser.cc" // lalr1.cc:406

# ifndef YY_NULLPTR
#  if defined __cplusplus && 201103L <= __cplusplus
#   define YY_NULLPTR nullptr
#  else
#   define YY_NULLPTR 0
#  endif
# endif

#include "dhcp4_parser.h"

// User implementation prologue.

#line 53 "dhcp4_parser.cc" // lalr1.cc:414
// Unqualified %code blocks.
#line 34 "dhcp4_parser.yy" // lalr1.cc:415

#include <dhcp4/parser_context.h>

#line 59 "dhcp4_parser.cc" // lalr1.cc:415


#ifndef YY_
# if defined YYENABLE_NLS && YYENABLE_NLS
#  if ENABLE_NLS
#   include <libintl.h> // FIXME: INFRINGES ON USER NAME SPACE.
#   define YY_(msgid) dgettext ("bison-runtime", msgid)
#  endif
# endif
# ifndef YY_
#  define YY_(msgid) msgid
# endif
#endif

#define YYRHSLOC(Rhs, K) ((Rhs)[K].location)
/* YYLLOC_DEFAULT -- Set CURRENT to span from RHS[1] to RHS[N].
   If N is 0, then set CURRENT to the empty location which ends
   the previous symbol: RHS[0] (always defined).  */

# ifndef YYLLOC_DEFAULT
#  define YYLLOC_DEFAULT(Current, Rhs, N)                               \
    do                                                                  \
      if (N)                                                            \
        {                                                               \
          (Current).begin  = YYRHSLOC (Rhs, 1).begin;                   \
          (Current).end    = YYRHSLOC (Rhs, N).end;                     \
        }                                                               \
      else                                                              \
        {                                                               \
          (Current).begin = (Current).end = YYRHSLOC (Rhs, 0).end;      \
        }                                                               \
    while (/*CONSTCOND*/ false)
# endif


// Suppress unused-variable warnings by "using" E.
#define YYUSE(E) ((void) (E))

// Enable debugging if requested.
#if PARSER4_DEBUG

// A pseudo ostream that takes yydebug_ into account.
# define YYCDEBUG if (yydebug_) (*yycdebug_)

# define YY_SYMBOL_PRINT(Title, Symbol)         \
  do {                                          \
    if (yydebug_)                               \
    {                                           \
      *yycdebug_ << Title << ' ';               \
      yy_print_ (*yycdebug_, Symbol);           \
      *yycdebug_ << '\n';                       \
    }                                           \
  } while (false)

# define YY_REDUCE_PRINT(Rule)          \
  do {                                  \
    if (yydebug_)                       \
      yy_reduce_print_ (Rule);          \
  } while (false)

# define YY_STACK_PRINT()               \
  do {                                  \
    if (yydebug_)                       \
      yystack_print_ ();                \
  } while (false)

#else // !PARSER4_DEBUG

# define YYCDEBUG if (false) std::cerr
# define YY_SYMBOL_PRINT(Title, Symbol)  YYUSE (Symbol)
# define YY_REDUCE_PRINT(Rule)           static_cast<void> (0)
# define YY_STACK_PRINT()                static_cast<void> (0)

#endif // !PARSER4_DEBUG

#define yyerrok         (yyerrstatus_ = 0)
#define yyclearin       (yyla.clear ())

#define YYACCEPT        goto yyacceptlab
#define YYABORT         goto yyabortlab
#define YYERROR         goto yyerrorlab
#define YYRECOVERING()  (!!yyerrstatus_)

#line 14 "dhcp4_parser.yy" // lalr1.cc:481
namespace isc { namespace dhcp {
#line 145 "dhcp4_parser.cc" // lalr1.cc:481

  /* Return YYSTR after stripping away unnecessary quotes and
     backslashes, so that it's suitable for yyerror.  The heuristic is
     that double-quoting is unnecessary unless the string contains an
     apostrophe, a comma, or backslash (other than backslash-backslash).
     YYSTR is taken from yytname.  */
  std::string
  Dhcp4Parser::yytnamerr_ (const char *yystr)
  {
    if (*yystr == '"')
      {
        std::string yyr = "";
        char const *yyp = yystr;

        for (;;)
          switch (*++yyp)
            {
            case '\'':
            case ',':
              goto do_not_strip_quotes;

            case '\\':
              if (*++yyp != '\\')
                goto do_not_strip_quotes;
              // Fall through.
            default:
              yyr += *yyp;
              break;

            case '"':
              return yyr;
            }
      do_not_strip_quotes: ;
      }

    return yystr;
  }


  /// Build a parser object.
  Dhcp4Parser::Dhcp4Parser (isc::dhcp::Parser4Context& ctx_yyarg)
    :
#if PARSER4_DEBUG
      yydebug_ (false),
      yycdebug_ (&std::cerr),
#endif
      ctx (ctx_yyarg)
  {}

  Dhcp4Parser::~Dhcp4Parser ()
  {}


  /*---------------.
  | Symbol types.  |
  `---------------*/



  // by_state.
  Dhcp4Parser::by_state::by_state ()
    : state (empty_state)
  {}

  Dhcp4Parser::by_state::by_state (const by_state& other)
    : state (other.state)
  {}

  void
  Dhcp4Parser::by_state::clear ()
  {
    state = empty_state;
  }

  void
  Dhcp4Parser::by_state::move (by_state& that)
  {
    state = that.state;
    that.clear ();
  }

  Dhcp4Parser::by_state::by_state (state_type s)
    : state (s)
  {}

  Dhcp4Parser::symbol_number_type
  Dhcp4Parser::by_state::type_get () const
  {
    if (state == empty_state)
      return empty_symbol;
    else
      return yystos_[state];
  }

  Dhcp4Parser::stack_symbol_type::stack_symbol_type ()
  {}

  Dhcp4Parser::stack_symbol_type::stack_symbol_type (const stack_symbol_type& that)
    : super_type (that.state, that.location)
  {
    switch (that.type_get ())
    {
      case 185: // value
      case 189: // map_value
      case 230: // socket_type
      case 233: // outbound_interface_value
      case 255: // db_type
      case 337: // hr_mode
      case 484: // ncr_protocol_value
      case 492: // replace_client_name_value
        value.copy< ElementPtr > (that.value);
        break;

      case 168: // "boolean"
        value.copy< bool > (that.value);
        break;

      case 167: // "floating point"
        value.copy< double > (that.value);
        break;

      case 166: // "integer"
        value.copy< int64_t > (that.value);
        break;

      case 165: // "constant string"
        value.copy< std::string > (that.value);
        break;

      default:
        break;
    }

  }

  Dhcp4Parser::stack_symbol_type::stack_symbol_type (state_type s, symbol_type& that)
    : super_type (s, that.location)
  {
<<<<<<< HEAD
    switch (that.type_get ())
    {
      case 185: // value
      case 189: // map_value
      case 230: // socket_type
      case 233: // outbound_interface_value
      case 255: // db_type
      case 337: // hr_mode
      case 484: // ncr_protocol_value
      case 492: // replace_client_name_value
=======
      switch (that.type_get ())
    {
      case 185: // value
      case 189: // map_value
      case 229: // socket_type
      case 232: // outbound_interface_value
      case 254: // db_type
      case 336: // hr_mode
      case 485: // ncr_protocol_value
      case 493: // replace_client_name_value
>>>>>>> 87a15e84
        value.move< ElementPtr > (that.value);
        break;

      case 168: // "boolean"
        value.move< bool > (that.value);
        break;

      case 167: // "floating point"
        value.move< double > (that.value);
        break;

      case 166: // "integer"
        value.move< int64_t > (that.value);
        break;

      case 165: // "constant string"
        value.move< std::string > (that.value);
        break;

      default:
        break;
    }

    // that is emptied.
    that.type = empty_symbol;
  }

  Dhcp4Parser::stack_symbol_type&
  Dhcp4Parser::stack_symbol_type::operator= (const stack_symbol_type& that)
  {
    state = that.state;
<<<<<<< HEAD
    switch (that.type_get ())
    {
      case 185: // value
      case 189: // map_value
      case 230: // socket_type
      case 233: // outbound_interface_value
      case 255: // db_type
      case 337: // hr_mode
      case 484: // ncr_protocol_value
      case 492: // replace_client_name_value
=======
      switch (that.type_get ())
    {
      case 185: // value
      case 189: // map_value
      case 229: // socket_type
      case 232: // outbound_interface_value
      case 254: // db_type
      case 336: // hr_mode
      case 485: // ncr_protocol_value
      case 493: // replace_client_name_value
>>>>>>> 87a15e84
        value.copy< ElementPtr > (that.value);
        break;

      case 168: // "boolean"
        value.copy< bool > (that.value);
        break;

      case 167: // "floating point"
        value.copy< double > (that.value);
        break;

      case 166: // "integer"
        value.copy< int64_t > (that.value);
        break;

      case 165: // "constant string"
        value.copy< std::string > (that.value);
        break;

      default:
        break;
    }

    location = that.location;
    return *this;
  }


  template <typename Base>
  void
  Dhcp4Parser::yy_destroy_ (const char* yymsg, basic_symbol<Base>& yysym) const
  {
    if (yymsg)
      YY_SYMBOL_PRINT (yymsg, yysym);
  }

#if PARSER4_DEBUG
  template <typename Base>
  void
  Dhcp4Parser::yy_print_ (std::ostream& yyo,
                                     const basic_symbol<Base>& yysym) const
  {
    std::ostream& yyoutput = yyo;
    YYUSE (yyoutput);
    symbol_number_type yytype = yysym.type_get ();
    // Avoid a (spurious) G++ 4.8 warning about "array subscript is
    // below array bounds".
    if (yysym.empty ())
      std::abort ();
    yyo << (yytype < yyntokens_ ? "token" : "nterm")
        << ' ' << yytname_[yytype] << " ("
        << yysym.location << ": ";
    switch (yytype)
    {
            case 165: // "constant string"

<<<<<<< HEAD
#line 244 "dhcp4_parser.yy" // lalr1.cc:635
=======
#line 245 "dhcp4_parser.yy" // lalr1.cc:636
>>>>>>> 87a15e84
        { yyoutput << yysym.value.template as< std::string > (); }
#line 393 "dhcp4_parser.cc" // lalr1.cc:635
        break;

      case 166: // "integer"

<<<<<<< HEAD
#line 244 "dhcp4_parser.yy" // lalr1.cc:635
=======
#line 245 "dhcp4_parser.yy" // lalr1.cc:636
>>>>>>> 87a15e84
        { yyoutput << yysym.value.template as< int64_t > (); }
#line 400 "dhcp4_parser.cc" // lalr1.cc:635
        break;

      case 167: // "floating point"

<<<<<<< HEAD
#line 244 "dhcp4_parser.yy" // lalr1.cc:635
=======
#line 245 "dhcp4_parser.yy" // lalr1.cc:636
>>>>>>> 87a15e84
        { yyoutput << yysym.value.template as< double > (); }
#line 407 "dhcp4_parser.cc" // lalr1.cc:635
        break;

      case 168: // "boolean"

<<<<<<< HEAD
#line 244 "dhcp4_parser.yy" // lalr1.cc:635
=======
#line 245 "dhcp4_parser.yy" // lalr1.cc:636
>>>>>>> 87a15e84
        { yyoutput << yysym.value.template as< bool > (); }
#line 414 "dhcp4_parser.cc" // lalr1.cc:635
        break;

      case 185: // value

<<<<<<< HEAD
#line 244 "dhcp4_parser.yy" // lalr1.cc:635
=======
#line 245 "dhcp4_parser.yy" // lalr1.cc:636
>>>>>>> 87a15e84
        { yyoutput << yysym.value.template as< ElementPtr > (); }
#line 421 "dhcp4_parser.cc" // lalr1.cc:635
        break;

      case 189: // map_value

<<<<<<< HEAD
#line 244 "dhcp4_parser.yy" // lalr1.cc:635
=======
#line 245 "dhcp4_parser.yy" // lalr1.cc:636
>>>>>>> 87a15e84
        { yyoutput << yysym.value.template as< ElementPtr > (); }
#line 428 "dhcp4_parser.cc" // lalr1.cc:635
        break;

<<<<<<< HEAD
      case 230: // socket_type

#line 244 "dhcp4_parser.yy" // lalr1.cc:635
=======
      case 229: // socket_type

#line 245 "dhcp4_parser.yy" // lalr1.cc:636
>>>>>>> 87a15e84
        { yyoutput << yysym.value.template as< ElementPtr > (); }
#line 435 "dhcp4_parser.cc" // lalr1.cc:635
        break;

<<<<<<< HEAD
      case 233: // outbound_interface_value

#line 244 "dhcp4_parser.yy" // lalr1.cc:635
=======
      case 232: // outbound_interface_value

#line 245 "dhcp4_parser.yy" // lalr1.cc:636
>>>>>>> 87a15e84
        { yyoutput << yysym.value.template as< ElementPtr > (); }
#line 442 "dhcp4_parser.cc" // lalr1.cc:635
        break;

<<<<<<< HEAD
      case 255: // db_type

#line 244 "dhcp4_parser.yy" // lalr1.cc:635
=======
      case 254: // db_type

#line 245 "dhcp4_parser.yy" // lalr1.cc:636
>>>>>>> 87a15e84
        { yyoutput << yysym.value.template as< ElementPtr > (); }
#line 449 "dhcp4_parser.cc" // lalr1.cc:635
        break;

<<<<<<< HEAD
      case 337: // hr_mode

#line 244 "dhcp4_parser.yy" // lalr1.cc:635
=======
      case 336: // hr_mode

#line 245 "dhcp4_parser.yy" // lalr1.cc:636
>>>>>>> 87a15e84
        { yyoutput << yysym.value.template as< ElementPtr > (); }
#line 456 "dhcp4_parser.cc" // lalr1.cc:635
        break;

<<<<<<< HEAD
      case 484: // ncr_protocol_value

#line 244 "dhcp4_parser.yy" // lalr1.cc:635
=======
      case 485: // ncr_protocol_value

#line 245 "dhcp4_parser.yy" // lalr1.cc:636
>>>>>>> 87a15e84
        { yyoutput << yysym.value.template as< ElementPtr > (); }
#line 463 "dhcp4_parser.cc" // lalr1.cc:635
        break;

<<<<<<< HEAD
      case 492: // replace_client_name_value

#line 244 "dhcp4_parser.yy" // lalr1.cc:635
=======
      case 493: // replace_client_name_value

#line 245 "dhcp4_parser.yy" // lalr1.cc:636
>>>>>>> 87a15e84
        { yyoutput << yysym.value.template as< ElementPtr > (); }
#line 470 "dhcp4_parser.cc" // lalr1.cc:635
        break;


      default:
        break;
    }
    yyo << ')';
  }
#endif

  void
  Dhcp4Parser::yypush_ (const char* m, state_type s, symbol_type& sym)
  {
    stack_symbol_type t (s, sym);
    yypush_ (m, t);
  }

  void
  Dhcp4Parser::yypush_ (const char* m, stack_symbol_type& s)
  {
    if (m)
      YY_SYMBOL_PRINT (m, s);
    yystack_.push (s);
  }

  void
  Dhcp4Parser::yypop_ (unsigned n)
  {
    yystack_.pop (n);
  }

#if PARSER4_DEBUG
  std::ostream&
  Dhcp4Parser::debug_stream () const
  {
    return *yycdebug_;
  }

  void
  Dhcp4Parser::set_debug_stream (std::ostream& o)
  {
    yycdebug_ = &o;
  }


  Dhcp4Parser::debug_level_type
  Dhcp4Parser::debug_level () const
  {
    return yydebug_;
  }

  void
  Dhcp4Parser::set_debug_level (debug_level_type l)
  {
    yydebug_ = l;
  }
#endif // PARSER4_DEBUG

  Dhcp4Parser::state_type
  Dhcp4Parser::yy_lr_goto_state_ (state_type yystate, int yysym)
  {
    int yyr = yypgoto_[yysym - yyntokens_] + yystate;
    if (0 <= yyr && yyr <= yylast_ && yycheck_[yyr] == yystate)
      return yytable_[yyr];
    else
      return yydefgoto_[yysym - yyntokens_];
  }

  bool
  Dhcp4Parser::yy_pact_value_is_default_ (int yyvalue)
  {
    return yyvalue == yypact_ninf_;
  }

  bool
  Dhcp4Parser::yy_table_value_is_error_ (int yyvalue)
  {
    return yyvalue == yytable_ninf_;
  }

  int
  Dhcp4Parser::parse ()
  {
    // State.
    int yyn;
    /// Length of the RHS of the rule being reduced.
    int yylen = 0;

    // Error handling.
    int yynerrs_ = 0;
    int yyerrstatus_ = 0;

    /// The lookahead symbol.
    symbol_type yyla;

    /// The locations where the error started and ended.
    stack_symbol_type yyerror_range[3];

    /// The return value of parse ().
    int yyresult;

    // FIXME: This shoud be completely indented.  It is not yet to
    // avoid gratuitous conflicts when merging into the master branch.
    try
      {
    YYCDEBUG << "Starting parse\n";


    /* Initialize the stack.  The initial state will be set in
       yynewstate, since the latter expects the semantical and the
       location values to have been already stored, initialize these
       stacks with a primary value.  */
    yystack_.clear ();
    yypush_ (YY_NULLPTR, 0, yyla);

    // A new symbol was pushed on the stack.
  yynewstate:
    YYCDEBUG << "Entering state " << yystack_[0].state << '\n';

    // Accept?
    if (yystack_[0].state == yyfinal_)
      goto yyacceptlab;

    goto yybackup;

    // Backup.
  yybackup:

    // Try to take a decision without lookahead.
    yyn = yypact_[yystack_[0].state];
    if (yy_pact_value_is_default_ (yyn))
      goto yydefault;

    // Read a lookahead token.
    if (yyla.empty ())
      {
        YYCDEBUG << "Reading a token: ";
        try
          {
            symbol_type yylookahead (yylex (ctx));
            yyla.move (yylookahead);
          }
        catch (const syntax_error& yyexc)
          {
            error (yyexc);
            goto yyerrlab1;
          }
      }
    YY_SYMBOL_PRINT ("Next token is", yyla);

    /* If the proper action on seeing token YYLA.TYPE is to reduce or
       to detect an error, take that action.  */
    yyn += yyla.type_get ();
    if (yyn < 0 || yylast_ < yyn || yycheck_[yyn] != yyla.type_get ())
      goto yydefault;

    // Reduce or error.
    yyn = yytable_[yyn];
    if (yyn <= 0)
      {
        if (yy_table_value_is_error_ (yyn))
          goto yyerrlab;
        yyn = -yyn;
        goto yyreduce;
      }

    // Count tokens shifted since error; after three, turn off error status.
    if (yyerrstatus_)
      --yyerrstatus_;

    // Shift the lookahead token.
    yypush_ ("Shifting", yyn, yyla);
    goto yynewstate;

  /*-----------------------------------------------------------.
  | yydefault -- do the default action for the current state.  |
  `-----------------------------------------------------------*/
  yydefault:
    yyn = yydefact_[yystack_[0].state];
    if (yyn == 0)
      goto yyerrlab;
    goto yyreduce;

  /*-----------------------------.
  | yyreduce -- Do a reduction.  |
  `-----------------------------*/
  yyreduce:
    yylen = yyr2_[yyn];
    {
      stack_symbol_type yylhs;
      yylhs.state = yy_lr_goto_state_ (yystack_[yylen].state, yyr1_[yyn]);
      /* Variants are always initialized to an empty instance of the
         correct type. The default '$$ = $1' action is NOT applied
         when using variants.  */
<<<<<<< HEAD
      switch (yyr1_[yyn])
    {
      case 185: // value
      case 189: // map_value
      case 230: // socket_type
      case 233: // outbound_interface_value
      case 255: // db_type
      case 337: // hr_mode
      case 484: // ncr_protocol_value
      case 492: // replace_client_name_value
=======
        switch (yyr1_[yyn])
    {
      case 185: // value
      case 189: // map_value
      case 229: // socket_type
      case 232: // outbound_interface_value
      case 254: // db_type
      case 336: // hr_mode
      case 485: // ncr_protocol_value
      case 493: // replace_client_name_value
>>>>>>> 87a15e84
        yylhs.value.build< ElementPtr > ();
        break;

      case 168: // "boolean"
        yylhs.value.build< bool > ();
        break;

      case 167: // "floating point"
        yylhs.value.build< double > ();
        break;

      case 166: // "integer"
        yylhs.value.build< int64_t > ();
        break;

      case 165: // "constant string"
        yylhs.value.build< std::string > ();
        break;

      default:
        break;
    }


      // Default location.
      {
        slice<stack_symbol_type, stack_type> slice (yystack_, yylen);
        YYLLOC_DEFAULT (yylhs.location, slice, yylen);
        yyerror_range[1].location = yylhs.location;
      }

      // Perform the reduction.
      YY_REDUCE_PRINT (yyn);
      try
        {
          switch (yyn)
            {
  case 2:
<<<<<<< HEAD
#line 253 "dhcp4_parser.yy" // lalr1.cc:856
=======
#line 254 "dhcp4_parser.yy" // lalr1.cc:859
>>>>>>> 87a15e84
    { ctx.ctx_ = ctx.NO_KEYWORD; }
#line 715 "dhcp4_parser.cc" // lalr1.cc:856
    break;

  case 4:
<<<<<<< HEAD
#line 254 "dhcp4_parser.yy" // lalr1.cc:856
=======
#line 255 "dhcp4_parser.yy" // lalr1.cc:859
>>>>>>> 87a15e84
    { ctx.ctx_ = ctx.CONFIG; }
#line 721 "dhcp4_parser.cc" // lalr1.cc:856
    break;

  case 6:
<<<<<<< HEAD
#line 255 "dhcp4_parser.yy" // lalr1.cc:856
=======
#line 256 "dhcp4_parser.yy" // lalr1.cc:859
>>>>>>> 87a15e84
    { ctx.ctx_ = ctx.DHCP4; }
#line 727 "dhcp4_parser.cc" // lalr1.cc:856
    break;

  case 8:
<<<<<<< HEAD
#line 256 "dhcp4_parser.yy" // lalr1.cc:856
=======
#line 257 "dhcp4_parser.yy" // lalr1.cc:859
>>>>>>> 87a15e84
    { ctx.ctx_ = ctx.INTERFACES_CONFIG; }
#line 733 "dhcp4_parser.cc" // lalr1.cc:856
    break;

  case 10:
<<<<<<< HEAD
#line 257 "dhcp4_parser.yy" // lalr1.cc:856
=======
#line 258 "dhcp4_parser.yy" // lalr1.cc:859
>>>>>>> 87a15e84
    { ctx.ctx_ = ctx.SUBNET4; }
#line 739 "dhcp4_parser.cc" // lalr1.cc:856
    break;

  case 12:
<<<<<<< HEAD
#line 258 "dhcp4_parser.yy" // lalr1.cc:856
=======
#line 259 "dhcp4_parser.yy" // lalr1.cc:859
>>>>>>> 87a15e84
    { ctx.ctx_ = ctx.POOLS; }
#line 745 "dhcp4_parser.cc" // lalr1.cc:856
    break;

  case 14:
<<<<<<< HEAD
#line 259 "dhcp4_parser.yy" // lalr1.cc:856
=======
#line 260 "dhcp4_parser.yy" // lalr1.cc:859
>>>>>>> 87a15e84
    { ctx.ctx_ = ctx.RESERVATIONS; }
#line 751 "dhcp4_parser.cc" // lalr1.cc:856
    break;

  case 16:
<<<<<<< HEAD
#line 260 "dhcp4_parser.yy" // lalr1.cc:856
=======
#line 261 "dhcp4_parser.yy" // lalr1.cc:859
>>>>>>> 87a15e84
    { ctx.ctx_ = ctx.DHCP4; }
#line 757 "dhcp4_parser.cc" // lalr1.cc:856
    break;

  case 18:
<<<<<<< HEAD
#line 261 "dhcp4_parser.yy" // lalr1.cc:856
=======
#line 262 "dhcp4_parser.yy" // lalr1.cc:859
>>>>>>> 87a15e84
    { ctx.ctx_ = ctx.OPTION_DEF; }
#line 763 "dhcp4_parser.cc" // lalr1.cc:856
    break;

  case 20:
<<<<<<< HEAD
#line 262 "dhcp4_parser.yy" // lalr1.cc:856
=======
#line 263 "dhcp4_parser.yy" // lalr1.cc:859
>>>>>>> 87a15e84
    { ctx.ctx_ = ctx.OPTION_DATA; }
#line 769 "dhcp4_parser.cc" // lalr1.cc:856
    break;

  case 22:
<<<<<<< HEAD
#line 263 "dhcp4_parser.yy" // lalr1.cc:856
=======
#line 264 "dhcp4_parser.yy" // lalr1.cc:859
>>>>>>> 87a15e84
    { ctx.ctx_ = ctx.HOOKS_LIBRARIES; }
#line 775 "dhcp4_parser.cc" // lalr1.cc:856
    break;

  case 24:
<<<<<<< HEAD
#line 264 "dhcp4_parser.yy" // lalr1.cc:856
=======
#line 265 "dhcp4_parser.yy" // lalr1.cc:859
>>>>>>> 87a15e84
    { ctx.ctx_ = ctx.DHCP_DDNS; }
#line 781 "dhcp4_parser.cc" // lalr1.cc:856
    break;

  case 26:
<<<<<<< HEAD
#line 265 "dhcp4_parser.yy" // lalr1.cc:856
=======
#line 266 "dhcp4_parser.yy" // lalr1.cc:859
>>>>>>> 87a15e84
    { ctx.ctx_ = ctx.LOGGING; }
#line 787 "dhcp4_parser.cc" // lalr1.cc:856
    break;

  case 28:
<<<<<<< HEAD
#line 266 "dhcp4_parser.yy" // lalr1.cc:856
=======
#line 267 "dhcp4_parser.yy" // lalr1.cc:859
>>>>>>> 87a15e84
    { ctx.ctx_ = ctx.CONFIG_CONTROL; }
#line 793 "dhcp4_parser.cc" // lalr1.cc:856
    break;

  case 30:
<<<<<<< HEAD
#line 274 "dhcp4_parser.yy" // lalr1.cc:856
=======
#line 275 "dhcp4_parser.yy" // lalr1.cc:859
>>>>>>> 87a15e84
    { yylhs.value.as< ElementPtr > () = ElementPtr(new IntElement(yystack_[0].value.as< int64_t > (), ctx.loc2pos(yystack_[0].location))); }
#line 799 "dhcp4_parser.cc" // lalr1.cc:856
    break;

  case 31:
<<<<<<< HEAD
#line 275 "dhcp4_parser.yy" // lalr1.cc:856
=======
#line 276 "dhcp4_parser.yy" // lalr1.cc:859
>>>>>>> 87a15e84
    { yylhs.value.as< ElementPtr > () = ElementPtr(new DoubleElement(yystack_[0].value.as< double > (), ctx.loc2pos(yystack_[0].location))); }
#line 805 "dhcp4_parser.cc" // lalr1.cc:856
    break;

  case 32:
<<<<<<< HEAD
#line 276 "dhcp4_parser.yy" // lalr1.cc:856
=======
#line 277 "dhcp4_parser.yy" // lalr1.cc:859
>>>>>>> 87a15e84
    { yylhs.value.as< ElementPtr > () = ElementPtr(new BoolElement(yystack_[0].value.as< bool > (), ctx.loc2pos(yystack_[0].location))); }
#line 811 "dhcp4_parser.cc" // lalr1.cc:856
    break;

  case 33:
<<<<<<< HEAD
#line 277 "dhcp4_parser.yy" // lalr1.cc:856
=======
#line 278 "dhcp4_parser.yy" // lalr1.cc:859
>>>>>>> 87a15e84
    { yylhs.value.as< ElementPtr > () = ElementPtr(new StringElement(yystack_[0].value.as< std::string > (), ctx.loc2pos(yystack_[0].location))); }
#line 817 "dhcp4_parser.cc" // lalr1.cc:856
    break;

  case 34:
<<<<<<< HEAD
#line 278 "dhcp4_parser.yy" // lalr1.cc:856
=======
#line 279 "dhcp4_parser.yy" // lalr1.cc:859
>>>>>>> 87a15e84
    { yylhs.value.as< ElementPtr > () = ElementPtr(new NullElement(ctx.loc2pos(yystack_[0].location))); }
#line 823 "dhcp4_parser.cc" // lalr1.cc:856
    break;

  case 35:
<<<<<<< HEAD
#line 279 "dhcp4_parser.yy" // lalr1.cc:856
=======
#line 280 "dhcp4_parser.yy" // lalr1.cc:859
>>>>>>> 87a15e84
    { yylhs.value.as< ElementPtr > () = ctx.stack_.back(); ctx.stack_.pop_back(); }
#line 829 "dhcp4_parser.cc" // lalr1.cc:856
    break;

  case 36:
<<<<<<< HEAD
#line 280 "dhcp4_parser.yy" // lalr1.cc:856
=======
#line 281 "dhcp4_parser.yy" // lalr1.cc:859
>>>>>>> 87a15e84
    { yylhs.value.as< ElementPtr > () = ctx.stack_.back(); ctx.stack_.pop_back(); }
#line 835 "dhcp4_parser.cc" // lalr1.cc:856
    break;

  case 37:
<<<<<<< HEAD
#line 283 "dhcp4_parser.yy" // lalr1.cc:856
=======
#line 284 "dhcp4_parser.yy" // lalr1.cc:859
>>>>>>> 87a15e84
    {
    // Push back the JSON value on the stack
    ctx.stack_.push_back(yystack_[0].value.as< ElementPtr > ());
}
#line 844 "dhcp4_parser.cc" // lalr1.cc:856
    break;

  case 38:
<<<<<<< HEAD
#line 288 "dhcp4_parser.yy" // lalr1.cc:856
=======
#line 289 "dhcp4_parser.yy" // lalr1.cc:859
>>>>>>> 87a15e84
    {
    // This code is executed when we're about to start parsing
    // the content of the map
    ElementPtr m(new MapElement(ctx.loc2pos(yystack_[0].location)));
    ctx.stack_.push_back(m);
}
#line 855 "dhcp4_parser.cc" // lalr1.cc:856
    break;

  case 39:
<<<<<<< HEAD
#line 293 "dhcp4_parser.yy" // lalr1.cc:856
=======
#line 294 "dhcp4_parser.yy" // lalr1.cc:859
>>>>>>> 87a15e84
    {
    // map parsing completed. If we ever want to do any wrap up
    // (maybe some sanity checking), this would be the best place
    // for it.
}
#line 865 "dhcp4_parser.cc" // lalr1.cc:856
    break;

  case 40:
<<<<<<< HEAD
#line 299 "dhcp4_parser.yy" // lalr1.cc:856
=======
#line 300 "dhcp4_parser.yy" // lalr1.cc:859
>>>>>>> 87a15e84
    { yylhs.value.as< ElementPtr > () = ctx.stack_.back(); ctx.stack_.pop_back(); }
#line 871 "dhcp4_parser.cc" // lalr1.cc:856
    break;

  case 43:
<<<<<<< HEAD
#line 306 "dhcp4_parser.yy" // lalr1.cc:856
=======
#line 307 "dhcp4_parser.yy" // lalr1.cc:859
>>>>>>> 87a15e84
    {
                  // map containing a single entry
                  ctx.stack_.back()->set(yystack_[2].value.as< std::string > (), yystack_[0].value.as< ElementPtr > ());
                  }
#line 880 "dhcp4_parser.cc" // lalr1.cc:856
    break;

  case 44:
<<<<<<< HEAD
#line 310 "dhcp4_parser.yy" // lalr1.cc:856
=======
#line 311 "dhcp4_parser.yy" // lalr1.cc:859
>>>>>>> 87a15e84
    {
                  // map consisting of a shorter map followed by
                  // comma and string:value
                  ctx.stack_.back()->set(yystack_[2].value.as< std::string > (), yystack_[0].value.as< ElementPtr > ());
                  }
#line 890 "dhcp4_parser.cc" // lalr1.cc:856
    break;

  case 45:
<<<<<<< HEAD
#line 317 "dhcp4_parser.yy" // lalr1.cc:856
=======
#line 318 "dhcp4_parser.yy" // lalr1.cc:859
>>>>>>> 87a15e84
    {
    ElementPtr l(new ListElement(ctx.loc2pos(yystack_[0].location)));
    ctx.stack_.push_back(l);
}
#line 899 "dhcp4_parser.cc" // lalr1.cc:856
    break;

  case 46:
<<<<<<< HEAD
#line 320 "dhcp4_parser.yy" // lalr1.cc:856
=======
#line 321 "dhcp4_parser.yy" // lalr1.cc:859
>>>>>>> 87a15e84
    {
    // list parsing complete. Put any sanity checking here
}
#line 907 "dhcp4_parser.cc" // lalr1.cc:856
    break;

  case 49:
<<<<<<< HEAD
#line 328 "dhcp4_parser.yy" // lalr1.cc:856
=======
#line 329 "dhcp4_parser.yy" // lalr1.cc:859
>>>>>>> 87a15e84
    {
                  // List consisting of a single element.
                  ctx.stack_.back()->add(yystack_[0].value.as< ElementPtr > ());
                  }
#line 916 "dhcp4_parser.cc" // lalr1.cc:856
    break;

  case 50:
<<<<<<< HEAD
#line 332 "dhcp4_parser.yy" // lalr1.cc:856
=======
#line 333 "dhcp4_parser.yy" // lalr1.cc:859
>>>>>>> 87a15e84
    {
                  // List ending with , and a value.
                  ctx.stack_.back()->add(yystack_[0].value.as< ElementPtr > ());
                  }
#line 925 "dhcp4_parser.cc" // lalr1.cc:856
    break;

  case 51:
<<<<<<< HEAD
#line 339 "dhcp4_parser.yy" // lalr1.cc:856
=======
#line 340 "dhcp4_parser.yy" // lalr1.cc:859
>>>>>>> 87a15e84
    {
    // List parsing about to start
}
#line 933 "dhcp4_parser.cc" // lalr1.cc:856
    break;

  case 52:
<<<<<<< HEAD
#line 341 "dhcp4_parser.yy" // lalr1.cc:856
=======
#line 342 "dhcp4_parser.yy" // lalr1.cc:859
>>>>>>> 87a15e84
    {
    // list parsing complete. Put any sanity checking here
    //ctx.stack_.pop_back();
}
#line 942 "dhcp4_parser.cc" // lalr1.cc:856
    break;

  case 55:
<<<<<<< HEAD
#line 350 "dhcp4_parser.yy" // lalr1.cc:856
=======
#line 351 "dhcp4_parser.yy" // lalr1.cc:859
>>>>>>> 87a15e84
    {
                          ElementPtr s(new StringElement(yystack_[0].value.as< std::string > (), ctx.loc2pos(yystack_[0].location)));
                          ctx.stack_.back()->add(s);
                          }
#line 951 "dhcp4_parser.cc" // lalr1.cc:856
    break;

  case 56:
<<<<<<< HEAD
#line 354 "dhcp4_parser.yy" // lalr1.cc:856
=======
#line 355 "dhcp4_parser.yy" // lalr1.cc:859
>>>>>>> 87a15e84
    {
                          ElementPtr s(new StringElement(yystack_[0].value.as< std::string > (), ctx.loc2pos(yystack_[0].location)));
                          ctx.stack_.back()->add(s);
                          }
#line 960 "dhcp4_parser.cc" // lalr1.cc:856
    break;

  case 57:
<<<<<<< HEAD
#line 365 "dhcp4_parser.yy" // lalr1.cc:856
=======
#line 366 "dhcp4_parser.yy" // lalr1.cc:859
>>>>>>> 87a15e84
    {
    const std::string& where = ctx.contextName();
    const std::string& keyword = yystack_[1].value.as< std::string > ();
    error(yystack_[1].location,
          "got unexpected keyword \"" + keyword + "\" in " + where + " map.");
}
#line 971 "dhcp4_parser.cc" // lalr1.cc:856
    break;

  case 58:
<<<<<<< HEAD
#line 375 "dhcp4_parser.yy" // lalr1.cc:856
=======
#line 376 "dhcp4_parser.yy" // lalr1.cc:859
>>>>>>> 87a15e84
    {
    // This code is executed when we're about to start parsing
    // the content of the map
    ElementPtr m(new MapElement(ctx.loc2pos(yystack_[0].location)));
    ctx.stack_.push_back(m);
}
#line 982 "dhcp4_parser.cc" // lalr1.cc:856
    break;

  case 59:
<<<<<<< HEAD
#line 380 "dhcp4_parser.yy" // lalr1.cc:856
=======
#line 381 "dhcp4_parser.yy" // lalr1.cc:859
>>>>>>> 87a15e84
    {
    // map parsing completed. If we ever want to do any wrap up
    // (maybe some sanity checking), this would be the best place
    // for it.

    // Dhcp4 is required
    ctx.require("Dhcp4", ctx.loc2pos(yystack_[3].location), ctx.loc2pos(yystack_[0].location));
}
#line 995 "dhcp4_parser.cc" // lalr1.cc:856
    break;

  case 68:
<<<<<<< HEAD
#line 404 "dhcp4_parser.yy" // lalr1.cc:856
=======
#line 405 "dhcp4_parser.yy" // lalr1.cc:859
>>>>>>> 87a15e84
    {
    // This code is executed when we're about to start parsing
    // the content of the map
    ElementPtr m(new MapElement(ctx.loc2pos(yystack_[0].location)));
    ctx.stack_.back()->set("Dhcp4", m);
    ctx.stack_.push_back(m);
    ctx.enter(ctx.DHCP4);
}
#line 1008 "dhcp4_parser.cc" // lalr1.cc:856
    break;

  case 69:
<<<<<<< HEAD
#line 411 "dhcp4_parser.yy" // lalr1.cc:856
=======
#line 412 "dhcp4_parser.yy" // lalr1.cc:859
>>>>>>> 87a15e84
    {
    // No global parameter is required
    ctx.stack_.pop_back();
    ctx.leave();
}
#line 1018 "dhcp4_parser.cc" // lalr1.cc:856
    break;

  case 70:
<<<<<<< HEAD
#line 419 "dhcp4_parser.yy" // lalr1.cc:856
=======
#line 420 "dhcp4_parser.yy" // lalr1.cc:859
>>>>>>> 87a15e84
    {
    // Parse the Dhcp4 map
    ElementPtr m(new MapElement(ctx.loc2pos(yystack_[0].location)));
    ctx.stack_.push_back(m);
}
#line 1028 "dhcp4_parser.cc" // lalr1.cc:856
    break;

  case 71:
<<<<<<< HEAD
#line 423 "dhcp4_parser.yy" // lalr1.cc:856
=======
#line 424 "dhcp4_parser.yy" // lalr1.cc:859
>>>>>>> 87a15e84
    {
    // No global parameter is required
    // parsing completed
}
#line 1037 "dhcp4_parser.cc" // lalr1.cc:856
    break;

  case 106:
<<<<<<< HEAD
#line 468 "dhcp4_parser.yy" // lalr1.cc:856
=======
#line 469 "dhcp4_parser.yy" // lalr1.cc:859
>>>>>>> 87a15e84
    {
    ElementPtr prf(new IntElement(yystack_[0].value.as< int64_t > (), ctx.loc2pos(yystack_[0].location)));
    ctx.stack_.back()->set("valid-lifetime", prf);
}
#line 1046 "dhcp4_parser.cc" // lalr1.cc:856
    break;

  case 107:
<<<<<<< HEAD
#line 473 "dhcp4_parser.yy" // lalr1.cc:856
=======
#line 474 "dhcp4_parser.yy" // lalr1.cc:859
>>>>>>> 87a15e84
    {
    ElementPtr prf(new IntElement(yystack_[0].value.as< int64_t > (), ctx.loc2pos(yystack_[0].location)));
    ctx.stack_.back()->set("renew-timer", prf);
}
#line 1055 "dhcp4_parser.cc" // lalr1.cc:856
    break;

  case 108:
<<<<<<< HEAD
#line 478 "dhcp4_parser.yy" // lalr1.cc:856
=======
#line 479 "dhcp4_parser.yy" // lalr1.cc:859
>>>>>>> 87a15e84
    {
    ElementPtr prf(new IntElement(yystack_[0].value.as< int64_t > (), ctx.loc2pos(yystack_[0].location)));
    ctx.stack_.back()->set("rebind-timer", prf);
}
#line 1064 "dhcp4_parser.cc" // lalr1.cc:856
    break;

  case 109:
<<<<<<< HEAD
#line 483 "dhcp4_parser.yy" // lalr1.cc:856
=======
#line 484 "dhcp4_parser.yy" // lalr1.cc:859
>>>>>>> 87a15e84
    {
    ElementPtr dpp(new IntElement(yystack_[0].value.as< int64_t > (), ctx.loc2pos(yystack_[0].location)));
    ctx.stack_.back()->set("decline-probation-period", dpp);
}
#line 1073 "dhcp4_parser.cc" // lalr1.cc:856
    break;

  case 110:
<<<<<<< HEAD
#line 488 "dhcp4_parser.yy" // lalr1.cc:856
=======
#line 489 "dhcp4_parser.yy" // lalr1.cc:859
>>>>>>> 87a15e84
    {
    ctx.enter(ctx.NO_KEYWORD);
}
#line 1081 "dhcp4_parser.cc" // lalr1.cc:856
    break;

  case 111:
<<<<<<< HEAD
#line 490 "dhcp4_parser.yy" // lalr1.cc:856
=======
#line 491 "dhcp4_parser.yy" // lalr1.cc:859
>>>>>>> 87a15e84
    {
    ElementPtr stag(new StringElement(yystack_[0].value.as< std::string > (), ctx.loc2pos(yystack_[0].location)));
    ctx.stack_.back()->set("server-tag", stag);
    ctx.leave();
}
#line 1091 "dhcp4_parser.cc" // lalr1.cc:856
    break;

  case 112:
<<<<<<< HEAD
#line 496 "dhcp4_parser.yy" // lalr1.cc:856
=======
#line 497 "dhcp4_parser.yy" // lalr1.cc:859
>>>>>>> 87a15e84
    {
    ElementPtr echo(new BoolElement(yystack_[0].value.as< bool > (), ctx.loc2pos(yystack_[0].location)));
    ctx.stack_.back()->set("echo-client-id", echo);
}
#line 1100 "dhcp4_parser.cc" // lalr1.cc:856
    break;

  case 113:
<<<<<<< HEAD
#line 501 "dhcp4_parser.yy" // lalr1.cc:856
=======
#line 502 "dhcp4_parser.yy" // lalr1.cc:859
>>>>>>> 87a15e84
    {
    ElementPtr match(new BoolElement(yystack_[0].value.as< bool > (), ctx.loc2pos(yystack_[0].location)));
    ctx.stack_.back()->set("match-client-id", match);
}
#line 1109 "dhcp4_parser.cc" // lalr1.cc:856
    break;

  case 114:
<<<<<<< HEAD
#line 506 "dhcp4_parser.yy" // lalr1.cc:856
    {
    ElementPtr prf(new BoolElement(yystack_[0].value.as< bool > (), ctx.loc2pos(yystack_[0].location)));
    ctx.stack_.back()->set("authoritative", prf);
}
#line 1118 "dhcp4_parser.cc" // lalr1.cc:856
    break;

  case 115:
#line 512 "dhcp4_parser.yy" // lalr1.cc:856
=======
#line 508 "dhcp4_parser.yy" // lalr1.cc:859
>>>>>>> 87a15e84
    {
    ElementPtr i(new MapElement(ctx.loc2pos(yystack_[0].location)));
    ctx.stack_.back()->set("interfaces-config", i);
    ctx.stack_.push_back(i);
    ctx.enter(ctx.INTERFACES_CONFIG);
}
#line 1129 "dhcp4_parser.cc" // lalr1.cc:856
    break;

<<<<<<< HEAD
  case 116:
#line 517 "dhcp4_parser.yy" // lalr1.cc:856
=======
  case 115:
#line 513 "dhcp4_parser.yy" // lalr1.cc:859
>>>>>>> 87a15e84
    {
    // No interfaces config param is required
    ctx.stack_.pop_back();
    ctx.leave();
}
#line 1139 "dhcp4_parser.cc" // lalr1.cc:856
    break;

<<<<<<< HEAD
  case 126:
#line 536 "dhcp4_parser.yy" // lalr1.cc:856
=======
  case 125:
#line 532 "dhcp4_parser.yy" // lalr1.cc:859
>>>>>>> 87a15e84
    {
    // Parse the interfaces-config map
    ElementPtr m(new MapElement(ctx.loc2pos(yystack_[0].location)));
    ctx.stack_.push_back(m);
}
#line 1149 "dhcp4_parser.cc" // lalr1.cc:856
    break;

<<<<<<< HEAD
  case 127:
#line 540 "dhcp4_parser.yy" // lalr1.cc:856
=======
  case 126:
#line 536 "dhcp4_parser.yy" // lalr1.cc:859
>>>>>>> 87a15e84
    {
    // No interfaces config param is required
    // parsing completed
}
#line 1158 "dhcp4_parser.cc" // lalr1.cc:856
    break;

<<<<<<< HEAD
  case 128:
#line 545 "dhcp4_parser.yy" // lalr1.cc:856
=======
  case 127:
#line 541 "dhcp4_parser.yy" // lalr1.cc:859
>>>>>>> 87a15e84
    {
    ElementPtr l(new ListElement(ctx.loc2pos(yystack_[0].location)));
    ctx.stack_.back()->set("interfaces", l);
    ctx.stack_.push_back(l);
    ctx.enter(ctx.NO_KEYWORD);
}
#line 1169 "dhcp4_parser.cc" // lalr1.cc:856
    break;

<<<<<<< HEAD
  case 129:
#line 550 "dhcp4_parser.yy" // lalr1.cc:856
=======
  case 128:
#line 546 "dhcp4_parser.yy" // lalr1.cc:859
>>>>>>> 87a15e84
    {
    ctx.stack_.pop_back();
    ctx.leave();
}
#line 1178 "dhcp4_parser.cc" // lalr1.cc:856
    break;

<<<<<<< HEAD
  case 130:
#line 555 "dhcp4_parser.yy" // lalr1.cc:856
=======
  case 129:
#line 551 "dhcp4_parser.yy" // lalr1.cc:859
>>>>>>> 87a15e84
    {
    ctx.enter(ctx.DHCP_SOCKET_TYPE);
}
#line 1186 "dhcp4_parser.cc" // lalr1.cc:856
    break;

<<<<<<< HEAD
  case 131:
#line 557 "dhcp4_parser.yy" // lalr1.cc:856
=======
  case 130:
#line 553 "dhcp4_parser.yy" // lalr1.cc:859
>>>>>>> 87a15e84
    {
    ctx.stack_.back()->set("dhcp-socket-type", yystack_[0].value.as< ElementPtr > ());
    ctx.leave();
}
#line 1195 "dhcp4_parser.cc" // lalr1.cc:856
    break;

<<<<<<< HEAD
  case 132:
#line 562 "dhcp4_parser.yy" // lalr1.cc:856
=======
  case 131:
#line 558 "dhcp4_parser.yy" // lalr1.cc:859
>>>>>>> 87a15e84
    { yylhs.value.as< ElementPtr > () = ElementPtr(new StringElement("raw", ctx.loc2pos(yystack_[0].location))); }
#line 1201 "dhcp4_parser.cc" // lalr1.cc:856
    break;

<<<<<<< HEAD
  case 133:
#line 563 "dhcp4_parser.yy" // lalr1.cc:856
=======
  case 132:
#line 559 "dhcp4_parser.yy" // lalr1.cc:859
>>>>>>> 87a15e84
    { yylhs.value.as< ElementPtr > () = ElementPtr(new StringElement("udp", ctx.loc2pos(yystack_[0].location))); }
#line 1207 "dhcp4_parser.cc" // lalr1.cc:856
    break;

<<<<<<< HEAD
  case 134:
#line 566 "dhcp4_parser.yy" // lalr1.cc:856
=======
  case 133:
#line 562 "dhcp4_parser.yy" // lalr1.cc:859
>>>>>>> 87a15e84
    {
    ctx.enter(ctx.OUTBOUND_INTERFACE);
}
#line 1215 "dhcp4_parser.cc" // lalr1.cc:856
    break;

<<<<<<< HEAD
  case 135:
#line 568 "dhcp4_parser.yy" // lalr1.cc:856
=======
  case 134:
#line 564 "dhcp4_parser.yy" // lalr1.cc:859
>>>>>>> 87a15e84
    {
    ctx.stack_.back()->set("outbound-interface", yystack_[0].value.as< ElementPtr > ());
    ctx.leave();
}
#line 1224 "dhcp4_parser.cc" // lalr1.cc:856
    break;

<<<<<<< HEAD
  case 136:
#line 573 "dhcp4_parser.yy" // lalr1.cc:856
=======
  case 135:
#line 569 "dhcp4_parser.yy" // lalr1.cc:859
>>>>>>> 87a15e84
    {
    yylhs.value.as< ElementPtr > () = ElementPtr(new StringElement("same-as-inbound", ctx.loc2pos(yystack_[0].location)));
}
#line 1232 "dhcp4_parser.cc" // lalr1.cc:856
    break;

<<<<<<< HEAD
  case 137:
#line 575 "dhcp4_parser.yy" // lalr1.cc:856
=======
  case 136:
#line 571 "dhcp4_parser.yy" // lalr1.cc:859
>>>>>>> 87a15e84
    {
    yylhs.value.as< ElementPtr > () = ElementPtr(new StringElement("use-routing", ctx.loc2pos(yystack_[0].location)));
    }
#line 1240 "dhcp4_parser.cc" // lalr1.cc:856
    break;

<<<<<<< HEAD
  case 138:
#line 579 "dhcp4_parser.yy" // lalr1.cc:856
=======
  case 137:
#line 575 "dhcp4_parser.yy" // lalr1.cc:859
>>>>>>> 87a15e84
    {
    ElementPtr b(new BoolElement(yystack_[0].value.as< bool > (), ctx.loc2pos(yystack_[0].location)));
    ctx.stack_.back()->set("re-detect", b);
}
#line 1249 "dhcp4_parser.cc" // lalr1.cc:856
    break;

<<<<<<< HEAD
  case 139:
#line 585 "dhcp4_parser.yy" // lalr1.cc:856
=======
  case 138:
#line 581 "dhcp4_parser.yy" // lalr1.cc:859
>>>>>>> 87a15e84
    {
    ElementPtr i(new MapElement(ctx.loc2pos(yystack_[0].location)));
    ctx.stack_.back()->set("lease-database", i);
    ctx.stack_.push_back(i);
    ctx.enter(ctx.LEASE_DATABASE);
}
#line 1260 "dhcp4_parser.cc" // lalr1.cc:856
    break;

<<<<<<< HEAD
  case 140:
#line 590 "dhcp4_parser.yy" // lalr1.cc:856
=======
  case 139:
#line 586 "dhcp4_parser.yy" // lalr1.cc:859
>>>>>>> 87a15e84
    {
    // The type parameter is required
    ctx.require("type", ctx.loc2pos(yystack_[2].location), ctx.loc2pos(yystack_[0].location));
    ctx.stack_.pop_back();
    ctx.leave();
}
#line 1271 "dhcp4_parser.cc" // lalr1.cc:856
    break;

<<<<<<< HEAD
  case 141:
#line 597 "dhcp4_parser.yy" // lalr1.cc:856
=======
  case 140:
#line 593 "dhcp4_parser.yy" // lalr1.cc:859
>>>>>>> 87a15e84
    {
    ElementPtr m(new MapElement(ctx.loc2pos(yystack_[0].location)));
    ctx.stack_.back()->set("sanity-checks", m);
    ctx.stack_.push_back(m);
    ctx.enter(ctx.SANITY_CHECKS);
}
#line 1282 "dhcp4_parser.cc" // lalr1.cc:856
    break;

<<<<<<< HEAD
  case 142:
#line 602 "dhcp4_parser.yy" // lalr1.cc:856
=======
  case 141:
#line 598 "dhcp4_parser.yy" // lalr1.cc:859
>>>>>>> 87a15e84
    {
    ctx.stack_.pop_back();
    ctx.leave();
}
#line 1291 "dhcp4_parser.cc" // lalr1.cc:856
    break;

<<<<<<< HEAD
  case 146:
#line 612 "dhcp4_parser.yy" // lalr1.cc:856
=======
  case 145:
#line 608 "dhcp4_parser.yy" // lalr1.cc:859
>>>>>>> 87a15e84
    {
    ctx.enter(ctx.NO_KEYWORD);
}
#line 1299 "dhcp4_parser.cc" // lalr1.cc:856
    break;

<<<<<<< HEAD
  case 147:
#line 614 "dhcp4_parser.yy" // lalr1.cc:856
=======
  case 146:
#line 610 "dhcp4_parser.yy" // lalr1.cc:859
>>>>>>> 87a15e84
    {

    if ( (string(yystack_[0].value.as< std::string > ()) == "none") ||
         (string(yystack_[0].value.as< std::string > ()) == "warn") ||
         (string(yystack_[0].value.as< std::string > ()) == "fix") ||
         (string(yystack_[0].value.as< std::string > ()) == "fix-del") ||
         (string(yystack_[0].value.as< std::string > ()) == "del")) {
        ElementPtr user(new StringElement(yystack_[0].value.as< std::string > (), ctx.loc2pos(yystack_[0].location)));
        ctx.stack_.back()->set("lease-checks", user);
        ctx.leave();
    } else {
        error(yystack_[0].location, "Unsupported 'lease-checks value: " + string(yystack_[0].value.as< std::string > ()) +
              ", supported values are: none, warn, fix, fix-del, del");
    }
}
#line 1319 "dhcp4_parser.cc" // lalr1.cc:856
    break;

<<<<<<< HEAD
  case 148:
#line 630 "dhcp4_parser.yy" // lalr1.cc:856
=======
  case 147:
#line 626 "dhcp4_parser.yy" // lalr1.cc:859
>>>>>>> 87a15e84
    {
    ElementPtr i(new MapElement(ctx.loc2pos(yystack_[0].location)));
    ctx.stack_.back()->set("hosts-database", i);
    ctx.stack_.push_back(i);
    ctx.enter(ctx.HOSTS_DATABASE);
}
#line 1330 "dhcp4_parser.cc" // lalr1.cc:856
    break;

<<<<<<< HEAD
  case 149:
#line 635 "dhcp4_parser.yy" // lalr1.cc:856
=======
  case 148:
#line 631 "dhcp4_parser.yy" // lalr1.cc:859
>>>>>>> 87a15e84
    {
    // The type parameter is required
    ctx.require("type", ctx.loc2pos(yystack_[2].location), ctx.loc2pos(yystack_[0].location));
    ctx.stack_.pop_back();
    ctx.leave();
}
#line 1341 "dhcp4_parser.cc" // lalr1.cc:856
    break;

<<<<<<< HEAD
  case 150:
#line 642 "dhcp4_parser.yy" // lalr1.cc:856
=======
  case 149:
#line 638 "dhcp4_parser.yy" // lalr1.cc:859
>>>>>>> 87a15e84
    {
    ElementPtr l(new ListElement(ctx.loc2pos(yystack_[0].location)));
    ctx.stack_.back()->set("hosts-databases", l);
    ctx.stack_.push_back(l);
    ctx.enter(ctx.HOSTS_DATABASE);
}
#line 1352 "dhcp4_parser.cc" // lalr1.cc:856
    break;

<<<<<<< HEAD
  case 151:
#line 647 "dhcp4_parser.yy" // lalr1.cc:856
=======
  case 150:
#line 643 "dhcp4_parser.yy" // lalr1.cc:859
>>>>>>> 87a15e84
    {
    ctx.stack_.pop_back();
    ctx.leave();
}
#line 1361 "dhcp4_parser.cc" // lalr1.cc:856
    break;

<<<<<<< HEAD
  case 156:
#line 660 "dhcp4_parser.yy" // lalr1.cc:856
=======
  case 155:
#line 656 "dhcp4_parser.yy" // lalr1.cc:859
>>>>>>> 87a15e84
    {
    ElementPtr m(new MapElement(ctx.loc2pos(yystack_[0].location)));
    ctx.stack_.back()->add(m);
    ctx.stack_.push_back(m);
}
#line 1371 "dhcp4_parser.cc" // lalr1.cc:856
    break;

<<<<<<< HEAD
  case 157:
#line 664 "dhcp4_parser.yy" // lalr1.cc:856
=======
  case 156:
#line 660 "dhcp4_parser.yy" // lalr1.cc:859
>>>>>>> 87a15e84
    {
    // The type parameter is required
    ctx.require("type", ctx.loc2pos(yystack_[3].location), ctx.loc2pos(yystack_[0].location));
    ctx.stack_.pop_back();
}
#line 1381 "dhcp4_parser.cc" // lalr1.cc:856
    break;

<<<<<<< HEAD
  case 178:
#line 694 "dhcp4_parser.yy" // lalr1.cc:856
=======
  case 177:
#line 690 "dhcp4_parser.yy" // lalr1.cc:859
>>>>>>> 87a15e84
    {
    ctx.enter(ctx.DATABASE_TYPE);
}
#line 1389 "dhcp4_parser.cc" // lalr1.cc:856
    break;

<<<<<<< HEAD
  case 179:
#line 696 "dhcp4_parser.yy" // lalr1.cc:856
=======
  case 178:
#line 692 "dhcp4_parser.yy" // lalr1.cc:859
>>>>>>> 87a15e84
    {
    ctx.stack_.back()->set("type", yystack_[0].value.as< ElementPtr > ());
    ctx.leave();
}
#line 1398 "dhcp4_parser.cc" // lalr1.cc:856
    break;

<<<<<<< HEAD
  case 180:
#line 701 "dhcp4_parser.yy" // lalr1.cc:856
=======
  case 179:
#line 697 "dhcp4_parser.yy" // lalr1.cc:859
>>>>>>> 87a15e84
    { yylhs.value.as< ElementPtr > () = ElementPtr(new StringElement("memfile", ctx.loc2pos(yystack_[0].location))); }
#line 1404 "dhcp4_parser.cc" // lalr1.cc:856
    break;

<<<<<<< HEAD
  case 181:
#line 702 "dhcp4_parser.yy" // lalr1.cc:856
=======
  case 180:
#line 698 "dhcp4_parser.yy" // lalr1.cc:859
>>>>>>> 87a15e84
    { yylhs.value.as< ElementPtr > () = ElementPtr(new StringElement("mysql", ctx.loc2pos(yystack_[0].location))); }
#line 1410 "dhcp4_parser.cc" // lalr1.cc:856
    break;

<<<<<<< HEAD
  case 182:
#line 703 "dhcp4_parser.yy" // lalr1.cc:856
=======
  case 181:
#line 699 "dhcp4_parser.yy" // lalr1.cc:859
>>>>>>> 87a15e84
    { yylhs.value.as< ElementPtr > () = ElementPtr(new StringElement("postgresql", ctx.loc2pos(yystack_[0].location))); }
#line 1416 "dhcp4_parser.cc" // lalr1.cc:856
    break;

<<<<<<< HEAD
  case 183:
#line 704 "dhcp4_parser.yy" // lalr1.cc:856
=======
  case 182:
#line 700 "dhcp4_parser.yy" // lalr1.cc:859
>>>>>>> 87a15e84
    { yylhs.value.as< ElementPtr > () = ElementPtr(new StringElement("cql", ctx.loc2pos(yystack_[0].location))); }
#line 1422 "dhcp4_parser.cc" // lalr1.cc:856
    break;

<<<<<<< HEAD
  case 184:
#line 707 "dhcp4_parser.yy" // lalr1.cc:856
=======
  case 183:
#line 703 "dhcp4_parser.yy" // lalr1.cc:859
>>>>>>> 87a15e84
    {
    ctx.enter(ctx.NO_KEYWORD);
}
#line 1430 "dhcp4_parser.cc" // lalr1.cc:856
    break;

<<<<<<< HEAD
  case 185:
#line 709 "dhcp4_parser.yy" // lalr1.cc:856
=======
  case 184:
#line 705 "dhcp4_parser.yy" // lalr1.cc:859
>>>>>>> 87a15e84
    {
    ElementPtr user(new StringElement(yystack_[0].value.as< std::string > (), ctx.loc2pos(yystack_[0].location)));
    ctx.stack_.back()->set("user", user);
    ctx.leave();
}
#line 1440 "dhcp4_parser.cc" // lalr1.cc:856
    break;

<<<<<<< HEAD
  case 186:
#line 715 "dhcp4_parser.yy" // lalr1.cc:856
=======
  case 185:
#line 711 "dhcp4_parser.yy" // lalr1.cc:859
>>>>>>> 87a15e84
    {
    ctx.enter(ctx.NO_KEYWORD);
}
#line 1448 "dhcp4_parser.cc" // lalr1.cc:856
    break;

<<<<<<< HEAD
  case 187:
#line 717 "dhcp4_parser.yy" // lalr1.cc:856
=======
  case 186:
#line 713 "dhcp4_parser.yy" // lalr1.cc:859
>>>>>>> 87a15e84
    {
    ElementPtr pwd(new StringElement(yystack_[0].value.as< std::string > (), ctx.loc2pos(yystack_[0].location)));
    ctx.stack_.back()->set("password", pwd);
    ctx.leave();
}
#line 1458 "dhcp4_parser.cc" // lalr1.cc:856
    break;

<<<<<<< HEAD
  case 188:
#line 723 "dhcp4_parser.yy" // lalr1.cc:856
=======
  case 187:
#line 719 "dhcp4_parser.yy" // lalr1.cc:859
>>>>>>> 87a15e84
    {
    ctx.enter(ctx.NO_KEYWORD);
}
#line 1466 "dhcp4_parser.cc" // lalr1.cc:856
    break;

<<<<<<< HEAD
  case 189:
#line 725 "dhcp4_parser.yy" // lalr1.cc:856
=======
  case 188:
#line 721 "dhcp4_parser.yy" // lalr1.cc:859
>>>>>>> 87a15e84
    {
    ElementPtr h(new StringElement(yystack_[0].value.as< std::string > (), ctx.loc2pos(yystack_[0].location)));
    ctx.stack_.back()->set("host", h);
    ctx.leave();
}
#line 1476 "dhcp4_parser.cc" // lalr1.cc:856
    break;

<<<<<<< HEAD
  case 190:
#line 731 "dhcp4_parser.yy" // lalr1.cc:856
=======
  case 189:
#line 727 "dhcp4_parser.yy" // lalr1.cc:859
>>>>>>> 87a15e84
    {
    ElementPtr p(new IntElement(yystack_[0].value.as< int64_t > (), ctx.loc2pos(yystack_[0].location)));
    ctx.stack_.back()->set("port", p);
}
#line 1485 "dhcp4_parser.cc" // lalr1.cc:856
    break;

<<<<<<< HEAD
  case 191:
#line 736 "dhcp4_parser.yy" // lalr1.cc:856
=======
  case 190:
#line 732 "dhcp4_parser.yy" // lalr1.cc:859
>>>>>>> 87a15e84
    {
    ctx.enter(ctx.NO_KEYWORD);
}
#line 1493 "dhcp4_parser.cc" // lalr1.cc:856
    break;

<<<<<<< HEAD
  case 192:
#line 738 "dhcp4_parser.yy" // lalr1.cc:856
=======
  case 191:
#line 734 "dhcp4_parser.yy" // lalr1.cc:859
>>>>>>> 87a15e84
    {
    ElementPtr name(new StringElement(yystack_[0].value.as< std::string > (), ctx.loc2pos(yystack_[0].location)));
    ctx.stack_.back()->set("name", name);
    ctx.leave();
}
#line 1503 "dhcp4_parser.cc" // lalr1.cc:856
    break;

<<<<<<< HEAD
  case 193:
#line 744 "dhcp4_parser.yy" // lalr1.cc:856
=======
  case 192:
#line 740 "dhcp4_parser.yy" // lalr1.cc:859
>>>>>>> 87a15e84
    {
    ElementPtr n(new BoolElement(yystack_[0].value.as< bool > (), ctx.loc2pos(yystack_[0].location)));
    ctx.stack_.back()->set("persist", n);
}
#line 1512 "dhcp4_parser.cc" // lalr1.cc:856
    break;

<<<<<<< HEAD
  case 194:
#line 749 "dhcp4_parser.yy" // lalr1.cc:856
=======
  case 193:
#line 745 "dhcp4_parser.yy" // lalr1.cc:859
>>>>>>> 87a15e84
    {
    ElementPtr n(new IntElement(yystack_[0].value.as< int64_t > (), ctx.loc2pos(yystack_[0].location)));
    ctx.stack_.back()->set("lfc-interval", n);
}
#line 1521 "dhcp4_parser.cc" // lalr1.cc:856
    break;

<<<<<<< HEAD
  case 195:
#line 754 "dhcp4_parser.yy" // lalr1.cc:856
=======
  case 194:
#line 750 "dhcp4_parser.yy" // lalr1.cc:859
>>>>>>> 87a15e84
    {
    ElementPtr n(new BoolElement(yystack_[0].value.as< bool > (), ctx.loc2pos(yystack_[0].location)));
    ctx.stack_.back()->set("readonly", n);
}
#line 1530 "dhcp4_parser.cc" // lalr1.cc:856
    break;

<<<<<<< HEAD
  case 196:
#line 759 "dhcp4_parser.yy" // lalr1.cc:856
=======
  case 195:
#line 755 "dhcp4_parser.yy" // lalr1.cc:859
>>>>>>> 87a15e84
    {
    ElementPtr n(new IntElement(yystack_[0].value.as< int64_t > (), ctx.loc2pos(yystack_[0].location)));
    ctx.stack_.back()->set("connect-timeout", n);
}
#line 1539 "dhcp4_parser.cc" // lalr1.cc:856
    break;

<<<<<<< HEAD
  case 197:
#line 764 "dhcp4_parser.yy" // lalr1.cc:856
=======
  case 196:
#line 760 "dhcp4_parser.yy" // lalr1.cc:859
>>>>>>> 87a15e84
    {
    ElementPtr n(new IntElement(yystack_[0].value.as< int64_t > (), ctx.loc2pos(yystack_[0].location)));
    ctx.stack_.back()->set("request-timeout", n);
}
#line 1548 "dhcp4_parser.cc" // lalr1.cc:856
    break;

<<<<<<< HEAD
  case 198:
#line 769 "dhcp4_parser.yy" // lalr1.cc:856
=======
  case 197:
#line 765 "dhcp4_parser.yy" // lalr1.cc:859
>>>>>>> 87a15e84
    {
    ElementPtr n(new IntElement(yystack_[0].value.as< int64_t > (), ctx.loc2pos(yystack_[0].location)));
    ctx.stack_.back()->set("tcp-keepalive", n);
}
#line 1557 "dhcp4_parser.cc" // lalr1.cc:856
    break;

<<<<<<< HEAD
  case 199:
#line 774 "dhcp4_parser.yy" // lalr1.cc:856
=======
  case 198:
#line 770 "dhcp4_parser.yy" // lalr1.cc:859
>>>>>>> 87a15e84
    {
    ElementPtr n(new BoolElement(yystack_[0].value.as< bool > (), ctx.loc2pos(yystack_[0].location)));
    ctx.stack_.back()->set("tcp-nodelay", n);
}
#line 1566 "dhcp4_parser.cc" // lalr1.cc:856
    break;

<<<<<<< HEAD
  case 200:
#line 779 "dhcp4_parser.yy" // lalr1.cc:856
=======
  case 199:
#line 775 "dhcp4_parser.yy" // lalr1.cc:859
>>>>>>> 87a15e84
    {
    ctx.enter(ctx.NO_KEYWORD);
}
#line 1574 "dhcp4_parser.cc" // lalr1.cc:856
    break;

<<<<<<< HEAD
  case 201:
#line 781 "dhcp4_parser.yy" // lalr1.cc:856
=======
  case 200:
#line 777 "dhcp4_parser.yy" // lalr1.cc:859
>>>>>>> 87a15e84
    {
    ElementPtr cp(new StringElement(yystack_[0].value.as< std::string > (), ctx.loc2pos(yystack_[0].location)));
    ctx.stack_.back()->set("contact-points", cp);
    ctx.leave();
}
#line 1584 "dhcp4_parser.cc" // lalr1.cc:856
    break;

<<<<<<< HEAD
  case 202:
#line 787 "dhcp4_parser.yy" // lalr1.cc:856
=======
  case 201:
#line 783 "dhcp4_parser.yy" // lalr1.cc:859
>>>>>>> 87a15e84
    {
    ctx.enter(ctx.NO_KEYWORD);
}
#line 1592 "dhcp4_parser.cc" // lalr1.cc:856
    break;

<<<<<<< HEAD
  case 203:
#line 789 "dhcp4_parser.yy" // lalr1.cc:856
=======
  case 202:
#line 785 "dhcp4_parser.yy" // lalr1.cc:859
>>>>>>> 87a15e84
    {
    ElementPtr ks(new StringElement(yystack_[0].value.as< std::string > (), ctx.loc2pos(yystack_[0].location)));
    ctx.stack_.back()->set("keyspace", ks);
    ctx.leave();
}
#line 1602 "dhcp4_parser.cc" // lalr1.cc:856
    break;

<<<<<<< HEAD
  case 204:
#line 795 "dhcp4_parser.yy" // lalr1.cc:856
=======
  case 203:
#line 791 "dhcp4_parser.yy" // lalr1.cc:859
>>>>>>> 87a15e84
    {
    ElementPtr n(new IntElement(yystack_[0].value.as< int64_t > (), ctx.loc2pos(yystack_[0].location)));
    ctx.stack_.back()->set("max-reconnect-tries", n);
}
#line 1611 "dhcp4_parser.cc" // lalr1.cc:856
    break;

<<<<<<< HEAD
  case 205:
#line 800 "dhcp4_parser.yy" // lalr1.cc:856
=======
  case 204:
#line 796 "dhcp4_parser.yy" // lalr1.cc:859
>>>>>>> 87a15e84
    {
    ElementPtr n(new IntElement(yystack_[0].value.as< int64_t > (), ctx.loc2pos(yystack_[0].location)));
    ctx.stack_.back()->set("reconnect-wait-time", n);
}
#line 1620 "dhcp4_parser.cc" // lalr1.cc:856
    break;

<<<<<<< HEAD
  case 206:
#line 805 "dhcp4_parser.yy" // lalr1.cc:856
=======
  case 205:
#line 801 "dhcp4_parser.yy" // lalr1.cc:859
>>>>>>> 87a15e84
    {
    ElementPtr l(new ListElement(ctx.loc2pos(yystack_[0].location)));
    ctx.stack_.back()->set("host-reservation-identifiers", l);
    ctx.stack_.push_back(l);
    ctx.enter(ctx.HOST_RESERVATION_IDENTIFIERS);
}
#line 1631 "dhcp4_parser.cc" // lalr1.cc:856
    break;

<<<<<<< HEAD
  case 207:
#line 810 "dhcp4_parser.yy" // lalr1.cc:856
=======
  case 206:
#line 806 "dhcp4_parser.yy" // lalr1.cc:859
>>>>>>> 87a15e84
    {
    ctx.stack_.pop_back();
    ctx.leave();
}
#line 1640 "dhcp4_parser.cc" // lalr1.cc:856
    break;

<<<<<<< HEAD
  case 215:
#line 826 "dhcp4_parser.yy" // lalr1.cc:856
=======
  case 214:
#line 822 "dhcp4_parser.yy" // lalr1.cc:859
>>>>>>> 87a15e84
    {
    ElementPtr duid(new StringElement("duid", ctx.loc2pos(yystack_[0].location)));
    ctx.stack_.back()->add(duid);
}
#line 1649 "dhcp4_parser.cc" // lalr1.cc:856
    break;

<<<<<<< HEAD
  case 216:
#line 831 "dhcp4_parser.yy" // lalr1.cc:856
=======
  case 215:
#line 827 "dhcp4_parser.yy" // lalr1.cc:859
>>>>>>> 87a15e84
    {
    ElementPtr hwaddr(new StringElement("hw-address", ctx.loc2pos(yystack_[0].location)));
    ctx.stack_.back()->add(hwaddr);
}
#line 1658 "dhcp4_parser.cc" // lalr1.cc:856
    break;

<<<<<<< HEAD
  case 217:
#line 836 "dhcp4_parser.yy" // lalr1.cc:856
=======
  case 216:
#line 832 "dhcp4_parser.yy" // lalr1.cc:859
>>>>>>> 87a15e84
    {
    ElementPtr circuit(new StringElement("circuit-id", ctx.loc2pos(yystack_[0].location)));
    ctx.stack_.back()->add(circuit);
}
#line 1667 "dhcp4_parser.cc" // lalr1.cc:856
    break;

<<<<<<< HEAD
  case 218:
#line 841 "dhcp4_parser.yy" // lalr1.cc:856
=======
  case 217:
#line 837 "dhcp4_parser.yy" // lalr1.cc:859
>>>>>>> 87a15e84
    {
    ElementPtr client(new StringElement("client-id", ctx.loc2pos(yystack_[0].location)));
    ctx.stack_.back()->add(client);
}
#line 1676 "dhcp4_parser.cc" // lalr1.cc:856
    break;

<<<<<<< HEAD
  case 219:
#line 846 "dhcp4_parser.yy" // lalr1.cc:856
=======
  case 218:
#line 842 "dhcp4_parser.yy" // lalr1.cc:859
>>>>>>> 87a15e84
    {
    ElementPtr flex_id(new StringElement("flex-id", ctx.loc2pos(yystack_[0].location)));
    ctx.stack_.back()->add(flex_id);
}
#line 1685 "dhcp4_parser.cc" // lalr1.cc:856
    break;

<<<<<<< HEAD
  case 220:
#line 851 "dhcp4_parser.yy" // lalr1.cc:856
=======
  case 219:
#line 847 "dhcp4_parser.yy" // lalr1.cc:859
>>>>>>> 87a15e84
    {
    ElementPtr l(new ListElement(ctx.loc2pos(yystack_[0].location)));
    ctx.stack_.back()->set("hooks-libraries", l);
    ctx.stack_.push_back(l);
    ctx.enter(ctx.HOOKS_LIBRARIES);
}
#line 1696 "dhcp4_parser.cc" // lalr1.cc:856
    break;

<<<<<<< HEAD
  case 221:
#line 856 "dhcp4_parser.yy" // lalr1.cc:856
=======
  case 220:
#line 852 "dhcp4_parser.yy" // lalr1.cc:859
>>>>>>> 87a15e84
    {
    ctx.stack_.pop_back();
    ctx.leave();
}
#line 1705 "dhcp4_parser.cc" // lalr1.cc:856
    break;

<<<<<<< HEAD
  case 226:
#line 869 "dhcp4_parser.yy" // lalr1.cc:856
=======
  case 225:
#line 865 "dhcp4_parser.yy" // lalr1.cc:859
>>>>>>> 87a15e84
    {
    ElementPtr m(new MapElement(ctx.loc2pos(yystack_[0].location)));
    ctx.stack_.back()->add(m);
    ctx.stack_.push_back(m);
}
#line 1715 "dhcp4_parser.cc" // lalr1.cc:856
    break;

<<<<<<< HEAD
  case 227:
#line 873 "dhcp4_parser.yy" // lalr1.cc:856
=======
  case 226:
#line 869 "dhcp4_parser.yy" // lalr1.cc:859
>>>>>>> 87a15e84
    {
    // The library hooks parameter is required
    ctx.require("library", ctx.loc2pos(yystack_[3].location), ctx.loc2pos(yystack_[0].location));
    ctx.stack_.pop_back();
}
#line 1725 "dhcp4_parser.cc" // lalr1.cc:856
    break;

<<<<<<< HEAD
  case 228:
#line 879 "dhcp4_parser.yy" // lalr1.cc:856
=======
  case 227:
#line 875 "dhcp4_parser.yy" // lalr1.cc:859
>>>>>>> 87a15e84
    {
    // Parse the hooks-libraries list entry map
    ElementPtr m(new MapElement(ctx.loc2pos(yystack_[0].location)));
    ctx.stack_.push_back(m);
}
#line 1735 "dhcp4_parser.cc" // lalr1.cc:856
    break;

<<<<<<< HEAD
  case 229:
#line 883 "dhcp4_parser.yy" // lalr1.cc:856
=======
  case 228:
#line 879 "dhcp4_parser.yy" // lalr1.cc:859
>>>>>>> 87a15e84
    {
    // The library hooks parameter is required
    ctx.require("library", ctx.loc2pos(yystack_[3].location), ctx.loc2pos(yystack_[0].location));
    // parsing completed
}
#line 1745 "dhcp4_parser.cc" // lalr1.cc:856
    break;

<<<<<<< HEAD
  case 235:
#line 898 "dhcp4_parser.yy" // lalr1.cc:856
=======
  case 234:
#line 894 "dhcp4_parser.yy" // lalr1.cc:859
>>>>>>> 87a15e84
    {
    ctx.enter(ctx.NO_KEYWORD);
}
#line 1753 "dhcp4_parser.cc" // lalr1.cc:856
    break;

<<<<<<< HEAD
  case 236:
#line 900 "dhcp4_parser.yy" // lalr1.cc:856
=======
  case 235:
#line 896 "dhcp4_parser.yy" // lalr1.cc:859
>>>>>>> 87a15e84
    {
    ElementPtr lib(new StringElement(yystack_[0].value.as< std::string > (), ctx.loc2pos(yystack_[0].location)));
    ctx.stack_.back()->set("library", lib);
    ctx.leave();
}
#line 1763 "dhcp4_parser.cc" // lalr1.cc:856
    break;

<<<<<<< HEAD
  case 237:
#line 906 "dhcp4_parser.yy" // lalr1.cc:856
=======
  case 236:
#line 902 "dhcp4_parser.yy" // lalr1.cc:859
>>>>>>> 87a15e84
    {
    ctx.enter(ctx.NO_KEYWORD);
}
#line 1771 "dhcp4_parser.cc" // lalr1.cc:856
    break;

<<<<<<< HEAD
  case 238:
#line 908 "dhcp4_parser.yy" // lalr1.cc:856
=======
  case 237:
#line 904 "dhcp4_parser.yy" // lalr1.cc:859
>>>>>>> 87a15e84
    {
    ctx.stack_.back()->set("parameters", yystack_[0].value.as< ElementPtr > ());
    ctx.leave();
}
#line 1780 "dhcp4_parser.cc" // lalr1.cc:856
    break;

<<<<<<< HEAD
  case 239:
#line 914 "dhcp4_parser.yy" // lalr1.cc:856
=======
  case 238:
#line 910 "dhcp4_parser.yy" // lalr1.cc:859
>>>>>>> 87a15e84
    {
    ElementPtr m(new MapElement(ctx.loc2pos(yystack_[0].location)));
    ctx.stack_.back()->set("expired-leases-processing", m);
    ctx.stack_.push_back(m);
    ctx.enter(ctx.EXPIRED_LEASES_PROCESSING);
}
#line 1791 "dhcp4_parser.cc" // lalr1.cc:856
    break;

<<<<<<< HEAD
  case 240:
#line 919 "dhcp4_parser.yy" // lalr1.cc:856
=======
  case 239:
#line 915 "dhcp4_parser.yy" // lalr1.cc:859
>>>>>>> 87a15e84
    {
    // No expired lease parameter is required
    ctx.stack_.pop_back();
    ctx.leave();
}
#line 1801 "dhcp4_parser.cc" // lalr1.cc:856
    break;

<<<<<<< HEAD
  case 249:
#line 937 "dhcp4_parser.yy" // lalr1.cc:856
=======
  case 248:
#line 933 "dhcp4_parser.yy" // lalr1.cc:859
>>>>>>> 87a15e84
    {
    ElementPtr value(new IntElement(yystack_[0].value.as< int64_t > (), ctx.loc2pos(yystack_[0].location)));
    ctx.stack_.back()->set("reclaim-timer-wait-time", value);
}
#line 1810 "dhcp4_parser.cc" // lalr1.cc:856
    break;

<<<<<<< HEAD
  case 250:
#line 942 "dhcp4_parser.yy" // lalr1.cc:856
=======
  case 249:
#line 938 "dhcp4_parser.yy" // lalr1.cc:859
>>>>>>> 87a15e84
    {
    ElementPtr value(new IntElement(yystack_[0].value.as< int64_t > (), ctx.loc2pos(yystack_[0].location)));
    ctx.stack_.back()->set("flush-reclaimed-timer-wait-time", value);
}
#line 1819 "dhcp4_parser.cc" // lalr1.cc:856
    break;

<<<<<<< HEAD
  case 251:
#line 947 "dhcp4_parser.yy" // lalr1.cc:856
=======
  case 250:
#line 943 "dhcp4_parser.yy" // lalr1.cc:859
>>>>>>> 87a15e84
    {
    ElementPtr value(new IntElement(yystack_[0].value.as< int64_t > (), ctx.loc2pos(yystack_[0].location)));
    ctx.stack_.back()->set("hold-reclaimed-time", value);
}
#line 1828 "dhcp4_parser.cc" // lalr1.cc:856
    break;

<<<<<<< HEAD
  case 252:
#line 952 "dhcp4_parser.yy" // lalr1.cc:856
=======
  case 251:
#line 948 "dhcp4_parser.yy" // lalr1.cc:859
>>>>>>> 87a15e84
    {
    ElementPtr value(new IntElement(yystack_[0].value.as< int64_t > (), ctx.loc2pos(yystack_[0].location)));
    ctx.stack_.back()->set("max-reclaim-leases", value);
}
#line 1837 "dhcp4_parser.cc" // lalr1.cc:856
    break;

<<<<<<< HEAD
  case 253:
#line 957 "dhcp4_parser.yy" // lalr1.cc:856
=======
  case 252:
#line 953 "dhcp4_parser.yy" // lalr1.cc:859
>>>>>>> 87a15e84
    {
    ElementPtr value(new IntElement(yystack_[0].value.as< int64_t > (), ctx.loc2pos(yystack_[0].location)));
    ctx.stack_.back()->set("max-reclaim-time", value);
}
#line 1846 "dhcp4_parser.cc" // lalr1.cc:856
    break;

<<<<<<< HEAD
  case 254:
#line 962 "dhcp4_parser.yy" // lalr1.cc:856
=======
  case 253:
#line 958 "dhcp4_parser.yy" // lalr1.cc:859
>>>>>>> 87a15e84
    {
    ElementPtr value(new IntElement(yystack_[0].value.as< int64_t > (), ctx.loc2pos(yystack_[0].location)));
    ctx.stack_.back()->set("unwarned-reclaim-cycles", value);
}
#line 1855 "dhcp4_parser.cc" // lalr1.cc:856
    break;

<<<<<<< HEAD
  case 255:
#line 970 "dhcp4_parser.yy" // lalr1.cc:856
=======
  case 254:
#line 966 "dhcp4_parser.yy" // lalr1.cc:859
>>>>>>> 87a15e84
    {
    ElementPtr l(new ListElement(ctx.loc2pos(yystack_[0].location)));
    ctx.stack_.back()->set("subnet4", l);
    ctx.stack_.push_back(l);
    ctx.enter(ctx.SUBNET4);
}
#line 1866 "dhcp4_parser.cc" // lalr1.cc:856
    break;

<<<<<<< HEAD
  case 256:
#line 975 "dhcp4_parser.yy" // lalr1.cc:856
=======
  case 255:
#line 971 "dhcp4_parser.yy" // lalr1.cc:859
>>>>>>> 87a15e84
    {
    ctx.stack_.pop_back();
    ctx.leave();
}
#line 1875 "dhcp4_parser.cc" // lalr1.cc:856
    break;

<<<<<<< HEAD
  case 261:
#line 995 "dhcp4_parser.yy" // lalr1.cc:856
=======
  case 260:
#line 991 "dhcp4_parser.yy" // lalr1.cc:859
>>>>>>> 87a15e84
    {
    ElementPtr m(new MapElement(ctx.loc2pos(yystack_[0].location)));
    ctx.stack_.back()->add(m);
    ctx.stack_.push_back(m);
}
#line 1885 "dhcp4_parser.cc" // lalr1.cc:856
    break;

<<<<<<< HEAD
  case 262:
#line 999 "dhcp4_parser.yy" // lalr1.cc:856
=======
  case 261:
#line 995 "dhcp4_parser.yy" // lalr1.cc:859
>>>>>>> 87a15e84
    {
    // Once we reached this place, the subnet parsing is now complete.
    // If we want to, we can implement default values here.
    // In particular we can do things like this:
    // if (!ctx.stack_.back()->get("interface")) {
    //     ctx.stack_.back()->set("interface", StringElement("loopback"));
    // }
    //
    // We can also stack up one level (Dhcp4) and copy over whatever
    // global parameters we want to:
    // if (!ctx.stack_.back()->get("renew-timer")) {
    //     ElementPtr renew = ctx_stack_[...].get("renew-timer");
    //     if (renew) {
    //         ctx.stack_.back()->set("renew-timer", renew);
    //     }
    // }

    // The subnet subnet4 parameter is required
    ctx.require("subnet", ctx.loc2pos(yystack_[3].location), ctx.loc2pos(yystack_[0].location));
    ctx.stack_.pop_back();
}
#line 1911 "dhcp4_parser.cc" // lalr1.cc:856
    break;

<<<<<<< HEAD
  case 263:
#line 1021 "dhcp4_parser.yy" // lalr1.cc:856
=======
  case 262:
#line 1017 "dhcp4_parser.yy" // lalr1.cc:859
>>>>>>> 87a15e84
    {
    // Parse the subnet4 list entry map
    ElementPtr m(new MapElement(ctx.loc2pos(yystack_[0].location)));
    ctx.stack_.push_back(m);
}
#line 1921 "dhcp4_parser.cc" // lalr1.cc:856
    break;

<<<<<<< HEAD
  case 264:
#line 1025 "dhcp4_parser.yy" // lalr1.cc:856
=======
  case 263:
#line 1021 "dhcp4_parser.yy" // lalr1.cc:859
>>>>>>> 87a15e84
    {
    // The subnet subnet4 parameter is required
    ctx.require("subnet", ctx.loc2pos(yystack_[3].location), ctx.loc2pos(yystack_[0].location));
    // parsing completed
}
#line 1931 "dhcp4_parser.cc" // lalr1.cc:856
    break;

<<<<<<< HEAD
  case 291:
#line 1063 "dhcp4_parser.yy" // lalr1.cc:856
=======
  case 289:
#line 1058 "dhcp4_parser.yy" // lalr1.cc:859
>>>>>>> 87a15e84
    {
    ctx.enter(ctx.NO_KEYWORD);
}
#line 1939 "dhcp4_parser.cc" // lalr1.cc:856
    break;

<<<<<<< HEAD
  case 292:
#line 1065 "dhcp4_parser.yy" // lalr1.cc:856
=======
  case 290:
#line 1060 "dhcp4_parser.yy" // lalr1.cc:859
>>>>>>> 87a15e84
    {
    ElementPtr subnet(new StringElement(yystack_[0].value.as< std::string > (), ctx.loc2pos(yystack_[0].location)));
    ctx.stack_.back()->set("subnet", subnet);
    ctx.leave();
}
#line 1949 "dhcp4_parser.cc" // lalr1.cc:856
    break;

<<<<<<< HEAD
  case 293:
#line 1071 "dhcp4_parser.yy" // lalr1.cc:856
=======
  case 291:
#line 1066 "dhcp4_parser.yy" // lalr1.cc:859
>>>>>>> 87a15e84
    {
    ctx.enter(ctx.NO_KEYWORD);
}
#line 1957 "dhcp4_parser.cc" // lalr1.cc:856
    break;

<<<<<<< HEAD
  case 294:
#line 1073 "dhcp4_parser.yy" // lalr1.cc:856
=======
  case 292:
#line 1068 "dhcp4_parser.yy" // lalr1.cc:859
>>>>>>> 87a15e84
    {
    ElementPtr iface(new StringElement(yystack_[0].value.as< std::string > (), ctx.loc2pos(yystack_[0].location)));
    ctx.stack_.back()->set("4o6-interface", iface);
    ctx.leave();
}
#line 1967 "dhcp4_parser.cc" // lalr1.cc:856
    break;

<<<<<<< HEAD
  case 295:
#line 1079 "dhcp4_parser.yy" // lalr1.cc:856
=======
  case 293:
#line 1074 "dhcp4_parser.yy" // lalr1.cc:859
>>>>>>> 87a15e84
    {
    ctx.enter(ctx.NO_KEYWORD);
}
#line 1975 "dhcp4_parser.cc" // lalr1.cc:856
    break;

<<<<<<< HEAD
  case 296:
#line 1081 "dhcp4_parser.yy" // lalr1.cc:856
=======
  case 294:
#line 1076 "dhcp4_parser.yy" // lalr1.cc:859
>>>>>>> 87a15e84
    {
    ElementPtr iface(new StringElement(yystack_[0].value.as< std::string > (), ctx.loc2pos(yystack_[0].location)));
    ctx.stack_.back()->set("4o6-interface-id", iface);
    ctx.leave();
}
#line 1985 "dhcp4_parser.cc" // lalr1.cc:856
    break;

<<<<<<< HEAD
  case 297:
#line 1087 "dhcp4_parser.yy" // lalr1.cc:856
=======
  case 295:
#line 1082 "dhcp4_parser.yy" // lalr1.cc:859
>>>>>>> 87a15e84
    {
    ctx.enter(ctx.NO_KEYWORD);
}
#line 1993 "dhcp4_parser.cc" // lalr1.cc:856
    break;

<<<<<<< HEAD
  case 298:
#line 1089 "dhcp4_parser.yy" // lalr1.cc:856
=======
  case 296:
#line 1084 "dhcp4_parser.yy" // lalr1.cc:859
>>>>>>> 87a15e84
    {
    ElementPtr iface(new StringElement(yystack_[0].value.as< std::string > (), ctx.loc2pos(yystack_[0].location)));
    ctx.stack_.back()->set("4o6-subnet", iface);
    ctx.leave();
}
#line 2003 "dhcp4_parser.cc" // lalr1.cc:856
    break;

<<<<<<< HEAD
  case 299:
#line 1095 "dhcp4_parser.yy" // lalr1.cc:856
=======
  case 297:
#line 1090 "dhcp4_parser.yy" // lalr1.cc:859
>>>>>>> 87a15e84
    {
    ctx.enter(ctx.NO_KEYWORD);
}
#line 2011 "dhcp4_parser.cc" // lalr1.cc:856
    break;

<<<<<<< HEAD
  case 300:
#line 1097 "dhcp4_parser.yy" // lalr1.cc:856
=======
  case 298:
#line 1092 "dhcp4_parser.yy" // lalr1.cc:859
>>>>>>> 87a15e84
    {
    ElementPtr iface(new StringElement(yystack_[0].value.as< std::string > (), ctx.loc2pos(yystack_[0].location)));
    ctx.stack_.back()->set("interface", iface);
    ctx.leave();
}
#line 2021 "dhcp4_parser.cc" // lalr1.cc:856
    break;

<<<<<<< HEAD
  case 301:
#line 1103 "dhcp4_parser.yy" // lalr1.cc:856
=======
  case 299:
#line 1098 "dhcp4_parser.yy" // lalr1.cc:859
>>>>>>> 87a15e84
    {
    ctx.enter(ctx.NO_KEYWORD);
}
#line 2029 "dhcp4_parser.cc" // lalr1.cc:856
    break;

<<<<<<< HEAD
  case 302:
#line 1105 "dhcp4_parser.yy" // lalr1.cc:856
=======
  case 300:
#line 1100 "dhcp4_parser.yy" // lalr1.cc:859
>>>>>>> 87a15e84
    {
    ElementPtr cls(new StringElement(yystack_[0].value.as< std::string > (), ctx.loc2pos(yystack_[0].location)));
    ctx.stack_.back()->set("client-class", cls);
    ctx.leave();
}
#line 2039 "dhcp4_parser.cc" // lalr1.cc:856
    break;

<<<<<<< HEAD
  case 303:
#line 1111 "dhcp4_parser.yy" // lalr1.cc:856
=======
  case 301:
#line 1106 "dhcp4_parser.yy" // lalr1.cc:859
>>>>>>> 87a15e84
    {
    ElementPtr c(new ListElement(ctx.loc2pos(yystack_[0].location)));
    ctx.stack_.back()->set("require-client-classes", c);
    ctx.stack_.push_back(c);
    ctx.enter(ctx.NO_KEYWORD);
}
#line 2050 "dhcp4_parser.cc" // lalr1.cc:856
    break;

<<<<<<< HEAD
  case 304:
#line 1116 "dhcp4_parser.yy" // lalr1.cc:856
=======
  case 302:
#line 1111 "dhcp4_parser.yy" // lalr1.cc:859
>>>>>>> 87a15e84
    {
    ctx.stack_.pop_back();
    ctx.leave();
}
#line 2059 "dhcp4_parser.cc" // lalr1.cc:856
    break;

<<<<<<< HEAD
  case 305:
#line 1121 "dhcp4_parser.yy" // lalr1.cc:856
=======
  case 303:
#line 1116 "dhcp4_parser.yy" // lalr1.cc:859
>>>>>>> 87a15e84
    {
    ctx.enter(ctx.RESERVATION_MODE);
}
#line 2067 "dhcp4_parser.cc" // lalr1.cc:856
    break;

<<<<<<< HEAD
  case 306:
#line 1123 "dhcp4_parser.yy" // lalr1.cc:856
=======
  case 304:
#line 1118 "dhcp4_parser.yy" // lalr1.cc:859
>>>>>>> 87a15e84
    {
    ctx.stack_.back()->set("reservation-mode", yystack_[0].value.as< ElementPtr > ());
    ctx.leave();
}
#line 2076 "dhcp4_parser.cc" // lalr1.cc:856
    break;

<<<<<<< HEAD
  case 307:
#line 1128 "dhcp4_parser.yy" // lalr1.cc:856
=======
  case 305:
#line 1123 "dhcp4_parser.yy" // lalr1.cc:859
>>>>>>> 87a15e84
    { yylhs.value.as< ElementPtr > () = ElementPtr(new StringElement("disabled", ctx.loc2pos(yystack_[0].location))); }
#line 2082 "dhcp4_parser.cc" // lalr1.cc:856
    break;

<<<<<<< HEAD
  case 308:
#line 1129 "dhcp4_parser.yy" // lalr1.cc:856
=======
  case 306:
#line 1124 "dhcp4_parser.yy" // lalr1.cc:859
>>>>>>> 87a15e84
    { yylhs.value.as< ElementPtr > () = ElementPtr(new StringElement("out-of-pool", ctx.loc2pos(yystack_[0].location))); }
#line 2088 "dhcp4_parser.cc" // lalr1.cc:856
    break;

<<<<<<< HEAD
  case 309:
#line 1130 "dhcp4_parser.yy" // lalr1.cc:856
=======
  case 307:
#line 1125 "dhcp4_parser.yy" // lalr1.cc:859
>>>>>>> 87a15e84
    { yylhs.value.as< ElementPtr > () = ElementPtr(new StringElement("global", ctx.loc2pos(yystack_[0].location))); }
#line 2094 "dhcp4_parser.cc" // lalr1.cc:856
    break;

<<<<<<< HEAD
  case 310:
#line 1131 "dhcp4_parser.yy" // lalr1.cc:856
=======
  case 308:
#line 1126 "dhcp4_parser.yy" // lalr1.cc:859
>>>>>>> 87a15e84
    { yylhs.value.as< ElementPtr > () = ElementPtr(new StringElement("all", ctx.loc2pos(yystack_[0].location))); }
#line 2100 "dhcp4_parser.cc" // lalr1.cc:856
    break;

<<<<<<< HEAD
  case 311:
#line 1134 "dhcp4_parser.yy" // lalr1.cc:856
=======
  case 309:
#line 1129 "dhcp4_parser.yy" // lalr1.cc:859
>>>>>>> 87a15e84
    {
    ElementPtr id(new IntElement(yystack_[0].value.as< int64_t > (), ctx.loc2pos(yystack_[0].location)));
    ctx.stack_.back()->set("id", id);
}
#line 2109 "dhcp4_parser.cc" // lalr1.cc:856
    break;

<<<<<<< HEAD
  case 312:
#line 1141 "dhcp4_parser.yy" // lalr1.cc:856
=======
  case 310:
#line 1136 "dhcp4_parser.yy" // lalr1.cc:859
>>>>>>> 87a15e84
    {
    ElementPtr l(new ListElement(ctx.loc2pos(yystack_[0].location)));
    ctx.stack_.back()->set("shared-networks", l);
    ctx.stack_.push_back(l);
    ctx.enter(ctx.SHARED_NETWORK);
}
#line 2120 "dhcp4_parser.cc" // lalr1.cc:856
    break;

<<<<<<< HEAD
  case 313:
#line 1146 "dhcp4_parser.yy" // lalr1.cc:856
=======
  case 311:
#line 1141 "dhcp4_parser.yy" // lalr1.cc:859
>>>>>>> 87a15e84
    {
    ctx.stack_.pop_back();
    ctx.leave();
}
#line 2129 "dhcp4_parser.cc" // lalr1.cc:856
    break;

<<<<<<< HEAD
  case 318:
#line 1161 "dhcp4_parser.yy" // lalr1.cc:856
=======
  case 316:
#line 1156 "dhcp4_parser.yy" // lalr1.cc:859
>>>>>>> 87a15e84
    {
    ElementPtr m(new MapElement(ctx.loc2pos(yystack_[0].location)));
    ctx.stack_.back()->add(m);
    ctx.stack_.push_back(m);
}
#line 2139 "dhcp4_parser.cc" // lalr1.cc:856
    break;

<<<<<<< HEAD
  case 319:
#line 1165 "dhcp4_parser.yy" // lalr1.cc:856
=======
  case 317:
#line 1160 "dhcp4_parser.yy" // lalr1.cc:859
>>>>>>> 87a15e84
    {
    ctx.stack_.pop_back();
}
#line 2147 "dhcp4_parser.cc" // lalr1.cc:856
    break;

<<<<<<< HEAD
  case 341:
#line 1198 "dhcp4_parser.yy" // lalr1.cc:856
=======
  case 338:
#line 1192 "dhcp4_parser.yy" // lalr1.cc:859
>>>>>>> 87a15e84
    {
    ElementPtr l(new ListElement(ctx.loc2pos(yystack_[0].location)));
    ctx.stack_.back()->set("option-def", l);
    ctx.stack_.push_back(l);
    ctx.enter(ctx.OPTION_DEF);
}
#line 2158 "dhcp4_parser.cc" // lalr1.cc:856
    break;

<<<<<<< HEAD
  case 342:
#line 1203 "dhcp4_parser.yy" // lalr1.cc:856
=======
  case 339:
#line 1197 "dhcp4_parser.yy" // lalr1.cc:859
>>>>>>> 87a15e84
    {
    ctx.stack_.pop_back();
    ctx.leave();
}
#line 2167 "dhcp4_parser.cc" // lalr1.cc:856
    break;

<<<<<<< HEAD
  case 343:
#line 1211 "dhcp4_parser.yy" // lalr1.cc:856
=======
  case 340:
#line 1205 "dhcp4_parser.yy" // lalr1.cc:859
>>>>>>> 87a15e84
    {
    ElementPtr m(new MapElement(ctx.loc2pos(yystack_[0].location)));
    ctx.stack_.push_back(m);
}
#line 2176 "dhcp4_parser.cc" // lalr1.cc:856
    break;

<<<<<<< HEAD
  case 344:
#line 1214 "dhcp4_parser.yy" // lalr1.cc:856
=======
  case 341:
#line 1208 "dhcp4_parser.yy" // lalr1.cc:859
>>>>>>> 87a15e84
    {
    // parsing completed
}
#line 2184 "dhcp4_parser.cc" // lalr1.cc:856
    break;

<<<<<<< HEAD
  case 349:
#line 1230 "dhcp4_parser.yy" // lalr1.cc:856
=======
  case 346:
#line 1224 "dhcp4_parser.yy" // lalr1.cc:859
>>>>>>> 87a15e84
    {
    ElementPtr m(new MapElement(ctx.loc2pos(yystack_[0].location)));
    ctx.stack_.back()->add(m);
    ctx.stack_.push_back(m);
}
#line 2194 "dhcp4_parser.cc" // lalr1.cc:856
    break;

<<<<<<< HEAD
  case 350:
#line 1234 "dhcp4_parser.yy" // lalr1.cc:856
=======
  case 347:
#line 1228 "dhcp4_parser.yy" // lalr1.cc:859
>>>>>>> 87a15e84
    {
    // The name, code and type option def parameters are required.
    ctx.require("name", ctx.loc2pos(yystack_[3].location), ctx.loc2pos(yystack_[0].location));
    ctx.require("code", ctx.loc2pos(yystack_[3].location), ctx.loc2pos(yystack_[0].location));
    ctx.require("type", ctx.loc2pos(yystack_[3].location), ctx.loc2pos(yystack_[0].location));
    ctx.stack_.pop_back();
}
#line 2206 "dhcp4_parser.cc" // lalr1.cc:856
    break;

<<<<<<< HEAD
  case 351:
#line 1245 "dhcp4_parser.yy" // lalr1.cc:856
=======
  case 348:
#line 1239 "dhcp4_parser.yy" // lalr1.cc:859
>>>>>>> 87a15e84
    {
    // Parse the option-def list entry map
    ElementPtr m(new MapElement(ctx.loc2pos(yystack_[0].location)));
    ctx.stack_.push_back(m);
}
#line 2216 "dhcp4_parser.cc" // lalr1.cc:856
    break;

<<<<<<< HEAD
  case 352:
#line 1249 "dhcp4_parser.yy" // lalr1.cc:856
=======
  case 349:
#line 1243 "dhcp4_parser.yy" // lalr1.cc:859
>>>>>>> 87a15e84
    {
    // The name, code and type option def parameters are required.
    ctx.require("name", ctx.loc2pos(yystack_[3].location), ctx.loc2pos(yystack_[0].location));
    ctx.require("code", ctx.loc2pos(yystack_[3].location), ctx.loc2pos(yystack_[0].location));
    ctx.require("type", ctx.loc2pos(yystack_[3].location), ctx.loc2pos(yystack_[0].location));
    // parsing completed
}
#line 2228 "dhcp4_parser.cc" // lalr1.cc:856
    break;

<<<<<<< HEAD
  case 368:
#line 1281 "dhcp4_parser.yy" // lalr1.cc:856
=======
  case 365:
#line 1275 "dhcp4_parser.yy" // lalr1.cc:859
>>>>>>> 87a15e84
    {
    ElementPtr code(new IntElement(yystack_[0].value.as< int64_t > (), ctx.loc2pos(yystack_[0].location)));
    ctx.stack_.back()->set("code", code);
}
#line 2237 "dhcp4_parser.cc" // lalr1.cc:856
    break;

<<<<<<< HEAD
  case 370:
#line 1288 "dhcp4_parser.yy" // lalr1.cc:856
=======
  case 367:
#line 1282 "dhcp4_parser.yy" // lalr1.cc:859
>>>>>>> 87a15e84
    {
    ctx.enter(ctx.NO_KEYWORD);
}
#line 2245 "dhcp4_parser.cc" // lalr1.cc:856
    break;

<<<<<<< HEAD
  case 371:
#line 1290 "dhcp4_parser.yy" // lalr1.cc:856
=======
  case 368:
#line 1284 "dhcp4_parser.yy" // lalr1.cc:859
>>>>>>> 87a15e84
    {
    ElementPtr prf(new StringElement(yystack_[0].value.as< std::string > (), ctx.loc2pos(yystack_[0].location)));
    ctx.stack_.back()->set("type", prf);
    ctx.leave();
}
#line 2255 "dhcp4_parser.cc" // lalr1.cc:856
    break;

<<<<<<< HEAD
  case 372:
#line 1296 "dhcp4_parser.yy" // lalr1.cc:856
=======
  case 369:
#line 1290 "dhcp4_parser.yy" // lalr1.cc:859
>>>>>>> 87a15e84
    {
    ctx.enter(ctx.NO_KEYWORD);
}
#line 2263 "dhcp4_parser.cc" // lalr1.cc:856
    break;

<<<<<<< HEAD
  case 373:
#line 1298 "dhcp4_parser.yy" // lalr1.cc:856
=======
  case 370:
#line 1292 "dhcp4_parser.yy" // lalr1.cc:859
>>>>>>> 87a15e84
    {
    ElementPtr rtypes(new StringElement(yystack_[0].value.as< std::string > (), ctx.loc2pos(yystack_[0].location)));
    ctx.stack_.back()->set("record-types", rtypes);
    ctx.leave();
}
#line 2273 "dhcp4_parser.cc" // lalr1.cc:856
    break;

<<<<<<< HEAD
  case 374:
#line 1304 "dhcp4_parser.yy" // lalr1.cc:856
=======
  case 371:
#line 1298 "dhcp4_parser.yy" // lalr1.cc:859
>>>>>>> 87a15e84
    {
    ctx.enter(ctx.NO_KEYWORD);
}
#line 2281 "dhcp4_parser.cc" // lalr1.cc:856
    break;

<<<<<<< HEAD
  case 375:
#line 1306 "dhcp4_parser.yy" // lalr1.cc:856
=======
  case 372:
#line 1300 "dhcp4_parser.yy" // lalr1.cc:859
>>>>>>> 87a15e84
    {
    ElementPtr space(new StringElement(yystack_[0].value.as< std::string > (), ctx.loc2pos(yystack_[0].location)));
    ctx.stack_.back()->set("space", space);
    ctx.leave();
}
#line 2291 "dhcp4_parser.cc" // lalr1.cc:856
    break;

<<<<<<< HEAD
  case 377:
#line 1314 "dhcp4_parser.yy" // lalr1.cc:856
=======
  case 374:
#line 1308 "dhcp4_parser.yy" // lalr1.cc:859
>>>>>>> 87a15e84
    {
    ctx.enter(ctx.NO_KEYWORD);
}
#line 2299 "dhcp4_parser.cc" // lalr1.cc:856
    break;

<<<<<<< HEAD
  case 378:
#line 1316 "dhcp4_parser.yy" // lalr1.cc:856
=======
  case 375:
#line 1310 "dhcp4_parser.yy" // lalr1.cc:859
>>>>>>> 87a15e84
    {
    ElementPtr encap(new StringElement(yystack_[0].value.as< std::string > (), ctx.loc2pos(yystack_[0].location)));
    ctx.stack_.back()->set("encapsulate", encap);
    ctx.leave();
}
#line 2309 "dhcp4_parser.cc" // lalr1.cc:856
    break;

<<<<<<< HEAD
  case 379:
#line 1322 "dhcp4_parser.yy" // lalr1.cc:856
=======
  case 376:
#line 1316 "dhcp4_parser.yy" // lalr1.cc:859
>>>>>>> 87a15e84
    {
    ElementPtr array(new BoolElement(yystack_[0].value.as< bool > (), ctx.loc2pos(yystack_[0].location)));
    ctx.stack_.back()->set("array", array);
}
#line 2318 "dhcp4_parser.cc" // lalr1.cc:856
    break;

<<<<<<< HEAD
  case 380:
#line 1331 "dhcp4_parser.yy" // lalr1.cc:856
=======
  case 377:
#line 1325 "dhcp4_parser.yy" // lalr1.cc:859
>>>>>>> 87a15e84
    {
    ElementPtr l(new ListElement(ctx.loc2pos(yystack_[0].location)));
    ctx.stack_.back()->set("option-data", l);
    ctx.stack_.push_back(l);
    ctx.enter(ctx.OPTION_DATA);
}
#line 2329 "dhcp4_parser.cc" // lalr1.cc:856
    break;

<<<<<<< HEAD
  case 381:
#line 1336 "dhcp4_parser.yy" // lalr1.cc:856
=======
  case 378:
#line 1330 "dhcp4_parser.yy" // lalr1.cc:859
>>>>>>> 87a15e84
    {
    ctx.stack_.pop_back();
    ctx.leave();
}
#line 2338 "dhcp4_parser.cc" // lalr1.cc:856
    break;

<<<<<<< HEAD
  case 386:
#line 1355 "dhcp4_parser.yy" // lalr1.cc:856
=======
  case 383:
#line 1349 "dhcp4_parser.yy" // lalr1.cc:859
>>>>>>> 87a15e84
    {
    ElementPtr m(new MapElement(ctx.loc2pos(yystack_[0].location)));
    ctx.stack_.back()->add(m);
    ctx.stack_.push_back(m);
}
#line 2348 "dhcp4_parser.cc" // lalr1.cc:856
    break;

<<<<<<< HEAD
  case 387:
#line 1359 "dhcp4_parser.yy" // lalr1.cc:856
=======
  case 384:
#line 1353 "dhcp4_parser.yy" // lalr1.cc:859
>>>>>>> 87a15e84
    {
    /// @todo: the code or name parameters are required.
    ctx.stack_.pop_back();
}
#line 2357 "dhcp4_parser.cc" // lalr1.cc:856
    break;

<<<<<<< HEAD
  case 388:
#line 1367 "dhcp4_parser.yy" // lalr1.cc:856
=======
  case 385:
#line 1361 "dhcp4_parser.yy" // lalr1.cc:859
>>>>>>> 87a15e84
    {
    // Parse the option-data list entry map
    ElementPtr m(new MapElement(ctx.loc2pos(yystack_[0].location)));
    ctx.stack_.push_back(m);
}
#line 2367 "dhcp4_parser.cc" // lalr1.cc:856
    break;

<<<<<<< HEAD
  case 389:
#line 1371 "dhcp4_parser.yy" // lalr1.cc:856
=======
  case 386:
#line 1365 "dhcp4_parser.yy" // lalr1.cc:859
>>>>>>> 87a15e84
    {
    /// @todo: the code or name parameters are required.
    // parsing completed
}
#line 2376 "dhcp4_parser.cc" // lalr1.cc:856
    break;

<<<<<<< HEAD
  case 404:
#line 1404 "dhcp4_parser.yy" // lalr1.cc:856
=======
  case 401:
#line 1398 "dhcp4_parser.yy" // lalr1.cc:859
>>>>>>> 87a15e84
    {
    ctx.enter(ctx.NO_KEYWORD);
}
#line 2384 "dhcp4_parser.cc" // lalr1.cc:856
    break;

<<<<<<< HEAD
  case 405:
#line 1406 "dhcp4_parser.yy" // lalr1.cc:856
=======
  case 402:
#line 1400 "dhcp4_parser.yy" // lalr1.cc:859
>>>>>>> 87a15e84
    {
    ElementPtr data(new StringElement(yystack_[0].value.as< std::string > (), ctx.loc2pos(yystack_[0].location)));
    ctx.stack_.back()->set("data", data);
    ctx.leave();
}
#line 2394 "dhcp4_parser.cc" // lalr1.cc:856
    break;

<<<<<<< HEAD
  case 408:
#line 1416 "dhcp4_parser.yy" // lalr1.cc:856
=======
  case 405:
#line 1410 "dhcp4_parser.yy" // lalr1.cc:859
>>>>>>> 87a15e84
    {
    ElementPtr space(new BoolElement(yystack_[0].value.as< bool > (), ctx.loc2pos(yystack_[0].location)));
    ctx.stack_.back()->set("csv-format", space);
}
#line 2403 "dhcp4_parser.cc" // lalr1.cc:856
    break;

<<<<<<< HEAD
  case 409:
#line 1421 "dhcp4_parser.yy" // lalr1.cc:856
=======
  case 406:
#line 1415 "dhcp4_parser.yy" // lalr1.cc:859
>>>>>>> 87a15e84
    {
    ElementPtr persist(new BoolElement(yystack_[0].value.as< bool > (), ctx.loc2pos(yystack_[0].location)));
    ctx.stack_.back()->set("always-send", persist);
}
#line 2412 "dhcp4_parser.cc" // lalr1.cc:856
    break;

<<<<<<< HEAD
  case 410:
#line 1429 "dhcp4_parser.yy" // lalr1.cc:856
=======
  case 407:
#line 1423 "dhcp4_parser.yy" // lalr1.cc:859
>>>>>>> 87a15e84
    {
    ElementPtr l(new ListElement(ctx.loc2pos(yystack_[0].location)));
    ctx.stack_.back()->set("pools", l);
    ctx.stack_.push_back(l);
    ctx.enter(ctx.POOLS);
}
#line 2423 "dhcp4_parser.cc" // lalr1.cc:856
    break;

<<<<<<< HEAD
  case 411:
#line 1434 "dhcp4_parser.yy" // lalr1.cc:856
=======
  case 408:
#line 1428 "dhcp4_parser.yy" // lalr1.cc:859
>>>>>>> 87a15e84
    {
    ctx.stack_.pop_back();
    ctx.leave();
}
#line 2432 "dhcp4_parser.cc" // lalr1.cc:856
    break;

<<<<<<< HEAD
  case 416:
#line 1449 "dhcp4_parser.yy" // lalr1.cc:856
=======
  case 413:
#line 1443 "dhcp4_parser.yy" // lalr1.cc:859
>>>>>>> 87a15e84
    {
    ElementPtr m(new MapElement(ctx.loc2pos(yystack_[0].location)));
    ctx.stack_.back()->add(m);
    ctx.stack_.push_back(m);
}
#line 2442 "dhcp4_parser.cc" // lalr1.cc:856
    break;

<<<<<<< HEAD
  case 417:
#line 1453 "dhcp4_parser.yy" // lalr1.cc:856
=======
  case 414:
#line 1447 "dhcp4_parser.yy" // lalr1.cc:859
>>>>>>> 87a15e84
    {
    // The pool parameter is required.
    ctx.require("pool", ctx.loc2pos(yystack_[3].location), ctx.loc2pos(yystack_[0].location));
    ctx.stack_.pop_back();
}
#line 2452 "dhcp4_parser.cc" // lalr1.cc:856
    break;

<<<<<<< HEAD
  case 418:
#line 1459 "dhcp4_parser.yy" // lalr1.cc:856
=======
  case 415:
#line 1453 "dhcp4_parser.yy" // lalr1.cc:859
>>>>>>> 87a15e84
    {
    // Parse the pool list entry map
    ElementPtr m(new MapElement(ctx.loc2pos(yystack_[0].location)));
    ctx.stack_.push_back(m);
}
#line 2462 "dhcp4_parser.cc" // lalr1.cc:856
    break;

<<<<<<< HEAD
  case 419:
#line 1463 "dhcp4_parser.yy" // lalr1.cc:856
=======
  case 416:
#line 1457 "dhcp4_parser.yy" // lalr1.cc:859
>>>>>>> 87a15e84
    {
    // The pool parameter is required.
    ctx.require("pool", ctx.loc2pos(yystack_[3].location), ctx.loc2pos(yystack_[0].location));
    // parsing completed
}
#line 2472 "dhcp4_parser.cc" // lalr1.cc:856
    break;

<<<<<<< HEAD
  case 429:
#line 1482 "dhcp4_parser.yy" // lalr1.cc:856
=======
  case 426:
#line 1476 "dhcp4_parser.yy" // lalr1.cc:859
>>>>>>> 87a15e84
    {
    ctx.enter(ctx.NO_KEYWORD);
}
#line 2480 "dhcp4_parser.cc" // lalr1.cc:856
    break;

<<<<<<< HEAD
  case 430:
#line 1484 "dhcp4_parser.yy" // lalr1.cc:856
=======
  case 427:
#line 1478 "dhcp4_parser.yy" // lalr1.cc:859
>>>>>>> 87a15e84
    {
    ElementPtr pool(new StringElement(yystack_[0].value.as< std::string > (), ctx.loc2pos(yystack_[0].location)));
    ctx.stack_.back()->set("pool", pool);
    ctx.leave();
}
#line 2490 "dhcp4_parser.cc" // lalr1.cc:856
    break;

<<<<<<< HEAD
  case 431:
#line 1490 "dhcp4_parser.yy" // lalr1.cc:856
=======
  case 428:
#line 1484 "dhcp4_parser.yy" // lalr1.cc:859
>>>>>>> 87a15e84
    {
    ctx.enter(ctx.NO_KEYWORD);
}
#line 2498 "dhcp4_parser.cc" // lalr1.cc:856
    break;

<<<<<<< HEAD
  case 432:
#line 1492 "dhcp4_parser.yy" // lalr1.cc:856
=======
  case 429:
#line 1486 "dhcp4_parser.yy" // lalr1.cc:859
>>>>>>> 87a15e84
    {
    ElementPtr parent = ctx.stack_.back();
    ElementPtr user_context = yystack_[0].value.as< ElementPtr > ();
    ConstElementPtr old = parent->get("user-context");

    // Handle already existing user context
    if (old) {
        // Check if it was a comment or a duplicate
        if ((old->size() != 1) || !old->contains("comment")) {
            std::stringstream msg;
            msg << "duplicate user-context entries (previous at "
                << old->getPosition().str() << ")";
            error(yystack_[3].location, msg.str());
        }
        // Merge the comment
        user_context->set("comment", old->get("comment"));
    }

    // Set the user context
    parent->set("user-context", user_context);
    ctx.leave();
}
#line 2525 "dhcp4_parser.cc" // lalr1.cc:856
    break;

<<<<<<< HEAD
  case 433:
#line 1515 "dhcp4_parser.yy" // lalr1.cc:856
=======
  case 430:
#line 1509 "dhcp4_parser.yy" // lalr1.cc:859
>>>>>>> 87a15e84
    {
    ctx.enter(ctx.NO_KEYWORD);
}
#line 2533 "dhcp4_parser.cc" // lalr1.cc:856
    break;

<<<<<<< HEAD
  case 434:
#line 1517 "dhcp4_parser.yy" // lalr1.cc:856
=======
  case 431:
#line 1511 "dhcp4_parser.yy" // lalr1.cc:859
>>>>>>> 87a15e84
    {
    ElementPtr parent = ctx.stack_.back();
    ElementPtr user_context(new MapElement(ctx.loc2pos(yystack_[3].location)));
    ElementPtr comment(new StringElement(yystack_[0].value.as< std::string > (), ctx.loc2pos(yystack_[0].location)));
    user_context->set("comment", comment);

    // Handle already existing user context
    ConstElementPtr old = parent->get("user-context");
    if (old) {
        // Check for duplicate comment
        if (old->contains("comment")) {
            std::stringstream msg;
            msg << "duplicate user-context/comment entries (previous at "
                << old->getPosition().str() << ")";
            error(yystack_[3].location, msg.str());
        }
        // Merge the user context in the comment
        merge(user_context, old);
    }

    // Set the user context
    parent->set("user-context", user_context);
    ctx.leave();
}
#line 2562 "dhcp4_parser.cc" // lalr1.cc:856
    break;

<<<<<<< HEAD
  case 435:
#line 1545 "dhcp4_parser.yy" // lalr1.cc:856
=======
  case 432:
#line 1539 "dhcp4_parser.yy" // lalr1.cc:859
>>>>>>> 87a15e84
    {
    ElementPtr l(new ListElement(ctx.loc2pos(yystack_[0].location)));
    ctx.stack_.back()->set("reservations", l);
    ctx.stack_.push_back(l);
    ctx.enter(ctx.RESERVATIONS);
}
#line 2573 "dhcp4_parser.cc" // lalr1.cc:856
    break;

<<<<<<< HEAD
  case 436:
#line 1550 "dhcp4_parser.yy" // lalr1.cc:856
=======
  case 433:
#line 1544 "dhcp4_parser.yy" // lalr1.cc:859
>>>>>>> 87a15e84
    {
    ctx.stack_.pop_back();
    ctx.leave();
}
#line 2582 "dhcp4_parser.cc" // lalr1.cc:856
    break;

<<<<<<< HEAD
  case 441:
#line 1563 "dhcp4_parser.yy" // lalr1.cc:856
=======
  case 438:
#line 1557 "dhcp4_parser.yy" // lalr1.cc:859
>>>>>>> 87a15e84
    {
    ElementPtr m(new MapElement(ctx.loc2pos(yystack_[0].location)));
    ctx.stack_.back()->add(m);
    ctx.stack_.push_back(m);
}
#line 2592 "dhcp4_parser.cc" // lalr1.cc:856
    break;

<<<<<<< HEAD
  case 442:
#line 1567 "dhcp4_parser.yy" // lalr1.cc:856
=======
  case 439:
#line 1561 "dhcp4_parser.yy" // lalr1.cc:859
>>>>>>> 87a15e84
    {
    /// @todo: an identifier parameter is required.
    ctx.stack_.pop_back();
}
#line 2601 "dhcp4_parser.cc" // lalr1.cc:856
    break;

<<<<<<< HEAD
  case 443:
#line 1572 "dhcp4_parser.yy" // lalr1.cc:856
=======
  case 440:
#line 1566 "dhcp4_parser.yy" // lalr1.cc:859
>>>>>>> 87a15e84
    {
    // Parse the reservations list entry map
    ElementPtr m(new MapElement(ctx.loc2pos(yystack_[0].location)));
    ctx.stack_.push_back(m);
}
#line 2611 "dhcp4_parser.cc" // lalr1.cc:856
    break;

<<<<<<< HEAD
  case 444:
#line 1576 "dhcp4_parser.yy" // lalr1.cc:856
=======
  case 441:
#line 1570 "dhcp4_parser.yy" // lalr1.cc:859
>>>>>>> 87a15e84
    {
    /// @todo: an identifier parameter is required.
    // parsing completed
}
#line 2620 "dhcp4_parser.cc" // lalr1.cc:856
    break;

<<<<<<< HEAD
  case 464:
#line 1607 "dhcp4_parser.yy" // lalr1.cc:856
=======
  case 461:
#line 1601 "dhcp4_parser.yy" // lalr1.cc:859
>>>>>>> 87a15e84
    {
    ctx.enter(ctx.NO_KEYWORD);
}
#line 2628 "dhcp4_parser.cc" // lalr1.cc:856
    break;

<<<<<<< HEAD
  case 465:
#line 1609 "dhcp4_parser.yy" // lalr1.cc:856
=======
  case 462:
#line 1603 "dhcp4_parser.yy" // lalr1.cc:859
>>>>>>> 87a15e84
    {
    ElementPtr next_server(new StringElement(yystack_[0].value.as< std::string > (), ctx.loc2pos(yystack_[0].location)));
    ctx.stack_.back()->set("next-server", next_server);
    ctx.leave();
}
#line 2638 "dhcp4_parser.cc" // lalr1.cc:856
    break;

<<<<<<< HEAD
  case 466:
#line 1615 "dhcp4_parser.yy" // lalr1.cc:856
=======
  case 463:
#line 1609 "dhcp4_parser.yy" // lalr1.cc:859
>>>>>>> 87a15e84
    {
    ctx.enter(ctx.NO_KEYWORD);
}
#line 2646 "dhcp4_parser.cc" // lalr1.cc:856
    break;

<<<<<<< HEAD
  case 467:
#line 1617 "dhcp4_parser.yy" // lalr1.cc:856
=======
  case 464:
#line 1611 "dhcp4_parser.yy" // lalr1.cc:859
>>>>>>> 87a15e84
    {
    ElementPtr srv(new StringElement(yystack_[0].value.as< std::string > (), ctx.loc2pos(yystack_[0].location)));
    ctx.stack_.back()->set("server-hostname", srv);
    ctx.leave();
}
#line 2656 "dhcp4_parser.cc" // lalr1.cc:856
    break;

<<<<<<< HEAD
  case 468:
#line 1623 "dhcp4_parser.yy" // lalr1.cc:856
=======
  case 465:
#line 1617 "dhcp4_parser.yy" // lalr1.cc:859
>>>>>>> 87a15e84
    {
    ctx.enter(ctx.NO_KEYWORD);
}
#line 2664 "dhcp4_parser.cc" // lalr1.cc:856
    break;

<<<<<<< HEAD
  case 469:
#line 1625 "dhcp4_parser.yy" // lalr1.cc:856
=======
  case 466:
#line 1619 "dhcp4_parser.yy" // lalr1.cc:859
>>>>>>> 87a15e84
    {
    ElementPtr bootfile(new StringElement(yystack_[0].value.as< std::string > (), ctx.loc2pos(yystack_[0].location)));
    ctx.stack_.back()->set("boot-file-name", bootfile);
    ctx.leave();
}
#line 2674 "dhcp4_parser.cc" // lalr1.cc:856
    break;

<<<<<<< HEAD
  case 470:
#line 1631 "dhcp4_parser.yy" // lalr1.cc:856
=======
  case 467:
#line 1625 "dhcp4_parser.yy" // lalr1.cc:859
>>>>>>> 87a15e84
    {
    ctx.enter(ctx.NO_KEYWORD);
}
#line 2682 "dhcp4_parser.cc" // lalr1.cc:856
    break;

<<<<<<< HEAD
  case 471:
#line 1633 "dhcp4_parser.yy" // lalr1.cc:856
=======
  case 468:
#line 1627 "dhcp4_parser.yy" // lalr1.cc:859
>>>>>>> 87a15e84
    {
    ElementPtr addr(new StringElement(yystack_[0].value.as< std::string > (), ctx.loc2pos(yystack_[0].location)));
    ctx.stack_.back()->set("ip-address", addr);
    ctx.leave();
}
#line 2692 "dhcp4_parser.cc" // lalr1.cc:856
    break;

<<<<<<< HEAD
  case 472:
#line 1639 "dhcp4_parser.yy" // lalr1.cc:856
=======
  case 469:
#line 1633 "dhcp4_parser.yy" // lalr1.cc:859
>>>>>>> 87a15e84
    {
    ElementPtr l(new ListElement(ctx.loc2pos(yystack_[0].location)));
    ctx.stack_.back()->set("ip-addresses", l);
    ctx.stack_.push_back(l);
    ctx.enter(ctx.NO_KEYWORD);
}
#line 2703 "dhcp4_parser.cc" // lalr1.cc:856
    break;

<<<<<<< HEAD
  case 473:
#line 1644 "dhcp4_parser.yy" // lalr1.cc:856
=======
  case 470:
#line 1638 "dhcp4_parser.yy" // lalr1.cc:859
>>>>>>> 87a15e84
    {
    ctx.stack_.pop_back();
    ctx.leave();
}
#line 2712 "dhcp4_parser.cc" // lalr1.cc:856
    break;

<<<<<<< HEAD
  case 474:
#line 1649 "dhcp4_parser.yy" // lalr1.cc:856
=======
  case 471:
#line 1643 "dhcp4_parser.yy" // lalr1.cc:859
>>>>>>> 87a15e84
    {
    ctx.enter(ctx.NO_KEYWORD);
}
#line 2720 "dhcp4_parser.cc" // lalr1.cc:856
    break;

<<<<<<< HEAD
  case 475:
#line 1651 "dhcp4_parser.yy" // lalr1.cc:856
=======
  case 472:
#line 1645 "dhcp4_parser.yy" // lalr1.cc:859
>>>>>>> 87a15e84
    {
    ElementPtr d(new StringElement(yystack_[0].value.as< std::string > (), ctx.loc2pos(yystack_[0].location)));
    ctx.stack_.back()->set("duid", d);
    ctx.leave();
}
#line 2730 "dhcp4_parser.cc" // lalr1.cc:856
    break;

<<<<<<< HEAD
  case 476:
#line 1657 "dhcp4_parser.yy" // lalr1.cc:856
=======
  case 473:
#line 1651 "dhcp4_parser.yy" // lalr1.cc:859
>>>>>>> 87a15e84
    {
    ctx.enter(ctx.NO_KEYWORD);
}
#line 2738 "dhcp4_parser.cc" // lalr1.cc:856
    break;

<<<<<<< HEAD
  case 477:
#line 1659 "dhcp4_parser.yy" // lalr1.cc:856
=======
  case 474:
#line 1653 "dhcp4_parser.yy" // lalr1.cc:859
>>>>>>> 87a15e84
    {
    ElementPtr hw(new StringElement(yystack_[0].value.as< std::string > (), ctx.loc2pos(yystack_[0].location)));
    ctx.stack_.back()->set("hw-address", hw);
    ctx.leave();
}
#line 2748 "dhcp4_parser.cc" // lalr1.cc:856
    break;

<<<<<<< HEAD
  case 478:
#line 1665 "dhcp4_parser.yy" // lalr1.cc:856
=======
  case 475:
#line 1659 "dhcp4_parser.yy" // lalr1.cc:859
>>>>>>> 87a15e84
    {
    ctx.enter(ctx.NO_KEYWORD);
}
#line 2756 "dhcp4_parser.cc" // lalr1.cc:856
    break;

<<<<<<< HEAD
  case 479:
#line 1667 "dhcp4_parser.yy" // lalr1.cc:856
=======
  case 476:
#line 1661 "dhcp4_parser.yy" // lalr1.cc:859
>>>>>>> 87a15e84
    {
    ElementPtr hw(new StringElement(yystack_[0].value.as< std::string > (), ctx.loc2pos(yystack_[0].location)));
    ctx.stack_.back()->set("client-id", hw);
    ctx.leave();
}
#line 2766 "dhcp4_parser.cc" // lalr1.cc:856
    break;

<<<<<<< HEAD
  case 480:
#line 1673 "dhcp4_parser.yy" // lalr1.cc:856
=======
  case 477:
#line 1667 "dhcp4_parser.yy" // lalr1.cc:859
>>>>>>> 87a15e84
    {
    ctx.enter(ctx.NO_KEYWORD);
}
#line 2774 "dhcp4_parser.cc" // lalr1.cc:856
    break;

<<<<<<< HEAD
  case 481:
#line 1675 "dhcp4_parser.yy" // lalr1.cc:856
=======
  case 478:
#line 1669 "dhcp4_parser.yy" // lalr1.cc:859
>>>>>>> 87a15e84
    {
    ElementPtr hw(new StringElement(yystack_[0].value.as< std::string > (), ctx.loc2pos(yystack_[0].location)));
    ctx.stack_.back()->set("circuit-id", hw);
    ctx.leave();
}
#line 2784 "dhcp4_parser.cc" // lalr1.cc:856
    break;

<<<<<<< HEAD
  case 482:
#line 1681 "dhcp4_parser.yy" // lalr1.cc:856
=======
  case 479:
#line 1675 "dhcp4_parser.yy" // lalr1.cc:859
>>>>>>> 87a15e84
    {
    ctx.enter(ctx.NO_KEYWORD);
}
#line 2792 "dhcp4_parser.cc" // lalr1.cc:856
    break;

<<<<<<< HEAD
  case 483:
#line 1683 "dhcp4_parser.yy" // lalr1.cc:856
=======
  case 480:
#line 1677 "dhcp4_parser.yy" // lalr1.cc:859
>>>>>>> 87a15e84
    {
    ElementPtr hw(new StringElement(yystack_[0].value.as< std::string > (), ctx.loc2pos(yystack_[0].location)));
    ctx.stack_.back()->set("flex-id", hw);
    ctx.leave();
}
#line 2802 "dhcp4_parser.cc" // lalr1.cc:856
    break;

<<<<<<< HEAD
  case 484:
#line 1689 "dhcp4_parser.yy" // lalr1.cc:856
=======
  case 481:
#line 1683 "dhcp4_parser.yy" // lalr1.cc:859
>>>>>>> 87a15e84
    {
    ctx.enter(ctx.NO_KEYWORD);
}
#line 2810 "dhcp4_parser.cc" // lalr1.cc:856
    break;

<<<<<<< HEAD
  case 485:
#line 1691 "dhcp4_parser.yy" // lalr1.cc:856
=======
  case 482:
#line 1685 "dhcp4_parser.yy" // lalr1.cc:859
>>>>>>> 87a15e84
    {
    ElementPtr host(new StringElement(yystack_[0].value.as< std::string > (), ctx.loc2pos(yystack_[0].location)));
    ctx.stack_.back()->set("hostname", host);
    ctx.leave();
}
#line 2820 "dhcp4_parser.cc" // lalr1.cc:856
    break;

<<<<<<< HEAD
  case 486:
#line 1697 "dhcp4_parser.yy" // lalr1.cc:856
=======
  case 483:
#line 1691 "dhcp4_parser.yy" // lalr1.cc:859
>>>>>>> 87a15e84
    {
    ElementPtr c(new ListElement(ctx.loc2pos(yystack_[0].location)));
    ctx.stack_.back()->set("client-classes", c);
    ctx.stack_.push_back(c);
    ctx.enter(ctx.NO_KEYWORD);
}
#line 2831 "dhcp4_parser.cc" // lalr1.cc:856
    break;

<<<<<<< HEAD
  case 487:
#line 1702 "dhcp4_parser.yy" // lalr1.cc:856
=======
  case 484:
#line 1696 "dhcp4_parser.yy" // lalr1.cc:859
>>>>>>> 87a15e84
    {
    ctx.stack_.pop_back();
    ctx.leave();
}
#line 2840 "dhcp4_parser.cc" // lalr1.cc:856
    break;

<<<<<<< HEAD
  case 488:
#line 1710 "dhcp4_parser.yy" // lalr1.cc:856
=======
  case 485:
#line 1704 "dhcp4_parser.yy" // lalr1.cc:859
>>>>>>> 87a15e84
    {
    ElementPtr m(new MapElement(ctx.loc2pos(yystack_[0].location)));
    ctx.stack_.back()->set("relay", m);
    ctx.stack_.push_back(m);
    ctx.enter(ctx.RELAY);
}
#line 2851 "dhcp4_parser.cc" // lalr1.cc:856
    break;

<<<<<<< HEAD
  case 489:
#line 1715 "dhcp4_parser.yy" // lalr1.cc:856
=======
  case 486:
#line 1709 "dhcp4_parser.yy" // lalr1.cc:859
>>>>>>> 87a15e84
    {
    ctx.stack_.pop_back();
    ctx.leave();
}
#line 2860 "dhcp4_parser.cc" // lalr1.cc:856
    break;

<<<<<<< HEAD
  case 492:
#line 1727 "dhcp4_parser.yy" // lalr1.cc:856
=======
  case 489:
#line 1721 "dhcp4_parser.yy" // lalr1.cc:859
>>>>>>> 87a15e84
    {
    ElementPtr l(new ListElement(ctx.loc2pos(yystack_[0].location)));
    ctx.stack_.back()->set("client-classes", l);
    ctx.stack_.push_back(l);
    ctx.enter(ctx.CLIENT_CLASSES);
}
#line 2871 "dhcp4_parser.cc" // lalr1.cc:856
    break;

<<<<<<< HEAD
  case 493:
#line 1732 "dhcp4_parser.yy" // lalr1.cc:856
=======
  case 490:
#line 1726 "dhcp4_parser.yy" // lalr1.cc:859
>>>>>>> 87a15e84
    {
    ctx.stack_.pop_back();
    ctx.leave();
}
#line 2880 "dhcp4_parser.cc" // lalr1.cc:856
    break;

<<<<<<< HEAD
  case 496:
#line 1741 "dhcp4_parser.yy" // lalr1.cc:856
=======
  case 493:
#line 1735 "dhcp4_parser.yy" // lalr1.cc:859
>>>>>>> 87a15e84
    {
    ElementPtr m(new MapElement(ctx.loc2pos(yystack_[0].location)));
    ctx.stack_.back()->add(m);
    ctx.stack_.push_back(m);
}
#line 2890 "dhcp4_parser.cc" // lalr1.cc:856
    break;

<<<<<<< HEAD
  case 497:
#line 1745 "dhcp4_parser.yy" // lalr1.cc:856
=======
  case 494:
#line 1739 "dhcp4_parser.yy" // lalr1.cc:859
>>>>>>> 87a15e84
    {
    // The name client class parameter is required.
    ctx.require("name", ctx.loc2pos(yystack_[3].location), ctx.loc2pos(yystack_[0].location));
    ctx.stack_.pop_back();
}
#line 2900 "dhcp4_parser.cc" // lalr1.cc:856
    break;

<<<<<<< HEAD
  case 514:
#line 1774 "dhcp4_parser.yy" // lalr1.cc:856
=======
  case 511:
#line 1768 "dhcp4_parser.yy" // lalr1.cc:859
>>>>>>> 87a15e84
    {
    ctx.enter(ctx.NO_KEYWORD);
}
#line 2908 "dhcp4_parser.cc" // lalr1.cc:856
    break;

<<<<<<< HEAD
  case 515:
#line 1776 "dhcp4_parser.yy" // lalr1.cc:856
=======
  case 512:
#line 1770 "dhcp4_parser.yy" // lalr1.cc:859
>>>>>>> 87a15e84
    {
    ElementPtr test(new StringElement(yystack_[0].value.as< std::string > (), ctx.loc2pos(yystack_[0].location)));
    ctx.stack_.back()->set("test", test);
    ctx.leave();
}
#line 2918 "dhcp4_parser.cc" // lalr1.cc:856
    break;

<<<<<<< HEAD
  case 516:
#line 1782 "dhcp4_parser.yy" // lalr1.cc:856
=======
  case 513:
#line 1776 "dhcp4_parser.yy" // lalr1.cc:859
>>>>>>> 87a15e84
    {
    ElementPtr b(new BoolElement(yystack_[0].value.as< bool > (), ctx.loc2pos(yystack_[0].location)));
    ctx.stack_.back()->set("only-if-required", b);
}
#line 2927 "dhcp4_parser.cc" // lalr1.cc:856
    break;

<<<<<<< HEAD
  case 517:
#line 1791 "dhcp4_parser.yy" // lalr1.cc:856
=======
  case 514:
#line 1785 "dhcp4_parser.yy" // lalr1.cc:859
>>>>>>> 87a15e84
    {
    ElementPtr time(new IntElement(yystack_[0].value.as< int64_t > (), ctx.loc2pos(yystack_[0].location)));
    ctx.stack_.back()->set("dhcp4o6-port", time);
}
#line 2936 "dhcp4_parser.cc" // lalr1.cc:856
    break;

<<<<<<< HEAD
  case 518:
#line 1798 "dhcp4_parser.yy" // lalr1.cc:856
=======
  case 515:
#line 1792 "dhcp4_parser.yy" // lalr1.cc:859
>>>>>>> 87a15e84
    {
    ElementPtr m(new MapElement(ctx.loc2pos(yystack_[0].location)));
    ctx.stack_.back()->set("control-socket", m);
    ctx.stack_.push_back(m);
    ctx.enter(ctx.CONTROL_SOCKET);
}
#line 2947 "dhcp4_parser.cc" // lalr1.cc:856
    break;

<<<<<<< HEAD
  case 519:
#line 1803 "dhcp4_parser.yy" // lalr1.cc:856
=======
  case 516:
#line 1797 "dhcp4_parser.yy" // lalr1.cc:859
>>>>>>> 87a15e84
    {
    ctx.stack_.pop_back();
    ctx.leave();
}
#line 2956 "dhcp4_parser.cc" // lalr1.cc:856
    break;

<<<<<<< HEAD
  case 527:
#line 1819 "dhcp4_parser.yy" // lalr1.cc:856
=======
  case 524:
#line 1813 "dhcp4_parser.yy" // lalr1.cc:859
>>>>>>> 87a15e84
    {
    ctx.enter(ctx.NO_KEYWORD);
}
#line 2964 "dhcp4_parser.cc" // lalr1.cc:856
    break;

<<<<<<< HEAD
  case 528:
#line 1821 "dhcp4_parser.yy" // lalr1.cc:856
=======
  case 525:
#line 1815 "dhcp4_parser.yy" // lalr1.cc:859
>>>>>>> 87a15e84
    {
    ElementPtr stype(new StringElement(yystack_[0].value.as< std::string > (), ctx.loc2pos(yystack_[0].location)));
    ctx.stack_.back()->set("socket-type", stype);
    ctx.leave();
}
#line 2974 "dhcp4_parser.cc" // lalr1.cc:856
    break;

<<<<<<< HEAD
  case 529:
#line 1827 "dhcp4_parser.yy" // lalr1.cc:856
=======
  case 526:
#line 1821 "dhcp4_parser.yy" // lalr1.cc:859
>>>>>>> 87a15e84
    {
    ctx.enter(ctx.NO_KEYWORD);
}
#line 2982 "dhcp4_parser.cc" // lalr1.cc:856
    break;

<<<<<<< HEAD
  case 530:
#line 1829 "dhcp4_parser.yy" // lalr1.cc:856
=======
  case 527:
#line 1823 "dhcp4_parser.yy" // lalr1.cc:859
>>>>>>> 87a15e84
    {
    ElementPtr name(new StringElement(yystack_[0].value.as< std::string > (), ctx.loc2pos(yystack_[0].location)));
    ctx.stack_.back()->set("socket-name", name);
    ctx.leave();
}
#line 2992 "dhcp4_parser.cc" // lalr1.cc:856
    break;

<<<<<<< HEAD
  case 531:
#line 1837 "dhcp4_parser.yy" // lalr1.cc:856
=======
  case 528:
#line 1832 "dhcp4_parser.yy" // lalr1.cc:859
    {
    ctx.enter(ctx.NO_KEYWORD);
}
#line 2966 "dhcp4_parser.cc" // lalr1.cc:859
    break;

  case 529:
#line 1834 "dhcp4_parser.yy" // lalr1.cc:859
    {
    ElementPtr qc = yystack_[0].value.as< ElementPtr > ();
    ctx.stack_.back()->set("dhcp-queue-control", qc);

    if (!qc->contains("queue-type")) {
        std::stringstream msg;
        msg << "'queue-type' is required: ";
        msg  << qc->getPosition().str() << ")";
        error(yystack_[3].location, msg.str());
    }

    ctx.leave();
}
#line 2984 "dhcp4_parser.cc" // lalr1.cc:859
    break;

  case 530:
#line 1850 "dhcp4_parser.yy" // lalr1.cc:859
>>>>>>> 87a15e84
    {
    ElementPtr m(new MapElement(ctx.loc2pos(yystack_[0].location)));
    ctx.stack_.back()->set("dhcp-ddns", m);
    ctx.stack_.push_back(m);
    ctx.enter(ctx.DHCP_DDNS);
}
<<<<<<< HEAD
#line 3003 "dhcp4_parser.cc" // lalr1.cc:856
    break;

  case 532:
#line 1842 "dhcp4_parser.yy" // lalr1.cc:856
=======
#line 2995 "dhcp4_parser.cc" // lalr1.cc:859
    break;

  case 531:
#line 1855 "dhcp4_parser.yy" // lalr1.cc:859
>>>>>>> 87a15e84
    {
    // The enable updates DHCP DDNS parameter is required.
    ctx.require("enable-updates", ctx.loc2pos(yystack_[2].location), ctx.loc2pos(yystack_[0].location));
    ctx.stack_.pop_back();
    ctx.leave();
}
<<<<<<< HEAD
#line 3014 "dhcp4_parser.cc" // lalr1.cc:856
    break;

  case 533:
#line 1849 "dhcp4_parser.yy" // lalr1.cc:856
=======
#line 3006 "dhcp4_parser.cc" // lalr1.cc:859
    break;

  case 532:
#line 1862 "dhcp4_parser.yy" // lalr1.cc:859
>>>>>>> 87a15e84
    {
    // Parse the dhcp-ddns map
    ElementPtr m(new MapElement(ctx.loc2pos(yystack_[0].location)));
    ctx.stack_.push_back(m);
}
<<<<<<< HEAD
#line 3024 "dhcp4_parser.cc" // lalr1.cc:856
    break;

  case 534:
#line 1853 "dhcp4_parser.yy" // lalr1.cc:856
=======
#line 3016 "dhcp4_parser.cc" // lalr1.cc:859
    break;

  case 533:
#line 1866 "dhcp4_parser.yy" // lalr1.cc:859
>>>>>>> 87a15e84
    {
    // The enable updates DHCP DDNS parameter is required.
    ctx.require("enable-updates", ctx.loc2pos(yystack_[3].location), ctx.loc2pos(yystack_[0].location));
    // parsing completed
}
<<<<<<< HEAD
#line 3034 "dhcp4_parser.cc" // lalr1.cc:856
    break;

  case 556:
#line 1884 "dhcp4_parser.yy" // lalr1.cc:856
=======
#line 3026 "dhcp4_parser.cc" // lalr1.cc:859
    break;

  case 555:
#line 1897 "dhcp4_parser.yy" // lalr1.cc:859
>>>>>>> 87a15e84
    {
    ElementPtr b(new BoolElement(yystack_[0].value.as< bool > (), ctx.loc2pos(yystack_[0].location)));
    ctx.stack_.back()->set("enable-updates", b);
}
<<<<<<< HEAD
#line 3043 "dhcp4_parser.cc" // lalr1.cc:856
    break;

  case 557:
#line 1889 "dhcp4_parser.yy" // lalr1.cc:856
    {
    ctx.enter(ctx.NO_KEYWORD);
}
#line 3051 "dhcp4_parser.cc" // lalr1.cc:856
    break;

  case 558:
#line 1891 "dhcp4_parser.yy" // lalr1.cc:856
=======
#line 3035 "dhcp4_parser.cc" // lalr1.cc:859
    break;

  case 556:
#line 1902 "dhcp4_parser.yy" // lalr1.cc:859
    {
    ctx.enter(ctx.NO_KEYWORD);
}
#line 3043 "dhcp4_parser.cc" // lalr1.cc:859
    break;

  case 557:
#line 1904 "dhcp4_parser.yy" // lalr1.cc:859
>>>>>>> 87a15e84
    {
    ElementPtr s(new StringElement(yystack_[0].value.as< std::string > (), ctx.loc2pos(yystack_[0].location)));
    ctx.stack_.back()->set("qualifying-suffix", s);
    ctx.leave();
}
<<<<<<< HEAD
#line 3061 "dhcp4_parser.cc" // lalr1.cc:856
    break;

  case 559:
#line 1897 "dhcp4_parser.yy" // lalr1.cc:856
    {
    ctx.enter(ctx.NO_KEYWORD);
}
#line 3069 "dhcp4_parser.cc" // lalr1.cc:856
    break;

  case 560:
#line 1899 "dhcp4_parser.yy" // lalr1.cc:856
=======
#line 3053 "dhcp4_parser.cc" // lalr1.cc:859
    break;

  case 558:
#line 1910 "dhcp4_parser.yy" // lalr1.cc:859
    {
    ctx.enter(ctx.NO_KEYWORD);
}
#line 3061 "dhcp4_parser.cc" // lalr1.cc:859
    break;

  case 559:
#line 1912 "dhcp4_parser.yy" // lalr1.cc:859
>>>>>>> 87a15e84
    {
    ElementPtr s(new StringElement(yystack_[0].value.as< std::string > (), ctx.loc2pos(yystack_[0].location)));
    ctx.stack_.back()->set("server-ip", s);
    ctx.leave();
}
<<<<<<< HEAD
#line 3079 "dhcp4_parser.cc" // lalr1.cc:856
    break;

  case 561:
#line 1905 "dhcp4_parser.yy" // lalr1.cc:856
=======
#line 3071 "dhcp4_parser.cc" // lalr1.cc:859
    break;

  case 560:
#line 1918 "dhcp4_parser.yy" // lalr1.cc:859
>>>>>>> 87a15e84
    {
    ElementPtr i(new IntElement(yystack_[0].value.as< int64_t > (), ctx.loc2pos(yystack_[0].location)));
    ctx.stack_.back()->set("server-port", i);
}
<<<<<<< HEAD
#line 3088 "dhcp4_parser.cc" // lalr1.cc:856
    break;

  case 562:
#line 1910 "dhcp4_parser.yy" // lalr1.cc:856
    {
    ctx.enter(ctx.NO_KEYWORD);
}
#line 3096 "dhcp4_parser.cc" // lalr1.cc:856
    break;

  case 563:
#line 1912 "dhcp4_parser.yy" // lalr1.cc:856
=======
#line 3080 "dhcp4_parser.cc" // lalr1.cc:859
    break;

  case 561:
#line 1923 "dhcp4_parser.yy" // lalr1.cc:859
    {
    ctx.enter(ctx.NO_KEYWORD);
}
#line 3088 "dhcp4_parser.cc" // lalr1.cc:859
    break;

  case 562:
#line 1925 "dhcp4_parser.yy" // lalr1.cc:859
>>>>>>> 87a15e84
    {
    ElementPtr s(new StringElement(yystack_[0].value.as< std::string > (), ctx.loc2pos(yystack_[0].location)));
    ctx.stack_.back()->set("sender-ip", s);
    ctx.leave();
}
<<<<<<< HEAD
#line 3106 "dhcp4_parser.cc" // lalr1.cc:856
    break;

  case 564:
#line 1918 "dhcp4_parser.yy" // lalr1.cc:856
=======
#line 3098 "dhcp4_parser.cc" // lalr1.cc:859
    break;

  case 563:
#line 1931 "dhcp4_parser.yy" // lalr1.cc:859
>>>>>>> 87a15e84
    {
    ElementPtr i(new IntElement(yystack_[0].value.as< int64_t > (), ctx.loc2pos(yystack_[0].location)));
    ctx.stack_.back()->set("sender-port", i);
}
<<<<<<< HEAD
#line 3115 "dhcp4_parser.cc" // lalr1.cc:856
    break;

  case 565:
#line 1923 "dhcp4_parser.yy" // lalr1.cc:856
=======
#line 3107 "dhcp4_parser.cc" // lalr1.cc:859
    break;

  case 564:
#line 1936 "dhcp4_parser.yy" // lalr1.cc:859
>>>>>>> 87a15e84
    {
    ElementPtr i(new IntElement(yystack_[0].value.as< int64_t > (), ctx.loc2pos(yystack_[0].location)));
    ctx.stack_.back()->set("max-queue-size", i);
}
<<<<<<< HEAD
#line 3124 "dhcp4_parser.cc" // lalr1.cc:856
    break;

  case 566:
#line 1928 "dhcp4_parser.yy" // lalr1.cc:856
    {
    ctx.enter(ctx.NCR_PROTOCOL);
}
#line 3132 "dhcp4_parser.cc" // lalr1.cc:856
    break;

  case 567:
#line 1930 "dhcp4_parser.yy" // lalr1.cc:856
=======
#line 3116 "dhcp4_parser.cc" // lalr1.cc:859
    break;

  case 565:
#line 1941 "dhcp4_parser.yy" // lalr1.cc:859
    {
    ctx.enter(ctx.NCR_PROTOCOL);
}
#line 3124 "dhcp4_parser.cc" // lalr1.cc:859
    break;

  case 566:
#line 1943 "dhcp4_parser.yy" // lalr1.cc:859
>>>>>>> 87a15e84
    {
    ctx.stack_.back()->set("ncr-protocol", yystack_[0].value.as< ElementPtr > ());
    ctx.leave();
}
<<<<<<< HEAD
#line 3141 "dhcp4_parser.cc" // lalr1.cc:856
    break;

  case 568:
#line 1936 "dhcp4_parser.yy" // lalr1.cc:856
    { yylhs.value.as< ElementPtr > () = ElementPtr(new StringElement("UDP", ctx.loc2pos(yystack_[0].location))); }
#line 3147 "dhcp4_parser.cc" // lalr1.cc:856
    break;

  case 569:
#line 1937 "dhcp4_parser.yy" // lalr1.cc:856
    { yylhs.value.as< ElementPtr > () = ElementPtr(new StringElement("TCP", ctx.loc2pos(yystack_[0].location))); }
#line 3153 "dhcp4_parser.cc" // lalr1.cc:856
    break;

  case 570:
#line 1940 "dhcp4_parser.yy" // lalr1.cc:856
    {
    ctx.enter(ctx.NCR_FORMAT);
}
#line 3161 "dhcp4_parser.cc" // lalr1.cc:856
    break;

  case 571:
#line 1942 "dhcp4_parser.yy" // lalr1.cc:856
=======
#line 3133 "dhcp4_parser.cc" // lalr1.cc:859
    break;

  case 567:
#line 1949 "dhcp4_parser.yy" // lalr1.cc:859
    { yylhs.value.as< ElementPtr > () = ElementPtr(new StringElement("UDP", ctx.loc2pos(yystack_[0].location))); }
#line 3139 "dhcp4_parser.cc" // lalr1.cc:859
    break;

  case 568:
#line 1950 "dhcp4_parser.yy" // lalr1.cc:859
    { yylhs.value.as< ElementPtr > () = ElementPtr(new StringElement("TCP", ctx.loc2pos(yystack_[0].location))); }
#line 3145 "dhcp4_parser.cc" // lalr1.cc:859
    break;

  case 569:
#line 1953 "dhcp4_parser.yy" // lalr1.cc:859
    {
    ctx.enter(ctx.NCR_FORMAT);
}
#line 3153 "dhcp4_parser.cc" // lalr1.cc:859
    break;

  case 570:
#line 1955 "dhcp4_parser.yy" // lalr1.cc:859
>>>>>>> 87a15e84
    {
    ElementPtr json(new StringElement("JSON", ctx.loc2pos(yystack_[0].location)));
    ctx.stack_.back()->set("ncr-format", json);
    ctx.leave();
}
<<<<<<< HEAD
#line 3171 "dhcp4_parser.cc" // lalr1.cc:856
    break;

  case 572:
#line 1948 "dhcp4_parser.yy" // lalr1.cc:856
=======
#line 3163 "dhcp4_parser.cc" // lalr1.cc:859
    break;

  case 571:
#line 1961 "dhcp4_parser.yy" // lalr1.cc:859
>>>>>>> 87a15e84
    {
    ElementPtr b(new BoolElement(yystack_[0].value.as< bool > (), ctx.loc2pos(yystack_[0].location)));
    ctx.stack_.back()->set("always-include-fqdn", b);
}
<<<<<<< HEAD
#line 3180 "dhcp4_parser.cc" // lalr1.cc:856
    break;

  case 573:
#line 1953 "dhcp4_parser.yy" // lalr1.cc:856
=======
#line 3172 "dhcp4_parser.cc" // lalr1.cc:859
    break;

  case 572:
#line 1966 "dhcp4_parser.yy" // lalr1.cc:859
>>>>>>> 87a15e84
    {
    ElementPtr b(new BoolElement(yystack_[0].value.as< bool > (), ctx.loc2pos(yystack_[0].location)));
    ctx.stack_.back()->set("override-no-update", b);
}
<<<<<<< HEAD
#line 3189 "dhcp4_parser.cc" // lalr1.cc:856
    break;

  case 574:
#line 1958 "dhcp4_parser.yy" // lalr1.cc:856
=======
#line 3181 "dhcp4_parser.cc" // lalr1.cc:859
    break;

  case 573:
#line 1971 "dhcp4_parser.yy" // lalr1.cc:859
>>>>>>> 87a15e84
    {
    ElementPtr b(new BoolElement(yystack_[0].value.as< bool > (), ctx.loc2pos(yystack_[0].location)));
    ctx.stack_.back()->set("override-client-update", b);
}
<<<<<<< HEAD
#line 3198 "dhcp4_parser.cc" // lalr1.cc:856
    break;

  case 575:
#line 1963 "dhcp4_parser.yy" // lalr1.cc:856
    {
    ctx.enter(ctx.REPLACE_CLIENT_NAME);
}
#line 3206 "dhcp4_parser.cc" // lalr1.cc:856
    break;

  case 576:
#line 1965 "dhcp4_parser.yy" // lalr1.cc:856
=======
#line 3190 "dhcp4_parser.cc" // lalr1.cc:859
    break;

  case 574:
#line 1976 "dhcp4_parser.yy" // lalr1.cc:859
    {
    ctx.enter(ctx.REPLACE_CLIENT_NAME);
}
#line 3198 "dhcp4_parser.cc" // lalr1.cc:859
    break;

  case 575:
#line 1978 "dhcp4_parser.yy" // lalr1.cc:859
>>>>>>> 87a15e84
    {
    ctx.stack_.back()->set("replace-client-name", yystack_[0].value.as< ElementPtr > ());
    ctx.leave();
}
<<<<<<< HEAD
#line 3215 "dhcp4_parser.cc" // lalr1.cc:856
    break;

  case 577:
#line 1971 "dhcp4_parser.yy" // lalr1.cc:856
=======
#line 3207 "dhcp4_parser.cc" // lalr1.cc:859
    break;

  case 576:
#line 1984 "dhcp4_parser.yy" // lalr1.cc:859
>>>>>>> 87a15e84
    {
      yylhs.value.as< ElementPtr > () = ElementPtr(new StringElement("when-present", ctx.loc2pos(yystack_[0].location)));
      }
<<<<<<< HEAD
#line 3223 "dhcp4_parser.cc" // lalr1.cc:856
    break;

  case 578:
#line 1974 "dhcp4_parser.yy" // lalr1.cc:856
    {
      yylhs.value.as< ElementPtr > () = ElementPtr(new StringElement("never", ctx.loc2pos(yystack_[0].location)));
      }
#line 3231 "dhcp4_parser.cc" // lalr1.cc:856
    break;

  case 579:
#line 1977 "dhcp4_parser.yy" // lalr1.cc:856
    {
      yylhs.value.as< ElementPtr > () = ElementPtr(new StringElement("always", ctx.loc2pos(yystack_[0].location)));
      }
#line 3239 "dhcp4_parser.cc" // lalr1.cc:856
    break;

  case 580:
#line 1980 "dhcp4_parser.yy" // lalr1.cc:856
    {
      yylhs.value.as< ElementPtr > () = ElementPtr(new StringElement("when-not-present", ctx.loc2pos(yystack_[0].location)));
      }
#line 3247 "dhcp4_parser.cc" // lalr1.cc:856
    break;

  case 581:
#line 1983 "dhcp4_parser.yy" // lalr1.cc:856
=======
#line 3215 "dhcp4_parser.cc" // lalr1.cc:859
    break;

  case 577:
#line 1987 "dhcp4_parser.yy" // lalr1.cc:859
    {
      yylhs.value.as< ElementPtr > () = ElementPtr(new StringElement("never", ctx.loc2pos(yystack_[0].location)));
      }
#line 3223 "dhcp4_parser.cc" // lalr1.cc:859
    break;

  case 578:
#line 1990 "dhcp4_parser.yy" // lalr1.cc:859
    {
      yylhs.value.as< ElementPtr > () = ElementPtr(new StringElement("always", ctx.loc2pos(yystack_[0].location)));
      }
#line 3231 "dhcp4_parser.cc" // lalr1.cc:859
    break;

  case 579:
#line 1993 "dhcp4_parser.yy" // lalr1.cc:859
    {
      yylhs.value.as< ElementPtr > () = ElementPtr(new StringElement("when-not-present", ctx.loc2pos(yystack_[0].location)));
      }
#line 3239 "dhcp4_parser.cc" // lalr1.cc:859
    break;

  case 580:
#line 1996 "dhcp4_parser.yy" // lalr1.cc:859
>>>>>>> 87a15e84
    {
      error(yystack_[0].location, "boolean values for the replace-client-name are "
                "no longer supported");
      }
<<<<<<< HEAD
#line 3256 "dhcp4_parser.cc" // lalr1.cc:856
    break;

  case 582:
#line 1989 "dhcp4_parser.yy" // lalr1.cc:856
    {
    ctx.enter(ctx.NO_KEYWORD);
}
#line 3264 "dhcp4_parser.cc" // lalr1.cc:856
    break;

  case 583:
#line 1991 "dhcp4_parser.yy" // lalr1.cc:856
=======
#line 3248 "dhcp4_parser.cc" // lalr1.cc:859
    break;

  case 581:
#line 2002 "dhcp4_parser.yy" // lalr1.cc:859
    {
    ctx.enter(ctx.NO_KEYWORD);
}
#line 3256 "dhcp4_parser.cc" // lalr1.cc:859
    break;

  case 582:
#line 2004 "dhcp4_parser.yy" // lalr1.cc:859
>>>>>>> 87a15e84
    {
    ElementPtr s(new StringElement(yystack_[0].value.as< std::string > (), ctx.loc2pos(yystack_[0].location)));
    ctx.stack_.back()->set("generated-prefix", s);
    ctx.leave();
}
<<<<<<< HEAD
#line 3274 "dhcp4_parser.cc" // lalr1.cc:856
    break;

  case 584:
#line 1997 "dhcp4_parser.yy" // lalr1.cc:856
    {
    ctx.enter(ctx.NO_KEYWORD);
}
#line 3282 "dhcp4_parser.cc" // lalr1.cc:856
    break;

  case 585:
#line 1999 "dhcp4_parser.yy" // lalr1.cc:856
=======
#line 3266 "dhcp4_parser.cc" // lalr1.cc:859
    break;

  case 583:
#line 2010 "dhcp4_parser.yy" // lalr1.cc:859
    {
    ctx.enter(ctx.NO_KEYWORD);
}
#line 3274 "dhcp4_parser.cc" // lalr1.cc:859
    break;

  case 584:
#line 2012 "dhcp4_parser.yy" // lalr1.cc:859
>>>>>>> 87a15e84
    {
    ElementPtr s(new StringElement(yystack_[0].value.as< std::string > (), ctx.loc2pos(yystack_[0].location)));
    ctx.stack_.back()->set("hostname-char-set", s);
    ctx.leave();
}
<<<<<<< HEAD
#line 3292 "dhcp4_parser.cc" // lalr1.cc:856
    break;

  case 586:
#line 2005 "dhcp4_parser.yy" // lalr1.cc:856
    {
    ctx.enter(ctx.NO_KEYWORD);
}
#line 3300 "dhcp4_parser.cc" // lalr1.cc:856
    break;

  case 587:
#line 2007 "dhcp4_parser.yy" // lalr1.cc:856
=======
#line 3284 "dhcp4_parser.cc" // lalr1.cc:859
    break;

  case 585:
#line 2018 "dhcp4_parser.yy" // lalr1.cc:859
    {
    ctx.enter(ctx.NO_KEYWORD);
}
#line 3292 "dhcp4_parser.cc" // lalr1.cc:859
    break;

  case 586:
#line 2020 "dhcp4_parser.yy" // lalr1.cc:859
>>>>>>> 87a15e84
    {
    ElementPtr s(new StringElement(yystack_[0].value.as< std::string > (), ctx.loc2pos(yystack_[0].location)));
    ctx.stack_.back()->set("hostname-char-replacement", s);
    ctx.leave();
}
<<<<<<< HEAD
#line 3310 "dhcp4_parser.cc" // lalr1.cc:856
    break;

  case 588:
#line 2016 "dhcp4_parser.yy" // lalr1.cc:856
    {
    ctx.enter(ctx.NO_KEYWORD);
}
#line 3318 "dhcp4_parser.cc" // lalr1.cc:856
    break;

  case 589:
#line 2018 "dhcp4_parser.yy" // lalr1.cc:856
=======
#line 3302 "dhcp4_parser.cc" // lalr1.cc:859
    break;

  case 587:
#line 2029 "dhcp4_parser.yy" // lalr1.cc:859
    {
    ctx.enter(ctx.NO_KEYWORD);
}
#line 3310 "dhcp4_parser.cc" // lalr1.cc:859
    break;

  case 588:
#line 2031 "dhcp4_parser.yy" // lalr1.cc:859
>>>>>>> 87a15e84
    {
    ctx.stack_.back()->set("Dhcp6", yystack_[0].value.as< ElementPtr > ());
    ctx.leave();
}
<<<<<<< HEAD
#line 3327 "dhcp4_parser.cc" // lalr1.cc:856
    break;

  case 590:
#line 2023 "dhcp4_parser.yy" // lalr1.cc:856
    {
    ctx.enter(ctx.NO_KEYWORD);
}
#line 3335 "dhcp4_parser.cc" // lalr1.cc:856
    break;

  case 591:
#line 2025 "dhcp4_parser.yy" // lalr1.cc:856
=======
#line 3319 "dhcp4_parser.cc" // lalr1.cc:859
    break;

  case 589:
#line 2036 "dhcp4_parser.yy" // lalr1.cc:859
    {
    ctx.enter(ctx.NO_KEYWORD);
}
#line 3327 "dhcp4_parser.cc" // lalr1.cc:859
    break;

  case 590:
#line 2038 "dhcp4_parser.yy" // lalr1.cc:859
>>>>>>> 87a15e84
    {
    ctx.stack_.back()->set("DhcpDdns", yystack_[0].value.as< ElementPtr > ());
    ctx.leave();
}
<<<<<<< HEAD
#line 3344 "dhcp4_parser.cc" // lalr1.cc:856
    break;

  case 592:
#line 2030 "dhcp4_parser.yy" // lalr1.cc:856
    {
    ctx.enter(ctx.NO_KEYWORD);
}
#line 3352 "dhcp4_parser.cc" // lalr1.cc:856
    break;

  case 593:
#line 2032 "dhcp4_parser.yy" // lalr1.cc:856
=======
#line 3336 "dhcp4_parser.cc" // lalr1.cc:859
    break;

  case 591:
#line 2043 "dhcp4_parser.yy" // lalr1.cc:859
    {
    ctx.enter(ctx.NO_KEYWORD);
}
#line 3344 "dhcp4_parser.cc" // lalr1.cc:859
    break;

  case 592:
#line 2045 "dhcp4_parser.yy" // lalr1.cc:859
>>>>>>> 87a15e84
    {
    ctx.stack_.back()->set("Control-agent", yystack_[0].value.as< ElementPtr > ());
    ctx.leave();
}
<<<<<<< HEAD
#line 3361 "dhcp4_parser.cc" // lalr1.cc:856
    break;

  case 594:
#line 2037 "dhcp4_parser.yy" // lalr1.cc:856
=======
#line 3353 "dhcp4_parser.cc" // lalr1.cc:859
    break;

  case 593:
#line 2050 "dhcp4_parser.yy" // lalr1.cc:859
>>>>>>> 87a15e84
    {
    ElementPtr m(new MapElement(ctx.loc2pos(yystack_[0].location)));
    ctx.stack_.back()->add(m);
    ctx.stack_.push_back(m);
}
<<<<<<< HEAD
#line 3371 "dhcp4_parser.cc" // lalr1.cc:856
    break;

  case 595:
#line 2041 "dhcp4_parser.yy" // lalr1.cc:856
    {
    ctx.stack_.pop_back();
}
#line 3379 "dhcp4_parser.cc" // lalr1.cc:856
    break;

  case 596:
#line 2046 "dhcp4_parser.yy" // lalr1.cc:856
=======
#line 3363 "dhcp4_parser.cc" // lalr1.cc:859
    break;

  case 594:
#line 2054 "dhcp4_parser.yy" // lalr1.cc:859
    {
    ctx.stack_.pop_back();
}
#line 3371 "dhcp4_parser.cc" // lalr1.cc:859
    break;

  case 595:
#line 2059 "dhcp4_parser.yy" // lalr1.cc:859
>>>>>>> 87a15e84
    {
    ElementPtr i(new MapElement(ctx.loc2pos(yystack_[0].location)));
    ctx.stack_.back()->set("config-control", i);
    ctx.stack_.push_back(i);
    ctx.enter(ctx.CONFIG_CONTROL);
}
<<<<<<< HEAD
#line 3390 "dhcp4_parser.cc" // lalr1.cc:856
    break;

  case 597:
#line 2051 "dhcp4_parser.yy" // lalr1.cc:856
=======
#line 3382 "dhcp4_parser.cc" // lalr1.cc:859
    break;

  case 596:
#line 2064 "dhcp4_parser.yy" // lalr1.cc:859
>>>>>>> 87a15e84
    {
    // No config control params are required
    ctx.stack_.pop_back();
    ctx.leave();
}
<<<<<<< HEAD
#line 3400 "dhcp4_parser.cc" // lalr1.cc:856
    break;

  case 598:
#line 2057 "dhcp4_parser.yy" // lalr1.cc:856
=======
#line 3392 "dhcp4_parser.cc" // lalr1.cc:859
    break;

  case 597:
#line 2070 "dhcp4_parser.yy" // lalr1.cc:859
>>>>>>> 87a15e84
    {
    // Parse the config-control map
    ElementPtr m(new MapElement(ctx.loc2pos(yystack_[0].location)));
    ctx.stack_.push_back(m);
}
<<<<<<< HEAD
#line 3410 "dhcp4_parser.cc" // lalr1.cc:856
    break;

  case 599:
#line 2061 "dhcp4_parser.yy" // lalr1.cc:856
=======
#line 3402 "dhcp4_parser.cc" // lalr1.cc:859
    break;

  case 598:
#line 2074 "dhcp4_parser.yy" // lalr1.cc:859
>>>>>>> 87a15e84
    {
    // No config_control params are required
    // parsing completed
}
<<<<<<< HEAD
#line 3419 "dhcp4_parser.cc" // lalr1.cc:856
    break;

  case 604:
#line 2076 "dhcp4_parser.yy" // lalr1.cc:856
=======
#line 3411 "dhcp4_parser.cc" // lalr1.cc:859
    break;

  case 603:
#line 2089 "dhcp4_parser.yy" // lalr1.cc:859
>>>>>>> 87a15e84
    {
    ElementPtr l(new ListElement(ctx.loc2pos(yystack_[0].location)));
    ctx.stack_.back()->set("config-databases", l);
    ctx.stack_.push_back(l);
    ctx.enter(ctx.CONFIG_DATABASE);
}
<<<<<<< HEAD
#line 3430 "dhcp4_parser.cc" // lalr1.cc:856
    break;

  case 605:
#line 2081 "dhcp4_parser.yy" // lalr1.cc:856
=======
#line 3422 "dhcp4_parser.cc" // lalr1.cc:859
    break;

  case 604:
#line 2094 "dhcp4_parser.yy" // lalr1.cc:859
>>>>>>> 87a15e84
    {
    ctx.stack_.pop_back();
    ctx.leave();
}
<<<<<<< HEAD
#line 3439 "dhcp4_parser.cc" // lalr1.cc:856
    break;

  case 606:
#line 2091 "dhcp4_parser.yy" // lalr1.cc:856
=======
#line 3431 "dhcp4_parser.cc" // lalr1.cc:859
    break;

  case 605:
#line 2104 "dhcp4_parser.yy" // lalr1.cc:859
>>>>>>> 87a15e84
    {
    ElementPtr m(new MapElement(ctx.loc2pos(yystack_[0].location)));
    ctx.stack_.back()->set("Logging", m);
    ctx.stack_.push_back(m);
    ctx.enter(ctx.LOGGING);
}
<<<<<<< HEAD
#line 3450 "dhcp4_parser.cc" // lalr1.cc:856
    break;

  case 607:
#line 2096 "dhcp4_parser.yy" // lalr1.cc:856
=======
#line 3442 "dhcp4_parser.cc" // lalr1.cc:859
    break;

  case 606:
#line 2109 "dhcp4_parser.yy" // lalr1.cc:859
>>>>>>> 87a15e84
    {
    ctx.stack_.pop_back();
    ctx.leave();
}
<<<<<<< HEAD
#line 3459 "dhcp4_parser.cc" // lalr1.cc:856
    break;

  case 608:
#line 2101 "dhcp4_parser.yy" // lalr1.cc:856
=======
#line 3451 "dhcp4_parser.cc" // lalr1.cc:859
    break;

  case 607:
#line 2114 "dhcp4_parser.yy" // lalr1.cc:859
>>>>>>> 87a15e84
    {
    // Parse the Logging map
    ElementPtr m(new MapElement(ctx.loc2pos(yystack_[0].location)));
    ctx.stack_.push_back(m);
}
<<<<<<< HEAD
#line 3469 "dhcp4_parser.cc" // lalr1.cc:856
    break;

  case 609:
#line 2105 "dhcp4_parser.yy" // lalr1.cc:856
    {
    // parsing completed
}
#line 3477 "dhcp4_parser.cc" // lalr1.cc:856
    break;

  case 613:
#line 2121 "dhcp4_parser.yy" // lalr1.cc:856
=======
#line 3461 "dhcp4_parser.cc" // lalr1.cc:859
    break;

  case 608:
#line 2118 "dhcp4_parser.yy" // lalr1.cc:859
    {
    // parsing completed
}
#line 3469 "dhcp4_parser.cc" // lalr1.cc:859
    break;

  case 612:
#line 2134 "dhcp4_parser.yy" // lalr1.cc:859
>>>>>>> 87a15e84
    {
    ElementPtr l(new ListElement(ctx.loc2pos(yystack_[0].location)));
    ctx.stack_.back()->set("loggers", l);
    ctx.stack_.push_back(l);
    ctx.enter(ctx.LOGGERS);
}
<<<<<<< HEAD
#line 3488 "dhcp4_parser.cc" // lalr1.cc:856
    break;

  case 614:
#line 2126 "dhcp4_parser.yy" // lalr1.cc:856
=======
#line 3480 "dhcp4_parser.cc" // lalr1.cc:859
    break;

  case 613:
#line 2139 "dhcp4_parser.yy" // lalr1.cc:859
>>>>>>> 87a15e84
    {
    ctx.stack_.pop_back();
    ctx.leave();
}
<<<<<<< HEAD
#line 3497 "dhcp4_parser.cc" // lalr1.cc:856
    break;

  case 617:
#line 2138 "dhcp4_parser.yy" // lalr1.cc:856
=======
#line 3489 "dhcp4_parser.cc" // lalr1.cc:859
    break;

  case 616:
#line 2151 "dhcp4_parser.yy" // lalr1.cc:859
>>>>>>> 87a15e84
    {
    ElementPtr l(new MapElement(ctx.loc2pos(yystack_[0].location)));
    ctx.stack_.back()->add(l);
    ctx.stack_.push_back(l);
}
<<<<<<< HEAD
#line 3507 "dhcp4_parser.cc" // lalr1.cc:856
    break;

  case 618:
#line 2142 "dhcp4_parser.yy" // lalr1.cc:856
    {
    ctx.stack_.pop_back();
}
#line 3515 "dhcp4_parser.cc" // lalr1.cc:856
    break;

  case 628:
#line 2159 "dhcp4_parser.yy" // lalr1.cc:856
=======
#line 3499 "dhcp4_parser.cc" // lalr1.cc:859
    break;

  case 617:
#line 2155 "dhcp4_parser.yy" // lalr1.cc:859
    {
    ctx.stack_.pop_back();
}
#line 3507 "dhcp4_parser.cc" // lalr1.cc:859
    break;

  case 627:
#line 2172 "dhcp4_parser.yy" // lalr1.cc:859
>>>>>>> 87a15e84
    {
    ElementPtr dl(new IntElement(yystack_[0].value.as< int64_t > (), ctx.loc2pos(yystack_[0].location)));
    ctx.stack_.back()->set("debuglevel", dl);
}
<<<<<<< HEAD
#line 3524 "dhcp4_parser.cc" // lalr1.cc:856
    break;

  case 629:
#line 2164 "dhcp4_parser.yy" // lalr1.cc:856
    {
    ctx.enter(ctx.NO_KEYWORD);
}
#line 3532 "dhcp4_parser.cc" // lalr1.cc:856
    break;

  case 630:
#line 2166 "dhcp4_parser.yy" // lalr1.cc:856
=======
#line 3516 "dhcp4_parser.cc" // lalr1.cc:859
    break;

  case 628:
#line 2177 "dhcp4_parser.yy" // lalr1.cc:859
    {
    ctx.enter(ctx.NO_KEYWORD);
}
#line 3524 "dhcp4_parser.cc" // lalr1.cc:859
    break;

  case 629:
#line 2179 "dhcp4_parser.yy" // lalr1.cc:859
>>>>>>> 87a15e84
    {
    ElementPtr sev(new StringElement(yystack_[0].value.as< std::string > (), ctx.loc2pos(yystack_[0].location)));
    ctx.stack_.back()->set("severity", sev);
    ctx.leave();
}
<<<<<<< HEAD
#line 3542 "dhcp4_parser.cc" // lalr1.cc:856
    break;

  case 631:
#line 2172 "dhcp4_parser.yy" // lalr1.cc:856
=======
#line 3534 "dhcp4_parser.cc" // lalr1.cc:859
    break;

  case 630:
#line 2185 "dhcp4_parser.yy" // lalr1.cc:859
>>>>>>> 87a15e84
    {
    ElementPtr l(new ListElement(ctx.loc2pos(yystack_[0].location)));
    ctx.stack_.back()->set("output_options", l);
    ctx.stack_.push_back(l);
    ctx.enter(ctx.OUTPUT_OPTIONS);
}
<<<<<<< HEAD
#line 3553 "dhcp4_parser.cc" // lalr1.cc:856
    break;

  case 632:
#line 2177 "dhcp4_parser.yy" // lalr1.cc:856
=======
#line 3545 "dhcp4_parser.cc" // lalr1.cc:859
    break;

  case 631:
#line 2190 "dhcp4_parser.yy" // lalr1.cc:859
>>>>>>> 87a15e84
    {
    ctx.stack_.pop_back();
    ctx.leave();
}
<<<<<<< HEAD
#line 3562 "dhcp4_parser.cc" // lalr1.cc:856
    break;

  case 635:
#line 2186 "dhcp4_parser.yy" // lalr1.cc:856
=======
#line 3554 "dhcp4_parser.cc" // lalr1.cc:859
    break;

  case 634:
#line 2199 "dhcp4_parser.yy" // lalr1.cc:859
>>>>>>> 87a15e84
    {
    ElementPtr m(new MapElement(ctx.loc2pos(yystack_[0].location)));
    ctx.stack_.back()->add(m);
    ctx.stack_.push_back(m);
}
<<<<<<< HEAD
#line 3572 "dhcp4_parser.cc" // lalr1.cc:856
    break;

  case 636:
#line 2190 "dhcp4_parser.yy" // lalr1.cc:856
    {
    ctx.stack_.pop_back();
}
#line 3580 "dhcp4_parser.cc" // lalr1.cc:856
    break;

  case 643:
#line 2204 "dhcp4_parser.yy" // lalr1.cc:856
    {
    ctx.enter(ctx.NO_KEYWORD);
}
#line 3588 "dhcp4_parser.cc" // lalr1.cc:856
    break;

  case 644:
#line 2206 "dhcp4_parser.yy" // lalr1.cc:856
=======
#line 3564 "dhcp4_parser.cc" // lalr1.cc:859
    break;

  case 635:
#line 2203 "dhcp4_parser.yy" // lalr1.cc:859
    {
    ctx.stack_.pop_back();
}
#line 3572 "dhcp4_parser.cc" // lalr1.cc:859
    break;

  case 642:
#line 2217 "dhcp4_parser.yy" // lalr1.cc:859
    {
    ctx.enter(ctx.NO_KEYWORD);
}
#line 3580 "dhcp4_parser.cc" // lalr1.cc:859
    break;

  case 643:
#line 2219 "dhcp4_parser.yy" // lalr1.cc:859
>>>>>>> 87a15e84
    {
    ElementPtr sev(new StringElement(yystack_[0].value.as< std::string > (), ctx.loc2pos(yystack_[0].location)));
    ctx.stack_.back()->set("output", sev);
    ctx.leave();
}
<<<<<<< HEAD
#line 3598 "dhcp4_parser.cc" // lalr1.cc:856
    break;

  case 645:
#line 2212 "dhcp4_parser.yy" // lalr1.cc:856
=======
#line 3590 "dhcp4_parser.cc" // lalr1.cc:859
    break;

  case 644:
#line 2225 "dhcp4_parser.yy" // lalr1.cc:859
>>>>>>> 87a15e84
    {
    ElementPtr flush(new BoolElement(yystack_[0].value.as< bool > (), ctx.loc2pos(yystack_[0].location)));
    ctx.stack_.back()->set("flush", flush);
}
<<<<<<< HEAD
#line 3607 "dhcp4_parser.cc" // lalr1.cc:856
    break;

  case 646:
#line 2217 "dhcp4_parser.yy" // lalr1.cc:856
=======
#line 3599 "dhcp4_parser.cc" // lalr1.cc:859
    break;

  case 645:
#line 2230 "dhcp4_parser.yy" // lalr1.cc:859
>>>>>>> 87a15e84
    {
    ElementPtr maxsize(new IntElement(yystack_[0].value.as< int64_t > (), ctx.loc2pos(yystack_[0].location)));
    ctx.stack_.back()->set("maxsize", maxsize);
}
<<<<<<< HEAD
#line 3616 "dhcp4_parser.cc" // lalr1.cc:856
    break;

  case 647:
#line 2222 "dhcp4_parser.yy" // lalr1.cc:856
=======
#line 3608 "dhcp4_parser.cc" // lalr1.cc:859
    break;

  case 646:
#line 2235 "dhcp4_parser.yy" // lalr1.cc:859
>>>>>>> 87a15e84
    {
    ElementPtr maxver(new IntElement(yystack_[0].value.as< int64_t > (), ctx.loc2pos(yystack_[0].location)));
    ctx.stack_.back()->set("maxver", maxver);
}
<<<<<<< HEAD
#line 3625 "dhcp4_parser.cc" // lalr1.cc:856
    break;


#line 3629 "dhcp4_parser.cc" // lalr1.cc:856
=======
#line 3617 "dhcp4_parser.cc" // lalr1.cc:859
    break;


#line 3621 "dhcp4_parser.cc" // lalr1.cc:859
>>>>>>> 87a15e84
            default:
              break;
            }
        }
      catch (const syntax_error& yyexc)
        {
          error (yyexc);
          YYERROR;
        }
      YY_SYMBOL_PRINT ("-> $$ =", yylhs);
      yypop_ (yylen);
      yylen = 0;
      YY_STACK_PRINT ();

      // Shift the result of the reduction.
      yypush_ (YY_NULLPTR, yylhs);
    }
    goto yynewstate;

  /*--------------------------------------.
  | yyerrlab -- here on detecting error.  |
  `--------------------------------------*/
  yyerrlab:
    // If not already recovering from an error, report this error.
    if (!yyerrstatus_)
      {
        ++yynerrs_;
        error (yyla.location, yysyntax_error_ (yystack_[0].state, yyla));
      }


    yyerror_range[1].location = yyla.location;
    if (yyerrstatus_ == 3)
      {
        /* If just tried and failed to reuse lookahead token after an
           error, discard it.  */

        // Return failure if at end of input.
        if (yyla.type_get () == yyeof_)
          YYABORT;
        else if (!yyla.empty ())
          {
            yy_destroy_ ("Error: discarding", yyla);
            yyla.clear ();
          }
      }

    // Else will try to reuse lookahead token after shifting the error token.
    goto yyerrlab1;


  /*---------------------------------------------------.
  | yyerrorlab -- error raised explicitly by YYERROR.  |
  `---------------------------------------------------*/
  yyerrorlab:

    /* Pacify compilers like GCC when the user code never invokes
       YYERROR and the label yyerrorlab therefore never appears in user
       code.  */
    if (false)
      goto yyerrorlab;
    /* Do not reclaim the symbols of the rule whose action triggered
       this YYERROR.  */
    yypop_ (yylen);
    yylen = 0;
    goto yyerrlab1;

  /*-------------------------------------------------------------.
  | yyerrlab1 -- common code for both syntax error and YYERROR.  |
  `-------------------------------------------------------------*/
  yyerrlab1:
    yyerrstatus_ = 3;   // Each real token shifted decrements this.
    {
      stack_symbol_type error_token;
      for (;;)
        {
          yyn = yypact_[yystack_[0].state];
          if (!yy_pact_value_is_default_ (yyn))
            {
              yyn += yyterror_;
              if (0 <= yyn && yyn <= yylast_ && yycheck_[yyn] == yyterror_)
                {
                  yyn = yytable_[yyn];
                  if (0 < yyn)
                    break;
                }
            }

          // Pop the current state because it cannot handle the error token.
          if (yystack_.size () == 1)
            YYABORT;

          yyerror_range[1].location = yystack_[0].location;
          yy_destroy_ ("Error: popping", yystack_[0]);
          yypop_ ();
          YY_STACK_PRINT ();
        }

      yyerror_range[2].location = yyla.location;
      YYLLOC_DEFAULT (error_token.location, yyerror_range, 2);

      // Shift the error token.
      error_token.state = yyn;
      yypush_ ("Shifting", error_token);
    }
    goto yynewstate;

    // Accept.
  yyacceptlab:
    yyresult = 0;
    goto yyreturn;

    // Abort.
  yyabortlab:
    yyresult = 1;
    goto yyreturn;

  yyreturn:
    if (!yyla.empty ())
      yy_destroy_ ("Cleanup: discarding lookahead", yyla);

    /* Do not reclaim the symbols of the rule whose action triggered
       this YYABORT or YYACCEPT.  */
    yypop_ (yylen);
    while (1 < yystack_.size ())
      {
        yy_destroy_ ("Cleanup: popping", yystack_[0]);
        yypop_ ();
      }

    return yyresult;
  }
    catch (...)
      {
        YYCDEBUG << "Exception caught: cleaning lookahead and stack\n";
        // Do not try to display the values of the reclaimed symbols,
        // as their printer might throw an exception.
        if (!yyla.empty ())
          yy_destroy_ (YY_NULLPTR, yyla);

        while (1 < yystack_.size ())
          {
            yy_destroy_ (YY_NULLPTR, yystack_[0]);
            yypop_ ();
          }
        throw;
      }
  }

  void
  Dhcp4Parser::error (const syntax_error& yyexc)
  {
    error (yyexc.location, yyexc.what ());
  }

  // Generate an error message.
  std::string
  Dhcp4Parser::yysyntax_error_ (state_type yystate, const symbol_type& yyla) const
  {
    // Number of reported tokens (one for the "unexpected", one per
    // "expected").
    size_t yycount = 0;
    // Its maximum.
    enum { YYERROR_VERBOSE_ARGS_MAXIMUM = 5 };
    // Arguments of yyformat.
    char const *yyarg[YYERROR_VERBOSE_ARGS_MAXIMUM];

    /* There are many possibilities here to consider:
       - If this state is a consistent state with a default action, then
         the only way this function was invoked is if the default action
         is an error action.  In that case, don't check for expected
         tokens because there are none.
       - The only way there can be no lookahead present (in yyla) is
         if this state is a consistent state with a default action.
         Thus, detecting the absence of a lookahead is sufficient to
         determine that there is no unexpected or expected token to
         report.  In that case, just report a simple "syntax error".
       - Don't assume there isn't a lookahead just because this state is
         a consistent state with a default action.  There might have
         been a previous inconsistent state, consistent state with a
         non-default action, or user semantic action that manipulated
         yyla.  (However, yyla is currently not documented for users.)
       - Of course, the expected token list depends on states to have
         correct lookahead information, and it depends on the parser not
         to perform extra reductions after fetching a lookahead from the
         scanner and before detecting a syntax error.  Thus, state
         merging (from LALR or IELR) and default reductions corrupt the
         expected token list.  However, the list is correct for
         canonical LR with one exception: it will still contain any
         token that will not be accepted due to an error action in a
         later state.
    */
    if (!yyla.empty ())
      {
        int yytoken = yyla.type_get ();
        yyarg[yycount++] = yytname_[yytoken];
        int yyn = yypact_[yystate];
        if (!yy_pact_value_is_default_ (yyn))
          {
            /* Start YYX at -YYN if negative to avoid negative indexes in
               YYCHECK.  In other words, skip the first -YYN actions for
               this state because they are default actions.  */
            int yyxbegin = yyn < 0 ? -yyn : 0;
            // Stay within bounds of both yycheck and yytname.
            int yychecklim = yylast_ - yyn + 1;
            int yyxend = yychecklim < yyntokens_ ? yychecklim : yyntokens_;
            for (int yyx = yyxbegin; yyx < yyxend; ++yyx)
              if (yycheck_[yyx + yyn] == yyx && yyx != yyterror_
                  && !yy_table_value_is_error_ (yytable_[yyx + yyn]))
                {
                  if (yycount == YYERROR_VERBOSE_ARGS_MAXIMUM)
                    {
                      yycount = 1;
                      break;
                    }
                  else
                    yyarg[yycount++] = yytname_[yyx];
                }
          }
      }

    char const* yyformat = YY_NULLPTR;
    switch (yycount)
      {
#define YYCASE_(N, S)                         \
        case N:                               \
          yyformat = S;                       \
        break
      default: // Avoid compiler warnings.
        YYCASE_ (0, YY_("syntax error"));
        YYCASE_ (1, YY_("syntax error, unexpected %s"));
        YYCASE_ (2, YY_("syntax error, unexpected %s, expecting %s"));
        YYCASE_ (3, YY_("syntax error, unexpected %s, expecting %s or %s"));
        YYCASE_ (4, YY_("syntax error, unexpected %s, expecting %s or %s or %s"));
        YYCASE_ (5, YY_("syntax error, unexpected %s, expecting %s or %s or %s or %s"));
#undef YYCASE_
      }

    std::string yyres;
    // Argument number.
    size_t yyi = 0;
    for (char const* yyp = yyformat; *yyp; ++yyp)
      if (yyp[0] == '%' && yyp[1] == 's' && yyi < yycount)
        {
          yyres += yytnamerr_ (yyarg[yyi++]);
          ++yyp;
        }
      else
        yyres += *yyp;
    return yyres;
  }


<<<<<<< HEAD
  const short int Dhcp4Parser::yypact_ninf_ = -799;
=======
  const short int Dhcp4Parser::yypact_ninf_ = -790;
>>>>>>> 87a15e84

  const signed char Dhcp4Parser::yytable_ninf_ = -1;

  const short int
  Dhcp4Parser::yypact_[] =
  {
<<<<<<< HEAD
     400,  -799,  -799,  -799,  -799,  -799,  -799,  -799,  -799,  -799,
    -799,  -799,  -799,  -799,  -799,    45,    24,    40,    52,    64,
      79,    93,    97,   117,   180,   187,   191,   197,   220,   222,
    -799,  -799,  -799,  -799,  -799,  -799,  -799,  -799,  -799,  -799,
    -799,  -799,  -799,  -799,  -799,  -799,  -799,  -799,  -799,  -799,
    -799,  -799,  -799,  -799,  -799,  -799,  -799,  -799,  -799,  -799,
    -799,  -799,  -799,  -799,  -799,  -799,  -799,  -799,    24,  -127,
      34,    65,    84,   183,    38,   223,    -1,   403,   157,   -40,
     364,     7,    11,  -799,   233,    85,   254,   248,   266,  -799,
    -799,  -799,  -799,  -799,   277,  -799,    46,  -799,  -799,  -799,
    -799,  -799,  -799,  -799,  -799,  -799,  -799,   291,   299,   309,
    -799,  -799,  -799,  -799,  -799,  -799,   322,   341,   345,   350,
    -799,  -799,  -799,  -799,  -799,  -799,  -799,  -799,  -799,  -799,
    -799,  -799,   351,  -799,  -799,  -799,    50,  -799,  -799,  -799,
    -799,  -799,  -799,  -799,  -799,  -799,  -799,  -799,  -799,  -799,
    -799,  -799,  -799,  -799,  -799,  -799,  -799,  -799,  -799,  -799,
    -799,  -799,  -799,  -799,  -799,  -799,  -799,  -799,  -799,  -799,
    -799,  -799,   353,  -799,    57,  -799,  -799,  -799,  -799,  -799,
    -799,  -799,  -799,  -799,  -799,  -799,  -799,  -799,   356,  -799,
    -799,  -799,  -799,  -799,  -799,  -799,  -799,  -799,  -799,    71,
    -799,  -799,  -799,  -799,  -799,  -799,  -799,  -799,  -799,  -799,
    -799,  -799,  -799,  -799,  -799,  -799,  -799,  -799,  -799,  -799,
    -799,  -799,  -799,  -799,    77,  -799,  -799,  -799,  -799,  -799,
    -799,  -799,  -799,  -799,  -799,  -799,  -799,  -799,  -799,  -799,
    -799,   326,   334,  -799,  -799,  -799,  -799,  -799,  -799,  -799,
    -799,  -799,  -799,  -799,  -799,   354,  -799,  -799,   357,  -799,
    -799,  -799,   360,  -799,  -799,   366,   362,  -799,  -799,  -799,
    -799,  -799,  -799,  -799,  -799,  -799,  -799,  -799,  -799,  -799,
     368,   371,  -799,  -799,  -799,  -799,   370,   378,  -799,  -799,
    -799,  -799,  -799,  -799,  -799,  -799,  -799,  -799,  -799,  -799,
     109,  -799,  -799,  -799,   380,  -799,  -799,   382,  -799,   383,
     385,  -799,  -799,   387,   388,   391,  -799,  -799,  -799,  -799,
    -799,  -799,  -799,   140,  -799,  -799,  -799,  -799,  -799,  -799,
    -799,  -799,  -799,  -799,  -799,  -799,  -799,  -799,  -799,  -799,
    -799,  -799,   146,  -799,  -799,  -799,  -799,   147,  -799,  -799,
    -799,    24,    24,  -799,    76,   393,   394,   397,   398,   405,
    -799,    34,  -799,    11,   407,   411,   415,   236,   255,   256,
     416,   421,   423,   425,   426,   427,   216,   271,   272,   273,
     428,   438,   439,   440,   442,   443,   444,   461,   462,   464,
     467,   468,   311,   474,   491,    65,  -799,   492,   493,   494,
     331,    84,  -799,   496,   499,   500,   501,   502,   503,   342,
     506,   508,   509,   510,   183,  -799,   511,    38,  -799,   513,
     514,   515,   516,   519,   520,   521,   522,  -799,   223,  -799,
     523,   526,   365,   528,   529,   531,   372,  -799,   403,   532,
     373,   374,  -799,   157,   535,   539,    36,  -799,   376,   541,
     542,   381,   561,   401,   406,   562,   567,   408,   410,   413,
     569,   570,   571,   575,   364,  -799,   576,     7,  -799,   578,
      11,  -799,  -799,  -799,   579,   577,   580,    24,    24,    24,
    -799,   171,   581,   582,   583,  -799,  -799,  -799,   420,   429,
     430,   584,   585,   588,  -799,  -799,  -799,  -799,   431,   592,
     593,   594,   595,   596,   436,   597,   599,   600,   601,   602,
    -799,   603,   604,  -799,   607,   238,   292,  -799,  -799,   448,
     449,   450,   611,   452,   453,  -799,    81,   607,   454,   613,
    -799,   456,  -799,   607,   457,   458,   459,   460,   463,   465,
     466,  -799,   469,   470,  -799,   471,   472,   473,  -799,  -799,
     475,  -799,  -799,  -799,   476,    24,  -799,  -799,   477,   478,
    -799,   479,  -799,  -799,    31,   495,  -799,  -799,  -799,   -52,
     480,   481,   482,  -799,   621,  -799,   624,  -799,    24,    65,
       7,  -799,  -799,  -799,  -799,    11,    84,   563,  -799,  -799,
    -799,   412,   412,   625,  -799,   626,   632,   641,   642,  -799,
    -799,  -799,   120,   643,   644,   645,    26,    54,   364,  -799,
    -799,  -799,  -799,  -799,  -799,  -799,  -799,  -799,  -799,  -799,
     646,  -799,  -799,  -799,  -799,  -799,  -799,  -799,  -799,  -799,
     252,  -799,  -799,  -799,  -799,  -799,  -799,  -799,  -799,  -799,
    -799,  -799,  -799,  -799,  -799,  -799,  -799,  -799,  -799,  -799,
    -799,  -799,  -799,  -799,  -799,  -799,  -799,  -799,  -799,  -799,
    -799,  -799,  -799,  -799,   647,   625,  -799,   172,   193,   199,
     237,  -799,   245,  -799,  -799,  -799,  -799,  -799,  -799,   651,
     652,   653,   654,   655,  -799,  -799,   656,   657,   658,   659,
     660,  -799,   280,  -799,  -799,  -799,  -799,  -799,  -799,  -799,
    -799,  -799,  -799,  -799,  -799,  -799,  -799,  -799,  -799,  -799,
    -799,   281,  -799,   661,   605,  -799,  -799,   662,   663,  -799,
    -799,   664,   666,  -799,  -799,   665,   669,  -799,  -799,   667,
     671,  -799,  -799,  -799,  -799,  -799,  -799,   150,  -799,  -799,
    -799,  -799,  -799,  -799,  -799,   182,  -799,  -799,   670,   672,
    -799,  -799,   673,   674,  -799,   676,   677,   678,   679,   680,
     681,   282,  -799,  -799,  -799,  -799,  -799,  -799,  -799,  -799,
    -799,  -799,  -799,  -799,   284,  -799,  -799,  -799,   290,   524,
    -799,   682,   675,  -799,  -799,  -799,  -799,   683,  -799,   214,
    -799,   684,  -799,  -799,  -799,  -799,   688,   563,  -799,   689,
     690,   691,   692,   441,   497,   533,   518,   534,   693,   694,
     536,   537,   538,   540,   543,   412,  -799,  -799,   412,  -799,
     625,   183,  -799,   626,   403,  -799,   632,   157,  -799,   641,
     251,  -799,   642,   120,  -799,    82,   643,  -799,   223,  -799,
     644,   -40,  -799,   645,   544,   546,   547,   548,   549,   550,
      26,  -799,   697,   701,    54,  -799,  -799,  -799,   702,   704,
      38,  -799,   646,   705,  -799,   129,   647,  -799,  -799,   552,
    -799,   231,   553,   554,   555,  -799,  -799,  -799,  -799,  -799,
     556,   557,  -799,  -799,  -799,  -799,  -799,  -799,   293,  -799,
     294,  -799,   715,  -799,   716,  -799,  -799,  -799,  -799,  -799,
    -799,  -799,  -799,  -799,  -799,  -799,  -799,  -799,   321,  -799,
    -799,  -799,  -799,  -799,  -799,  -799,  -799,  -799,  -799,  -799,
     721,  -799,  -799,  -799,  -799,  -799,  -799,  -799,  -799,  -799,
     718,   724,  -799,  -799,  -799,  -799,  -799,   720,  -799,   330,
    -799,  -799,  -799,  -799,  -799,  -799,  -799,  -799,   564,   565,
    -799,  -799,   566,   332,  -799,   607,  -799,   728,  -799,  -799,
    -799,  -799,  -799,   333,  -799,  -799,  -799,  -799,  -799,  -799,
    -799,  -799,  -799,  -799,  -799,  -799,  -799,  -799,  -799,  -799,
    -799,  -799,  -799,  -799,   251,  -799,   729,   568,  -799,    82,
    -799,  -799,  -799,  -799,  -799,  -799,  -799,   730,   572,   731,
     129,  -799,  -799,   574,  -799,  -799,   732,  -799,   587,  -799,
    -799,   733,  -799,  -799,   225,  -799,   -39,   733,  -799,  -799,
     737,   738,   739,   343,  -799,  -799,  -799,  -799,  -799,  -799,
     740,   590,   589,   598,   -39,  -799,   591,  -799,  -799,  -799,
    -799,  -799
=======
     400,  -790,  -790,  -790,  -790,  -790,  -790,  -790,  -790,  -790,
    -790,  -790,  -790,  -790,  -790,    48,    24,    53,   110,   114,
     118,   122,   155,   159,   168,   188,   192,   200,   202,   219,
    -790,  -790,  -790,  -790,  -790,  -790,  -790,  -790,  -790,  -790,
    -790,  -790,  -790,  -790,  -790,  -790,  -790,  -790,  -790,  -790,
    -790,  -790,  -790,  -790,  -790,  -790,  -790,  -790,  -790,  -790,
    -790,  -790,  -790,  -790,  -790,  -790,  -790,  -790,    24,     4,
      22,    52,    71,   152,    36,   226,    98,   263,   372,   -49,
     366,    33,    11,  -790,   235,   252,   260,   257,   268,  -790,
    -790,  -790,  -790,  -790,   262,  -790,    85,  -790,  -790,  -790,
    -790,  -790,  -790,  -790,  -790,  -790,  -790,   292,   293,  -790,
    -790,  -790,  -790,  -790,  -790,   309,   333,   337,   343,  -790,
    -790,  -790,  -790,  -790,  -790,  -790,  -790,  -790,  -790,  -790,
    -790,   344,  -790,  -790,  -790,  -790,    91,  -790,  -790,  -790,
    -790,  -790,  -790,  -790,  -790,  -790,  -790,  -790,  -790,  -790,
    -790,  -790,  -790,  -790,  -790,  -790,  -790,  -790,  -790,  -790,
    -790,  -790,  -790,  -790,  -790,  -790,  -790,  -790,  -790,  -790,
    -790,  -790,   350,  -790,   146,  -790,  -790,  -790,  -790,  -790,
    -790,  -790,  -790,  -790,  -790,  -790,  -790,  -790,   352,  -790,
    -790,  -790,  -790,  -790,  -790,  -790,  -790,  -790,   147,  -790,
    -790,  -790,  -790,  -790,  -790,  -790,  -790,  -790,  -790,  -790,
    -790,  -790,  -790,  -790,  -790,  -790,  -790,  -790,  -790,  -790,
    -790,  -790,  -790,   157,  -790,  -790,  -790,  -790,  -790,  -790,
    -790,  -790,  -790,  -790,  -790,  -790,  -790,  -790,  -790,  -790,
     271,   284,  -790,  -790,  -790,  -790,  -790,  -790,  -790,  -790,
    -790,  -790,  -790,  -790,   353,  -790,  -790,   356,  -790,  -790,
    -790,   359,  -790,  -790,   363,   342,  -790,  -790,  -790,  -790,
    -790,  -790,  -790,  -790,  -790,  -790,  -790,  -790,  -790,   360,
     369,  -790,  -790,  -790,  -790,   373,   371,  -790,  -790,  -790,
    -790,  -790,  -790,  -790,  -790,  -790,  -790,  -790,  -790,   185,
    -790,  -790,  -790,   376,  -790,  -790,   379,  -790,   381,   382,
    -790,  -790,   383,   384,   386,  -790,  -790,  -790,  -790,  -790,
    -790,  -790,   205,  -790,  -790,  -790,  -790,  -790,  -790,  -790,
    -790,  -790,  -790,  -790,  -790,  -790,  -790,  -790,  -790,  -790,
    -790,   215,  -790,  -790,  -790,  -790,   237,  -790,  -790,  -790,
      24,    24,  -790,   212,   390,   392,   393,   396,   397,  -790,
      22,  -790,    11,   399,   404,   406,   246,   247,   414,   415,
     418,   419,   420,   422,   251,   264,   278,   280,   425,   427,
     439,   461,   462,   463,   464,   465,   466,   467,   468,   469,
     311,   470,   471,   474,    52,  -790,   475,   476,   477,   314,
      71,  -790,   493,   494,   495,   496,   497,   498,   339,   502,
     503,   505,   507,   152,  -790,   508,    36,  -790,   509,   510,
     512,   513,   514,   515,   518,   519,  -790,   226,  -790,   520,
     521,   362,   522,   525,   526,   364,  -790,   263,   530,   367,
     374,  -790,   372,   535,   536,   -56,  -790,   375,   537,   540,
     380,   541,   401,   403,   545,   561,   398,   405,   407,   567,
     568,   570,   572,   366,  -790,   573,    33,  -790,   575,    11,
    -790,  -790,  -790,   576,   574,   577,    24,    24,    24,  -790,
     241,   578,   579,   580,  -790,  -790,   417,   423,   424,   583,
     584,   587,  -790,  -790,  -790,  -790,   428,   589,   590,   591,
     592,   593,   433,   594,   596,   597,   598,   599,  -790,   600,
     593,   601,  -790,   604,    55,   196,  -790,  -790,   440,   445,
     446,   607,   448,   449,  -790,    19,   604,   450,   609,  -790,
     452,  -790,   604,   453,   454,   455,   456,   457,   458,   459,
    -790,   460,   472,  -790,   473,   478,   479,  -790,  -790,   480,
    -790,  -790,  -790,   481,    24,  -790,  -790,   482,   483,  -790,
     484,  -790,  -790,    21,   451,  -790,  -790,  -790,     6,   485,
     486,   487,  -790,   621,  -790,   622,  -790,    24,    52,    33,
    -790,  -790,  -790,  -790,    11,    71,   581,  -790,  -790,  -790,
     413,   413,   623,  -790,   624,   625,   626,   627,  -790,  -790,
    -790,   166,   628,   629,   632,    76,   162,  -790,   366,  -790,
    -790,  -790,  -790,  -790,  -790,  -790,  -790,  -790,  -790,  -790,
     633,  -790,  -790,  -790,  -790,  -790,  -790,  -790,  -790,  -790,
      -9,  -790,  -790,  -790,  -790,  -790,  -790,  -790,  -790,  -790,
    -790,  -790,  -790,  -790,  -790,  -790,  -790,  -790,  -790,  -790,
    -790,  -790,  -790,  -790,  -790,  -790,  -790,  -790,  -790,  -790,
    -790,  -790,  -790,  -790,   634,   623,  -790,   259,   265,   274,
     275,  -790,   277,  -790,  -790,  -790,  -790,  -790,  -790,   638,
     649,   650,   651,   652,  -790,  -790,   653,   654,   655,   656,
     657,  -790,   283,  -790,  -790,  -790,  -790,  -790,  -790,  -790,
    -790,  -790,  -790,  -790,  -790,  -790,  -790,  -790,  -790,  -790,
    -790,   286,  -790,   658,   659,  -790,  -790,   660,   662,  -790,
    -790,   661,   665,  -790,  -790,   663,   667,  -790,  -790,   666,
     668,  -790,  -790,  -790,  -790,  -790,  -790,    58,  -790,  -790,
    -790,  -790,  -790,  -790,  -790,    81,  -790,  -790,   669,   670,
    -790,  -790,   671,   673,  -790,   674,   675,   676,   677,   678,
     679,   290,  -790,  -790,  -790,  -790,  -790,  -790,  -790,  -790,
    -790,  -790,  -790,  -790,   296,  -790,  -790,  -790,   297,   523,
    -790,   680,   681,  -790,  -790,  -790,  -790,   620,  -790,   130,
    -790,   683,  -790,  -790,  -790,  -790,   686,   581,  -790,   687,
     688,   689,   690,   529,   506,   531,   517,   532,   692,   695,
     534,   538,   539,   542,   533,   413,  -790,  -790,   413,  -790,
     623,   152,  -790,   624,   263,  -790,   625,   372,  -790,   626,
     194,  -790,   627,   166,  -790,    69,   628,  -790,   226,  -790,
     629,   -49,  -790,   632,   543,   544,   546,   547,   548,   549,
      76,  -790,   698,   699,   162,  -790,  -790,  -790,   700,   684,
      36,  -790,   633,   703,  -790,    59,   634,  -790,  -790,   551,
    -790,   317,   552,   553,   554,  -790,  -790,  -790,  -790,  -790,
     555,   556,  -790,  -790,  -790,  -790,  -790,  -790,   300,  -790,
     306,  -790,   714,  -790,   715,  -790,  -790,  -790,  -790,  -790,
    -790,  -790,  -790,  -790,  -790,  -790,  -790,   307,  -790,  -790,
    -790,  -790,  -790,  -790,  -790,  -790,  -790,  -790,  -790,   707,
    -790,  -790,  -790,  -790,  -790,  -790,  -790,  -790,  -790,   716,
     722,  -790,  -790,  -790,  -790,  -790,   718,  -790,   308,  -790,
    -790,  -790,  -790,  -790,  -790,  -790,  -790,   562,   563,  -790,
    -790,   564,   328,  -790,   604,  -790,   726,  -790,  -790,  -790,
    -790,  -790,   332,  -790,  -790,  -790,  -790,  -790,  -790,  -790,
    -790,  -790,  -790,  -790,  -790,  -790,  -790,  -790,  -790,  -790,
    -790,  -790,  -790,   194,  -790,   727,   565,  -790,    69,  -790,
    -790,  -790,  -790,  -790,  -790,  -790,   728,   569,   730,    59,
    -790,  -790,   571,  -790,  -790,   732,  -790,   582,  -790,  -790,
     731,  -790,  -790,   145,  -790,   -27,   731,  -790,  -790,   735,
     736,   737,   341,  -790,  -790,  -790,  -790,  -790,  -790,   738,
     585,   586,   613,   -27,  -790,   610,  -790,  -790,  -790,  -790,
    -790
>>>>>>> 87a15e84
  };

  const unsigned short int
  Dhcp4Parser::yydefact_[] =
  {
       0,     2,     4,     6,     8,    10,    12,    14,    16,    18,
      20,    22,    24,    26,    28,     0,     0,     0,     0,     0,
       0,     0,     0,     0,     0,     0,     0,     0,     0,     0,
       1,    45,    38,    34,    33,    30,    31,    32,    37,     3,
<<<<<<< HEAD
      35,    36,    58,     5,    70,     7,   126,     9,   263,    11,
     418,    13,   443,    15,   343,    17,   351,    19,   388,    21,
     228,    23,   533,    25,   608,    27,   598,    29,    47,    41,
       0,     0,     0,     0,     0,   445,     0,   353,   390,     0,
       0,     0,     0,    49,     0,    48,     0,     0,    42,    68,
     606,   588,   590,   592,     0,    67,     0,    60,    62,    64,
      65,    66,    63,   594,   596,   115,   141,     0,     0,     0,
     464,   466,   468,   139,   148,   150,     0,     0,     0,     0,
     110,   255,   341,   380,   312,   431,   433,   206,   492,   435,
     220,   239,     0,   518,   531,   105,     0,    72,    74,    75,
      76,    77,   104,    93,    94,    95,    80,    81,   101,    82,
      83,    84,    88,    89,    78,    79,    86,    87,    99,   100,
     102,    96,    97,    98,    85,    90,    91,    92,   103,   128,
     130,   134,     0,   125,     0,   117,   119,   120,   121,   122,
     123,   124,   293,   295,   297,   410,   291,   299,     0,   305,
     303,   301,   488,   290,   267,   268,   269,   280,   281,     0,
     265,   272,   285,   286,   287,   273,   275,   276,   278,   274,
     270,   271,   288,   289,   277,   282,   283,   284,   279,   429,
     428,   424,   425,   423,     0,   420,   422,   426,   427,   486,
     474,   476,   480,   478,   484,   482,   470,   463,   457,   461,
     462,     0,   446,   447,   458,   459,   460,   454,   449,   455,
     451,   452,   453,   456,   450,     0,   370,   191,     0,   374,
     372,   377,     0,   366,   367,     0,   354,   355,   357,   369,
     358,   359,   360,   376,   361,   362,   363,   364,   365,   404,
       0,     0,   402,   403,   406,   407,     0,   391,   392,   394,
     395,   396,   397,   398,   399,   400,   401,   235,   237,   232,
       0,   230,   233,   234,     0,   557,   559,     0,   562,     0,
       0,   566,   570,     0,     0,     0,   575,   582,   584,   586,
     555,   553,   554,     0,   535,   537,   538,   539,   540,   541,
     542,   543,   544,   545,   546,   547,   548,   549,   550,   551,
     552,   613,     0,   610,   612,   604,   603,     0,   600,   602,
      46,     0,     0,    39,     0,     0,     0,     0,     0,     0,
      57,     0,    59,     0,     0,     0,     0,     0,     0,     0,
       0,     0,     0,     0,     0,     0,     0,     0,     0,     0,
       0,     0,     0,     0,     0,     0,     0,     0,     0,     0,
       0,     0,     0,     0,     0,     0,    71,     0,     0,     0,
       0,     0,   127,     0,     0,     0,     0,     0,     0,     0,
       0,     0,     0,     0,     0,   264,     0,     0,   419,     0,
       0,     0,     0,     0,     0,     0,     0,   444,     0,   344,
       0,     0,     0,     0,     0,     0,     0,   352,     0,     0,
       0,     0,   389,     0,     0,     0,     0,   229,     0,     0,
       0,     0,     0,     0,     0,     0,     0,     0,     0,     0,
       0,     0,     0,     0,     0,   534,     0,     0,   609,     0,
       0,   599,    50,    43,     0,     0,     0,     0,     0,     0,
      61,     0,     0,     0,     0,   112,   113,   114,     0,     0,
       0,     0,     0,     0,   106,   107,   108,   109,     0,     0,
       0,     0,     0,     0,     0,     0,     0,     0,     0,     0,
     517,     0,     0,    73,     0,     0,     0,   138,   118,     0,
       0,     0,     0,     0,     0,   311,     0,     0,     0,     0,
     266,     0,   421,     0,     0,     0,     0,     0,     0,     0,
       0,   448,     0,     0,   368,     0,     0,     0,   379,   356,
       0,   408,   409,   393,     0,     0,   231,   556,     0,     0,
     561,     0,   564,   565,     0,     0,   572,   573,   574,     0,
       0,     0,     0,   536,     0,   611,     0,   601,     0,     0,
       0,   589,   591,   593,   595,     0,     0,     0,   465,   467,
     469,     0,     0,   152,   111,   257,   345,   382,   314,    40,
     432,   434,     0,     0,   437,   222,     0,     0,     0,    51,
     129,   132,   133,   131,   136,   137,   135,   294,   296,   298,
     412,   292,   300,   307,   308,   309,   310,   306,   304,   302,
       0,   430,   487,   475,   477,   481,   479,   485,   483,   471,
     371,   192,   375,   373,   378,   405,   236,   238,   558,   560,
     563,   568,   569,   567,   571,   577,   578,   579,   580,   581,
     576,   583,   585,   587,     0,   152,    44,     0,     0,     0,
       0,   146,     0,   143,   145,   178,   184,   186,   188,     0,
       0,     0,     0,     0,   200,   202,     0,     0,     0,     0,
       0,   177,     0,   158,   160,   161,   162,   163,   164,   165,
     166,   167,   168,   169,   173,   174,   175,   170,   176,   171,
     172,     0,   156,     0,   153,   154,   261,     0,   258,   259,
     349,     0,   346,   347,   386,     0,   383,   384,   318,     0,
     315,   316,   215,   216,   217,   218,   219,     0,   208,   210,
     211,   212,   213,   214,   496,     0,   494,   441,     0,   438,
     439,   226,     0,   223,   224,     0,     0,     0,     0,     0,
       0,     0,   241,   243,   244,   245,   246,   247,   248,   527,
     529,   526,   524,   525,     0,   520,   522,   523,     0,    53,
     416,     0,   413,   414,   472,   490,   491,     0,   617,     0,
     615,     0,    69,   607,   597,   116,     0,     0,   142,     0,
       0,     0,     0,     0,     0,     0,     0,     0,     0,     0,
       0,     0,     0,     0,     0,     0,   140,   149,     0,   151,
       0,     0,   256,     0,   353,   342,     0,   390,   381,     0,
       0,   313,     0,     0,   207,   498,     0,   493,   445,   436,
       0,     0,   221,     0,     0,     0,     0,     0,     0,     0,
       0,   240,     0,     0,     0,   519,   532,    55,     0,    54,
       0,   411,     0,     0,   489,     0,     0,   614,   605,     0,
     144,     0,     0,     0,     0,   190,   193,   194,   195,   196,
       0,     0,   204,   205,   197,   198,   199,   159,     0,   155,
       0,   260,     0,   348,     0,   385,   340,   337,   325,   326,
     328,   329,   322,   323,   324,   335,   336,   334,     0,   320,
     327,   338,   339,   330,   331,   332,   333,   317,   209,   514,
       0,   512,   513,   505,   506,   510,   511,   507,   508,   509,
       0,   499,   500,   502,   503,   504,   495,     0,   440,     0,
     225,   249,   250,   251,   252,   253,   254,   242,     0,     0,
     521,    52,     0,     0,   415,     0,   631,     0,   629,   627,
     621,   625,   626,     0,   619,   623,   624,   622,   616,   147,
     180,   181,   182,   183,   179,   185,   187,   189,   201,   203,
     157,   262,   350,   387,     0,   319,     0,     0,   497,     0,
     442,   227,   528,   530,    56,   417,   473,     0,     0,     0,
       0,   618,   321,     0,   516,   501,     0,   628,     0,   620,
     515,     0,   630,   635,     0,   633,     0,     0,   632,   643,
       0,     0,     0,     0,   637,   639,   640,   641,   642,   634,
       0,     0,     0,     0,     0,   636,     0,   645,   646,   647,
     638,   644
=======
      35,    36,    58,     5,    70,     7,   125,     9,   262,    11,
     415,    13,   440,    15,   340,    17,   348,    19,   385,    21,
     227,    23,   532,    25,   607,    27,   597,    29,    47,    41,
       0,     0,     0,     0,     0,   442,     0,   350,   387,     0,
       0,     0,     0,    49,     0,    48,     0,     0,    42,    68,
     605,   587,   589,   591,     0,    67,     0,    60,    62,    64,
      65,    66,    63,   593,   595,   114,   140,     0,     0,   461,
     463,   465,   138,   147,   149,     0,     0,     0,     0,   110,
     254,   338,   377,   310,   428,   430,   205,   489,   432,   219,
     238,     0,   515,   528,   530,   105,     0,    72,    74,    75,
      76,    77,   104,    94,    95,    80,    81,   101,    82,    83,
      84,    88,    89,    78,    79,    86,    87,    99,   100,   102,
      96,    97,    98,    85,    90,    91,    92,    93,   103,   127,
     129,   133,     0,   124,     0,   116,   118,   119,   120,   121,
     122,   123,   291,   293,   295,   407,   289,   297,     0,   303,
     301,   299,   485,   288,   266,   267,   268,   279,     0,   264,
     271,   283,   284,   285,   272,   274,   275,   277,   273,   269,
     270,   286,   287,   276,   280,   281,   282,   278,   426,   425,
     421,   422,   420,     0,   417,   419,   423,   424,   483,   471,
     473,   477,   475,   481,   479,   467,   460,   454,   458,   459,
       0,   443,   444,   455,   456,   457,   451,   446,   452,   448,
     449,   450,   453,   447,     0,   367,   190,     0,   371,   369,
     374,     0,   363,   364,     0,   351,   352,   354,   366,   355,
     356,   357,   373,   358,   359,   360,   361,   362,   401,     0,
       0,   399,   400,   403,   404,     0,   388,   389,   391,   392,
     393,   394,   395,   396,   397,   398,   234,   236,   231,     0,
     229,   232,   233,     0,   556,   558,     0,   561,     0,     0,
     565,   569,     0,     0,     0,   574,   581,   583,   585,   554,
     552,   553,     0,   534,   536,   537,   538,   539,   540,   541,
     542,   543,   544,   545,   546,   547,   548,   549,   550,   551,
     612,     0,   609,   611,   603,   602,     0,   599,   601,    46,
       0,     0,    39,     0,     0,     0,     0,     0,     0,    57,
       0,    59,     0,     0,     0,     0,     0,     0,     0,     0,
       0,     0,     0,     0,     0,     0,     0,     0,     0,     0,
       0,     0,     0,     0,     0,     0,     0,     0,     0,     0,
       0,     0,     0,     0,     0,    71,     0,     0,     0,     0,
       0,   126,     0,     0,     0,     0,     0,     0,     0,     0,
       0,     0,     0,     0,   263,     0,     0,   416,     0,     0,
       0,     0,     0,     0,     0,     0,   441,     0,   341,     0,
       0,     0,     0,     0,     0,     0,   349,     0,     0,     0,
       0,   386,     0,     0,     0,     0,   228,     0,     0,     0,
       0,     0,     0,     0,     0,     0,     0,     0,     0,     0,
       0,     0,     0,     0,   533,     0,     0,   608,     0,     0,
     598,    50,    43,     0,     0,     0,     0,     0,     0,    61,
       0,     0,     0,     0,   112,   113,     0,     0,     0,     0,
       0,     0,   106,   107,   108,   109,     0,     0,     0,     0,
       0,     0,     0,     0,     0,     0,     0,     0,   514,     0,
       0,     0,    73,     0,     0,     0,   137,   117,     0,     0,
       0,     0,     0,     0,   309,     0,     0,     0,     0,   265,
       0,   418,     0,     0,     0,     0,     0,     0,     0,     0,
     445,     0,     0,   365,     0,     0,     0,   376,   353,     0,
     405,   406,   390,     0,     0,   230,   555,     0,     0,   560,
       0,   563,   564,     0,     0,   571,   572,   573,     0,     0,
       0,     0,   535,     0,   610,     0,   600,     0,     0,     0,
     588,   590,   592,   594,     0,     0,     0,   462,   464,   466,
       0,     0,   151,   111,   256,   342,   379,   312,    40,   429,
     431,     0,     0,   434,   221,     0,     0,   529,     0,    51,
     128,   131,   132,   130,   135,   136,   134,   292,   294,   296,
     409,   290,   298,   305,   306,   307,   308,   304,   302,   300,
       0,   427,   484,   472,   474,   478,   476,   482,   480,   468,
     368,   191,   372,   370,   375,   402,   235,   237,   557,   559,
     562,   567,   568,   566,   570,   576,   577,   578,   579,   580,
     575,   582,   584,   586,     0,   151,    44,     0,     0,     0,
       0,   145,     0,   142,   144,   177,   183,   185,   187,     0,
       0,     0,     0,     0,   199,   201,     0,     0,     0,     0,
       0,   176,     0,   157,   159,   160,   161,   162,   163,   164,
     165,   166,   167,   168,   172,   173,   174,   169,   175,   170,
     171,     0,   155,     0,   152,   153,   260,     0,   257,   258,
     346,     0,   343,   344,   383,     0,   380,   381,   316,     0,
     313,   314,   214,   215,   216,   217,   218,     0,   207,   209,
     210,   211,   212,   213,   493,     0,   491,   438,     0,   435,
     436,   225,     0,   222,   223,     0,     0,     0,     0,     0,
       0,     0,   240,   242,   243,   244,   245,   246,   247,   524,
     526,   523,   521,   522,     0,   517,   519,   520,     0,    53,
     413,     0,   410,   411,   469,   487,   488,     0,   616,     0,
     614,     0,    69,   606,   596,   115,     0,     0,   141,     0,
       0,     0,     0,     0,     0,     0,     0,     0,     0,     0,
       0,     0,     0,     0,     0,     0,   139,   148,     0,   150,
       0,     0,   255,     0,   350,   339,     0,   387,   378,     0,
       0,   311,     0,     0,   206,   495,     0,   490,   442,   433,
       0,     0,   220,     0,     0,     0,     0,     0,     0,     0,
       0,   239,     0,     0,     0,   516,   531,    55,     0,    54,
       0,   408,     0,     0,   486,     0,     0,   613,   604,     0,
     143,     0,     0,     0,     0,   189,   192,   193,   194,   195,
       0,     0,   203,   204,   196,   197,   198,   158,     0,   154,
       0,   259,     0,   345,     0,   382,   337,   334,   323,   324,
     326,   320,   321,   322,   332,   333,   331,     0,   318,   325,
     335,   336,   327,   328,   329,   330,   315,   208,   511,     0,
     509,   510,   502,   503,   507,   508,   504,   505,   506,     0,
     496,   497,   499,   500,   501,   492,     0,   437,     0,   224,
     248,   249,   250,   251,   252,   253,   241,     0,     0,   518,
      52,     0,     0,   412,     0,   630,     0,   628,   626,   620,
     624,   625,     0,   618,   622,   623,   621,   615,   146,   179,
     180,   181,   182,   178,   184,   186,   188,   200,   202,   156,
     261,   347,   384,     0,   317,     0,     0,   494,     0,   439,
     226,   525,   527,    56,   414,   470,     0,     0,     0,     0,
     617,   319,     0,   513,   498,     0,   627,     0,   619,   512,
       0,   629,   634,     0,   632,     0,     0,   631,   642,     0,
       0,     0,     0,   636,   638,   639,   640,   641,   633,     0,
       0,     0,     0,     0,   635,     0,   644,   645,   646,   637,
     643
>>>>>>> 87a15e84
  };

  const short int
  Dhcp4Parser::yypgoto_[] =
  {
<<<<<<< HEAD
    -799,  -799,  -799,  -799,  -799,  -799,  -799,  -799,  -799,  -799,
    -799,  -799,  -799,  -799,  -799,  -799,   -44,  -799,   184,  -799,
    -799,  -799,  -799,  -799,  -799,  -799,  -799,  -506,  -799,  -799,
    -799,   -70,  -799,  -799,  -799,   386,  -799,  -799,  -799,  -799,
     167,   355,   -48,   -45,   -43,  -799,  -799,  -799,  -799,   -11,
       4,  -799,  -799,   163,   352,  -799,  -799,  -799,  -799,  -799,
    -799,  -799,  -799,  -799,  -799,  -799,  -799,  -799,  -799,  -799,
    -799,   -35,  -799,  -799,  -799,  -799,  -799,  -799,    94,  -799,
     -41,  -799,  -586,   -34,  -799,  -799,  -799,  -799,  -799,  -799,
    -799,  -799,  -799,  -799,   -26,  -799,  -799,  -799,  -799,  -799,
    -799,  -799,  -799,  -799,  -799,  -799,  -799,  -799,  -799,  -799,
    -799,  -799,   -42,  -799,  -799,  -799,  -799,  -799,  -799,  -799,
    -799,  -799,   -68,  -799,  -799,  -799,   -53,   347,  -799,  -799,
    -799,  -799,  -799,  -799,  -799,   -56,  -799,  -799,  -799,  -799,
    -799,  -799,  -798,  -799,  -799,  -799,   -15,  -799,  -799,  -799,
     -22,   399,  -799,  -799,  -799,  -799,  -799,  -799,  -799,  -799,
    -789,  -799,   -24,  -799,    -4,  -799,  -787,  -799,  -799,  -799,
    -799,  -799,  -799,  -799,   -27,  -799,  -799,  -173,   -65,  -799,
    -799,  -799,  -799,  -799,    -8,  -799,  -799,  -799,     9,  -799,
     402,  -799,   -66,  -799,  -799,  -799,  -799,  -799,   -60,  -799,
    -799,  -799,  -799,  -799,   -18,  -799,  -799,  -799,     8,  -799,
    -799,  -799,    14,  -799,   404,  -799,  -799,  -799,  -799,  -799,
    -799,  -799,  -799,  -799,  -799,  -799,   -19,  -799,  -799,  -799,
     -16,   432,  -799,  -799,   -58,  -799,   -38,  -799,   -47,  -799,
    -799,  -799,     5,  -799,  -799,  -799,    10,  -799,   418,    -7,
    -799,    -6,  -799,     0,  -799,   221,  -799,  -799,  -799,  -799,
    -799,  -799,  -799,  -799,  -799,  -799,  -799,  -799,  -799,  -799,
    -799,  -799,  -799,  -784,  -799,  -799,  -799,  -799,  -799,    16,
    -799,  -799,  -799,  -139,  -799,  -799,  -799,  -799,  -799,  -799,
    -799,  -799,     1,  -799,  -799,  -799,  -799,  -799,  -799,  -799,
    -799,   246,   389,  -799,  -799,  -799,  -799,  -799,  -799,  -799,
    -799,  -799,  -799,  -799,  -799,  -799,  -799,  -799,  -799,  -799,
    -799,  -799,  -799,  -799,  -799,  -799,  -799,  -799,  -799,  -799,
    -799,  -799,  -799,  -799,  -799,  -799,  -799,  -799,  -799,  -799,
    -799,  -350,   390,  -799,  -799,  -799,  -799,  -799,  -799,   278,
     392,  -799,  -799,  -799,    -9,  -799,  -799,  -138,  -799,  -799,
    -799,  -799,  -799,  -799,  -156,  -799,  -799,  -171,  -799,  -799,
    -799,  -799,  -799
=======
    -790,  -790,  -790,  -790,  -790,  -790,  -790,  -790,  -790,  -790,
    -790,  -790,  -790,  -790,  -790,  -790,   -44,  -790,  -452,  -790,
     119,  -790,  -790,  -790,  -790,  -790,  -790,  -505,  -790,  -790,
    -790,   -70,  -790,  -790,  -790,   303,  -790,  -790,  -790,  -790,
     165,   355,   -48,   -45,   -43,  -790,  -790,  -790,  -790,   -11,
    -790,  -790,   161,   358,  -790,  -790,  -790,  -790,  -790,  -790,
    -790,  -790,  -790,  -790,  -790,  -790,  -790,  -790,  -790,  -790,
     -53,  -790,  -790,  -790,  -790,  -790,  -790,    90,  -790,   -64,
    -790,  -585,   -51,  -790,  -790,  -790,  -790,  -790,  -790,  -790,
    -790,  -790,  -790,   -26,  -790,  -790,  -790,  -790,  -790,  -790,
    -790,  -790,  -790,  -790,  -790,  -790,  -790,  -790,  -790,  -790,
    -790,   -83,  -790,  -790,  -790,  -790,  -790,  -790,  -790,  -790,
    -790,   -84,  -790,  -790,  -790,   -79,   336,  -790,  -790,  -790,
    -790,  -790,  -790,  -790,   -62,  -790,  -790,  -790,  -790,  -790,
    -790,  -789,  -790,  -790,  -790,   -32,  -790,  -790,  -790,   -28,
     395,  -790,  -790,  -790,  -790,  -790,  -790,  -790,  -790,  -787,
    -790,   -24,  -790,    -4,  -790,  -786,  -790,  -790,  -790,  -790,
    -790,  -790,  -790,   -33,  -790,  -790,  -189,   -65,  -790,  -790,
    -790,  -790,  -790,   -21,  -790,  -790,  -790,   -13,  -790,   388,
    -790,   -66,  -790,  -790,  -790,  -790,  -790,   -60,  -790,  -790,
    -790,  -790,  -790,   -18,  -790,  -790,  -790,   -16,  -790,  -790,
    -790,     7,  -790,   391,  -790,  -790,  -790,  -790,  -790,  -790,
    -790,  -790,  -790,  -790,  -790,   -25,  -790,  -790,  -790,   -42,
     429,  -790,  -790,   -58,  -790,   -38,  -790,   -47,  -790,  -790,
    -790,     1,  -790,  -790,  -790,     2,  -790,   416,    -7,  -790,
      -6,  -790,     0,  -790,   214,  -790,  -790,  -790,  -790,  -790,
    -790,  -790,  -790,  -790,  -790,  -790,  -790,  -790,  -790,  -790,
    -790,  -790,  -785,  -790,  -790,  -790,  -790,  -790,    10,  -790,
    -790,  -790,  -141,  -790,  -790,  -790,  -790,  -790,  -790,  -790,
    -790,    -5,  -790,  -790,  -790,  -790,  -790,  -790,  -790,  -790,
    -790,  -790,   240,   387,  -790,  -790,  -790,  -790,  -790,  -790,
    -790,  -790,  -790,  -790,  -790,  -790,  -790,  -790,  -790,  -790,
    -790,  -790,  -790,  -790,  -790,  -790,  -790,  -790,  -790,  -790,
    -790,  -790,  -790,  -790,  -790,  -790,  -790,  -790,  -790,  -790,
    -790,  -790,  -349,   385,  -790,  -790,  -790,  -790,  -790,  -790,
     272,   389,  -790,  -790,  -790,   -14,  -790,  -790,  -146,  -790,
    -790,  -790,  -790,  -790,  -790,  -159,  -790,  -790,  -175,  -790,
    -790,  -790,  -790,  -790
>>>>>>> 87a15e84
  };

  const short int
  Dhcp4Parser::yydefgoto_[] =
  {
      -1,    15,    16,    17,    18,    19,    20,    21,    22,    23,
      24,    25,    26,    27,    28,    29,    38,    39,    40,    69,
<<<<<<< HEAD
     600,    87,    88,    41,    68,    84,    85,   610,   779,   858,
     859,   346,    43,    70,    96,    97,    98,   355,    45,    71,
     136,   137,   138,   139,   140,   141,   142,   380,   143,   144,
     145,   146,   365,   174,   175,    47,    72,   176,   397,   177,
     398,   613,   178,   399,   616,   179,   147,   373,   148,   366,
     672,   673,   674,   796,   149,   374,   150,   375,   713,   714,
     715,   818,   692,   693,   694,   799,   974,   695,   800,   696,
     801,   697,   802,   698,   699,   431,   700,   701,   702,   703,
     704,   705,   706,   707,   808,   708,   809,   709,   710,   151,
     387,   737,   738,   739,   740,   741,   742,   743,   152,   390,
     752,   753,   754,   841,    61,    79,   300,   301,   302,   444,
     303,   445,   153,   391,   761,   762,   763,   764,   765,   766,
     767,   768,   154,   381,   717,   718,   719,   821,    49,    73,
     199,   200,   201,   407,   202,   403,   203,   404,   204,   405,
     205,   408,   206,   412,   207,   411,   208,   410,   627,   209,
     155,   384,   729,   730,   731,   830,   908,   909,   156,   382,
      55,    76,   721,   722,   723,   824,    57,    77,   265,   266,
     267,   268,   269,   270,   271,   430,   272,   434,   273,   433,
     274,   275,   435,   276,   157,   383,   725,   726,   727,   827,
      59,    78,   286,   287,   288,   289,   290,   439,   291,   292,
     293,   294,   211,   406,   781,   782,   783,   860,    51,    74,
     224,   225,   226,   416,   158,   385,   159,   386,   160,   389,
     748,   749,   750,   838,    53,    75,   241,   242,   243,   161,
     370,   162,   371,   163,   372,   247,   426,   786,   863,   248,
     420,   249,   421,   250,   423,   251,   422,   252,   425,   253,
     424,   254,   419,   218,   413,   787,   164,   388,   745,   746,
     835,   930,   931,   932,   933,   934,   986,   935,   165,   166,
     393,   774,   775,   776,   852,   777,   853,   167,   394,    63,
      80,   323,   324,   325,   326,   449,   327,   450,   328,   329,
     452,   330,   331,   332,   455,   653,   333,   456,   334,   335,
     336,   337,   460,   660,   338,   461,   339,   462,   340,   463,
      99,   357,   100,   358,   101,   359,   168,   363,   364,    67,
      82,   347,   348,   349,   469,   102,   356,    65,    81,   342,
     343,   344,   466,   789,   790,   865,   963,   964,   965,   966,
     999,   967,   997,  1014,  1015,  1016,  1023,  1024,  1025,  1030,
    1026,  1027,  1028
=======
     599,    87,    88,    41,    68,    84,    85,   610,   779,   858,
     859,   345,    43,    70,    96,    97,    98,   354,    45,    71,
     136,   137,   138,   139,   140,   141,   142,   378,   143,   144,
     145,   364,   174,   175,    47,    72,   176,   396,   177,   397,
     613,   178,   398,   616,   179,   146,   371,   147,   365,   672,
     673,   674,   796,   148,   372,   149,   373,   713,   714,   715,
     818,   692,   693,   694,   799,   973,   695,   800,   696,   801,
     697,   802,   698,   699,   430,   700,   701,   702,   703,   704,
     705,   706,   707,   808,   708,   809,   709,   710,   150,   385,
     737,   738,   739,   740,   741,   742,   743,   151,   388,   752,
     753,   754,   841,    61,    79,   299,   300,   301,   443,   302,
     444,   152,   389,   761,   762,   763,   764,   765,   766,   767,
     768,   153,   379,   717,   718,   719,   821,    49,    73,   198,
     199,   200,   406,   201,   402,   202,   403,   203,   404,   204,
     407,   205,   411,   206,   410,   207,   409,   627,   208,   154,
     382,   729,   730,   731,   830,   907,   908,   155,   380,    55,
      76,   721,   722,   723,   824,    57,    77,   264,   265,   266,
     267,   268,   269,   270,   429,   271,   433,   272,   432,   273,
     274,   434,   275,   156,   381,   725,   726,   727,   827,    59,
      78,   285,   286,   287,   288,   289,   438,   290,   291,   292,
     293,   210,   405,   781,   782,   783,   860,    51,    74,   223,
     224,   225,   415,   157,   383,   158,   384,   159,   387,   748,
     749,   750,   838,    53,    75,   240,   241,   242,   160,   368,
     161,   369,   162,   370,   246,   425,   786,   863,   247,   419,
     248,   420,   249,   422,   250,   421,   251,   424,   252,   423,
     253,   418,   217,   412,   787,   163,   386,   745,   746,   835,
     929,   930,   931,   932,   933,   985,   934,   164,   165,   391,
     774,   775,   776,   852,   777,   853,   166,   392,   167,   393,
      63,    80,   322,   323,   324,   325,   448,   326,   449,   327,
     328,   451,   329,   330,   331,   454,   653,   332,   455,   333,
     334,   335,   336,   459,   660,   337,   460,   338,   461,   339,
     462,    99,   356,   100,   357,   101,   358,   168,   362,   363,
      67,    82,   346,   347,   348,   468,   102,   355,    65,    81,
     341,   342,   343,   465,   789,   790,   865,   962,   963,   964,
     965,   998,   966,   996,  1013,  1014,  1015,  1022,  1023,  1024,
    1029,  1025,  1026,  1027
>>>>>>> 87a15e84
  };

  const unsigned short int
  Dhcp4Parser::yytable_[] =
  {
<<<<<<< HEAD
      95,   135,   173,   193,   220,   237,   711,   263,   282,   299,
     320,   255,   284,   481,   180,   212,   227,   239,   285,   277,
     295,   628,   321,   345,    83,   194,   214,   632,   195,    31,
     196,    32,   903,    33,   181,   213,   228,   240,    86,   278,
     296,   904,   322,   907,    89,    30,   916,    42,   651,   361,
     221,   264,   283,   395,   362,   210,   223,   238,   396,    44,
     401,   122,   197,   297,   298,   402,   215,   216,   244,   245,
     222,    46,   103,   217,   414,   246,   104,   198,   105,   415,
     417,   655,   656,   657,   658,   418,    48,   106,   351,   107,
     108,   109,   110,   111,   112,   113,   114,   115,   169,   170,
      50,   123,   171,  1019,    52,   172,  1020,  1021,  1022,   110,
     111,   112,   446,   219,   125,   126,   659,   447,   116,   117,
     118,   119,   120,   121,    54,    94,   190,   122,   123,   191,
     125,   126,   755,   756,   757,   758,   759,   760,   124,   297,
     298,   125,   126,   464,   122,   123,   257,   341,   465,   467,
     470,   127,   128,   833,   468,   471,   834,   129,   125,   126,
     125,   126,   652,   623,   624,   625,   626,   130,   769,   770,
     131,   919,   920,    90,   470,   395,    94,   132,   133,   584,
     792,   134,    91,    92,    93,   836,   903,    56,   837,    34,
      35,    36,    37,   257,    58,   904,   467,   907,    60,    94,
     916,   793,   470,    94,    62,   125,   126,   794,   108,   109,
     110,   111,   112,   732,   733,   734,   735,   866,   736,    94,
     867,   257,   279,   258,   259,   280,   281,    64,  1017,    66,
      94,  1018,   888,   125,   126,   669,   116,   117,   118,   350,
     401,   474,   182,   183,   184,   795,   123,    94,   797,    94,
     110,   111,   112,   798,   611,   612,   353,   185,   352,   125,
     126,   186,   187,   188,   189,   970,   971,   972,   973,   354,
     956,   190,   957,   958,   191,   129,   108,   109,   110,   111,
     112,   360,   192,   815,   815,   850,   123,   854,   816,   817,
     851,    95,   855,   464,    94,   367,   815,   414,   856,   125,
     126,   980,   981,   368,   116,   117,   118,   472,   473,   121,
     229,   614,   615,   369,   123,   257,   230,   231,   232,   233,
     234,   235,    94,   236,   984,   135,   376,   125,   126,   985,
     187,   173,   189,   446,   427,   417,  1000,   428,   991,   190,
     995,  1001,   191,   180,   193,   377,  1034,   220,    94,   378,
     192,  1035,   236,   784,   379,   392,   212,   400,   237,   227,
     409,   432,   429,   181,   436,   438,   194,   214,   263,   195,
     239,   196,   440,   282,   437,   441,   213,   284,   442,   228,
     277,   443,   494,   285,   448,   295,   451,   453,    94,   454,
     240,   457,   458,   221,   320,   459,   210,   475,   476,   223,
     278,   477,   478,   197,   485,   296,   321,   215,   216,   479,
     238,   482,   264,   222,   217,   483,    94,   283,   198,   484,
     488,   244,   245,   486,   487,   489,   322,   490,   246,   491,
     492,   493,   498,   581,   582,   583,   256,   495,   496,   497,
     125,   126,   499,   500,   501,   675,   502,   503,   504,   996,
     676,   677,   678,   679,   680,   681,   682,   683,   684,   685,
     686,   687,   688,   689,   690,   505,   506,   257,   507,   258,
     259,   508,   509,   260,   261,   262,   257,   510,   511,   125,
     126,   304,   305,   306,   307,   308,   309,   310,   311,   312,
     313,   314,   315,   316,   317,   512,   514,   515,   516,   517,
     519,   318,   319,   520,   521,   522,   523,   524,   525,   135,
     526,   647,   527,   528,   529,   531,   173,   533,   534,   535,
     536,   691,   691,   537,   538,   539,   540,   542,   180,    94,
     543,   544,   545,   546,   666,   547,   550,   771,   320,   554,
     548,   551,   552,   555,   557,   558,   559,   560,   181,   772,
     321,     1,     2,     3,     4,     5,     6,     7,     8,     9,
      10,    11,    12,    13,    14,   561,   564,   562,    94,   773,
     322,   565,   563,   569,   570,   571,   566,    94,   567,   572,
     574,   568,   576,   578,   579,   588,   671,   580,   585,   586,
     587,   591,   592,   593,   589,   590,   594,   595,   596,   597,
     598,   601,   602,    32,   603,   604,   605,   875,   820,   606,
     607,   608,   609,   617,   618,   619,   620,   621,   622,   629,
     630,   631,   633,   634,   635,   636,   664,   654,   637,   665,
     638,   639,   712,   716,   640,   641,   642,   643,   644,   720,
     645,   646,   648,   649,   650,   661,   662,   663,   724,   728,
     744,   747,   751,   780,   788,   803,   804,   805,   806,   807,
     810,   811,   812,   813,   814,   876,   823,   819,   822,   826,
     825,   828,   829,   831,   832,   840,   839,   843,   862,   842,
     844,   845,   846,   847,   848,   849,   878,   599,   861,   857,
     868,   864,   869,   871,   872,   873,   874,   880,   881,   877,
     879,   948,   882,   883,   884,   949,   885,   952,   951,   955,
     941,   886,   942,   943,   944,   945,   946,   969,   975,   976,
     977,   978,   979,   982,   983,   987,   988,   989,   990,   992,
     993,   994,   998,  1003,  1006,  1008,  1004,  1011,  1007,  1010,
    1013,  1031,  1032,  1033,  1036,   691,   667,   480,   691,   670,
     513,   193,  1012,   518,   263,  1038,  1041,   282,  1037,   791,
     896,   284,   870,   212,  1039,   921,   277,   285,   237,   295,
     923,   299,   911,   194,   214,   940,   195,   925,   196,   889,
     239,   887,   897,   213,   771,   898,   278,   899,   939,   296,
     220,   918,   912,   556,   947,   959,   772,   926,   264,   890,
     240,   283,   227,   210,   902,   917,   905,   961,   891,   922,
     197,  1002,   910,   530,   215,   216,   773,   924,   893,   900,
     238,   217,   228,   913,   914,   198,   906,   962,   927,   928,
     915,   244,   245,   892,   901,   929,   221,   895,   246,   960,
     549,   894,   223,   954,   953,   938,   541,   553,   937,   532,
    1005,   785,   936,   573,   778,   950,   222,   968,   668,   575,
     577,  1029,  1009,  1040,     0,     0,     0,     0,     0,     0,
=======
      95,   135,   173,   193,   219,   236,   711,   262,   281,   298,
     319,   254,   283,   480,   180,   211,   226,   238,   284,   276,
     294,   628,   320,   344,    83,   194,   213,   632,   195,    31,
     196,    32,    89,    33,   181,   212,   227,   239,   651,   277,
     295,   902,   321,   903,   906,   915,   296,   297,    30,   598,
     220,   263,   282,   296,   297,   209,   222,   237,   598,   103,
      42,   833,   197,   104,   834,   105,   214,   215,   243,   244,
     221,   611,   612,   216,   106,   245,   107,   108,   109,   110,
     111,   112,   113,   114,   836,   169,   170,   837,   360,   171,
     235,   784,   172,   361,   394,   109,   110,   111,   122,   395,
     623,   624,   625,   626,   115,   116,   117,   118,   119,   120,
     218,   124,   125,   121,   122,  1018,    94,    44,  1019,  1020,
    1021,    46,   256,   190,   123,    48,   191,   124,   125,    50,
     121,   122,   256,   866,   124,   125,   867,   126,   127,   655,
     656,   657,   658,   128,   124,   125,   124,   125,  1016,   400,
     413,  1017,   652,   129,   401,   414,   130,   918,   919,   121,
     416,    90,    52,   131,   132,   417,    54,   133,   134,    86,
      91,    92,    93,   340,   659,    56,    94,   108,   109,   110,
     111,   755,   756,   757,   758,   759,   760,    94,   445,    34,
      35,    36,    37,   446,   902,    58,   903,   906,   915,    60,
     955,    94,   956,   957,   115,   116,   117,    62,   463,    64,
     182,   183,   184,   464,   122,   614,   615,    94,   466,   108,
     109,   110,   111,   467,    94,   185,    66,   124,   125,   186,
     187,   188,   189,   888,    94,   669,    94,   124,   125,   190,
     469,   349,   191,   128,   469,   470,   115,   116,   117,   583,
     192,   120,   109,   110,   111,   350,   122,   256,   732,   733,
     734,   735,   394,   736,   351,   352,   359,   792,   466,   124,
     125,   353,   187,   793,   189,   769,   770,   469,   400,   426,
     797,   190,   794,   795,   191,   798,   815,   427,   122,   815,
      95,   816,   192,   850,   817,   255,   366,   367,   851,   854,
     463,   124,   125,   815,   855,   856,   471,   472,   979,   413,
     983,   445,   228,   374,   980,   984,   990,    94,   229,   230,
     231,   232,   233,   234,   135,   235,   256,    94,   257,   258,
     173,   416,   259,   260,   261,   999,   994,   375,   124,   125,
    1000,   376,   180,   193,  1033,   437,   219,   377,   390,  1034,
     969,   970,   971,   972,   399,   211,   408,   236,   226,    94,
     431,   428,   181,   435,   439,   194,   213,   262,   195,   238,
     196,   436,   281,   440,   442,   212,   283,   473,   227,   276,
     447,   441,   284,   450,   294,   452,   453,   456,   457,   239,
     458,    94,   220,   319,   474,   209,   475,   476,   222,   277,
     477,   478,   197,   481,   295,   320,   214,   215,   482,   237,
     483,   263,   221,   216,   484,   485,   282,   492,   486,   487,
     243,   244,   488,   489,   490,   321,   491,   245,    94,   496,
     493,   497,   580,   581,   582,   256,   278,   257,   258,   279,
     280,   124,   125,   498,   494,   675,   495,   124,   125,   995,
     676,   677,   678,   679,   680,   681,   682,   683,   684,   685,
     686,   687,   688,   689,   690,   499,   500,   501,   502,   503,
     504,   505,   506,   507,   509,   510,   256,   508,   511,   513,
     514,   515,   516,   303,   304,   305,   306,   307,   308,   309,
     310,   311,   312,   313,   314,   315,   316,   518,   519,   520,
     521,   522,   523,   317,   318,   524,   525,   526,   135,   527,
     647,   528,   530,   532,   533,   173,   534,   535,   536,   537,
     691,   691,   538,   539,   541,   542,   544,   180,   543,   545,
     546,    94,   547,   666,   549,   550,   771,    94,   319,   553,
     554,   557,   551,   556,   558,   560,   559,   181,   772,   563,
     320,     1,     2,     3,     4,     5,     6,     7,     8,     9,
      10,    11,    12,    13,    14,   564,   565,   561,   773,   562,
     321,   568,   569,   566,   570,   567,   571,   573,    94,   575,
     577,   578,   587,   654,   579,   584,   585,   586,   588,   589,
     590,   591,   592,   593,   594,   595,   596,   597,   600,   601,
      32,   602,   603,   604,   671,   617,   605,   606,   608,   609,
     618,   619,   620,   621,   622,   629,   630,   631,   633,   634,
     635,   636,   637,   638,   639,   640,   664,   665,   864,   607,
     712,   716,   720,   724,   728,   744,   747,   641,   642,   751,
     780,   788,   803,   643,   644,   645,   646,   648,   649,   650,
     661,   662,   663,   804,   805,   806,   807,   810,   811,   812,
     813,   814,   820,   479,   819,   823,   822,   825,   826,   828,
     829,   832,   831,   840,   876,   839,   843,   842,   844,   845,
     846,   847,   848,   849,   862,   878,   861,   951,   857,   868,
     869,   871,   872,   873,   874,   875,   880,   877,   879,   881,
     882,   886,   947,   948,   883,   884,   950,   954,   885,   940,
     941,   986,   942,   943,   944,   945,   968,   974,   975,   976,
     977,   978,   981,   982,   987,   988,   989,   991,   992,   993,
     997,  1002,  1005,  1003,  1007,  1006,  1009,  1010,  1012,  1030,
    1031,  1032,  1035,   667,   870,   691,   670,  1011,   691,   512,
     917,   193,  1037,  1036,   262,   791,   889,   281,   517,   939,
     896,   283,   938,   211,   887,   920,   276,   284,   236,   294,
     922,   298,   910,   194,   213,  1040,   195,   924,   196,  1038,
     238,   555,   897,   212,   771,   898,   277,   899,   946,   295,
     219,   891,   911,   890,  1001,   958,   772,   925,   263,   916,
     239,   282,   226,   209,   901,   893,   904,   960,   529,   921,
     197,   892,   909,   895,   214,   215,   773,   923,   952,   900,
     237,   216,   227,   912,   913,   548,   905,   961,   926,   927,
     914,   243,   244,   552,   894,   928,   220,   953,   245,   959,
     936,   937,   222,   540,   785,   531,   935,  1004,   778,   949,
     572,   668,   967,  1008,   576,   574,   221,  1028,  1039,     0,
>>>>>>> 87a15e84
       0,     0,     0,     0,     0,     0,     0,     0,     0,     0,
       0,     0,     0,     0,     0,     0,     0,     0,     0,     0,
       0,     0,     0,     0,     0,     0,     0,     0,     0,     0,
       0,     0,     0,     0,     0,     0,     0,     0,     0,     0,
<<<<<<< HEAD
       0,     0,     0,     0,   896,     0,     0,     0,     0,   921,
       0,     0,     0,     0,   923,     0,   911,     0,     0,     0,
     959,   925,     0,     0,     0,     0,   897,     0,     0,   898,
       0,   899,   961,     0,     0,     0,   912,     0,     0,     0,
       0,   926,     0,     0,     0,     0,     0,     0,   902,     0,
     905,     0,   962,   922,     0,     0,   910,     0,     0,     0,
       0,   924,     0,   900,   960,     0,     0,   913,   914,     0,
     906,     0,   927,   928,   915,     0,     0,     0,   901,   929
=======
       0,     0,     0,     0,     0,     0,     0,     0,     0,     0,
       0,     0,     0,   896,     0,     0,     0,     0,   920,     0,
       0,     0,     0,   922,     0,   910,     0,     0,     0,   958,
     924,     0,     0,     0,     0,   897,     0,     0,   898,     0,
     899,   960,     0,     0,     0,   911,     0,     0,     0,     0,
     925,     0,     0,     0,     0,     0,     0,   901,     0,   904,
       0,   961,   921,     0,     0,   909,     0,     0,     0,     0,
     923,     0,   900,   959,     0,     0,   912,   913,     0,   905,
       0,   926,   927,   914,     0,     0,     0,     0,   928
>>>>>>> 87a15e84
  };

  const short int
  Dhcp4Parser::yycheck_[] =
  {
<<<<<<< HEAD
      70,    71,    72,    73,    74,    75,   592,    77,    78,    79,
      80,    76,    78,   363,    72,    73,    74,    75,    78,    77,
      78,   527,    80,    12,    68,    73,    73,   533,    73,     5,
      73,     7,   830,     9,    72,    73,    74,    75,   165,    77,
      78,   830,    80,   830,    10,     0,   830,     7,    17,     3,
      74,    77,    78,     3,     8,    73,    74,    75,     8,     7,
       3,    62,    73,   103,   104,     8,    73,    73,    75,    75,
      74,     7,     7,    73,     3,    75,    11,    73,    13,     8,
       3,   133,   134,   135,   136,     8,     7,    22,     3,    24,
      25,    26,    27,    28,    29,    30,    31,    32,    14,    15,
       7,    63,    18,   142,     7,    21,   145,   146,   147,    27,
      28,    29,     3,    75,    76,    77,   168,     8,    53,    54,
      55,    56,    57,    58,     7,   165,    88,    62,    63,    91,
      76,    77,   106,   107,   108,   109,   110,   111,    73,   103,
     104,    76,    77,     3,    62,    63,    64,   140,     8,     3,
       3,    86,    87,     3,     8,     8,     6,    92,    76,    77,
      76,    77,   131,    82,    83,    84,    85,   102,   114,   115,
     105,    89,    90,   139,     3,     3,   165,   112,   113,     8,
       8,   116,   148,   149,   150,     3,   984,     7,     6,   165,
     166,   167,   168,    64,     7,   984,     3,   984,     7,   165,
     984,     8,     3,   165,     7,    76,    77,     8,    25,    26,
      27,    28,    29,    93,    94,    95,    96,     3,    98,   165,
       6,    64,    65,    66,    67,    68,    69,     7,     3,     7,
     165,     6,   818,    76,    77,   585,    53,    54,    55,     6,
       3,   165,    59,    60,    61,     8,    63,   165,     3,   165,
      27,    28,    29,     8,    16,    17,     8,    74,     4,    76,
      77,    78,    79,    80,    81,    34,    35,    36,    37,     3,
     141,    88,   143,   144,    91,    92,    25,    26,    27,    28,
      29,     4,    99,     3,     3,     3,    63,     3,     8,     8,
       8,   361,     8,     3,   165,     4,     3,     3,     8,    76,
      77,     8,     8,     4,    53,    54,    55,   351,   352,    58,
      87,    19,    20,     4,    63,    64,    93,    94,    95,    96,
      97,    98,   165,   100,     3,   395,     4,    76,    77,     8,
      79,   401,    81,     3,     8,     3,     3,     3,     8,    88,
       8,     8,    91,   401,   414,     4,     3,   417,   165,     4,
      99,     8,   100,   101,     4,     4,   414,     4,   428,   417,
       4,     4,     8,   401,     4,     3,   414,   414,   438,   414,
     428,   414,     4,   443,     8,     4,   414,   443,     8,   417,
     438,     3,   166,   443,     4,   443,     4,     4,   165,     4,
     428,     4,     4,   417,   464,     4,   414,     4,     4,   417,
     438,     4,     4,   414,   168,   443,   464,   414,   414,     4,
     428,     4,   438,   417,   414,     4,   165,   443,   414,     4,
       4,   428,   428,   168,   168,     4,   464,     4,   428,     4,
       4,     4,     4,   477,   478,   479,    33,   166,   166,   166,
      76,    77,     4,     4,     4,    33,     4,     4,     4,   955,
      38,    39,    40,    41,    42,    43,    44,    45,    46,    47,
      48,    49,    50,    51,    52,     4,     4,    64,     4,    66,
      67,     4,     4,    70,    71,    72,    64,   166,     4,    76,
      77,   117,   118,   119,   120,   121,   122,   123,   124,   125,
     126,   127,   128,   129,   130,     4,     4,     4,     4,   168,
       4,   137,   138,     4,     4,     4,     4,     4,   166,   579,
       4,   555,     4,     4,     4,     4,   586,     4,     4,     4,
       4,   591,   592,     4,     4,     4,     4,     4,   586,   165,
       4,   166,     4,     4,   578,     4,     4,   607,   608,     4,
     168,   168,   168,     4,   168,     4,     4,   166,   586,   607,
     608,   151,   152,   153,   154,   155,   156,   157,   158,   159,
     160,   161,   162,   163,   164,     4,     4,   166,   165,   607,
     608,     4,   166,     4,     4,     4,   168,   165,   168,     4,
       4,   168,     4,     4,     7,   165,    23,     7,     7,     7,
       7,     7,     7,     5,   165,   165,   165,     5,     5,     5,
       5,   165,     5,     7,     5,     5,     5,   166,     3,     7,
       7,     7,     5,   165,   165,   165,     5,   165,   165,   165,
       7,   165,   165,   165,   165,   165,     5,   132,   165,     5,
     165,   165,     7,     7,   165,   165,   165,   165,   165,     7,
     165,   165,   165,   165,   165,   165,   165,   165,     7,     7,
       7,     7,     7,     7,     7,     4,     4,     4,     4,     4,
       4,     4,     4,     4,     4,   168,     3,     6,     6,     3,
       6,     6,     3,     6,     3,     3,     6,     3,     3,     6,
       4,     4,     4,     4,     4,     4,   168,   503,     6,   165,
       6,     8,     4,     4,     4,     4,     4,     4,     4,   166,
     166,     4,   166,   166,   166,     4,   166,     3,     6,     4,
     166,   168,   166,   166,   166,   166,   166,   165,   165,   165,
     165,   165,   165,     8,     8,     4,     8,     3,     8,   165,
     165,   165,     4,     4,     4,     4,   168,     5,   166,   165,
       7,     4,     4,     4,     4,   815,   579,   361,   818,   586,
     395,   821,   165,   401,   824,   166,   165,   827,   168,   665,
     830,   827,   797,   821,   166,   835,   824,   827,   838,   827,
     835,   841,   830,   821,   821,   843,   821,   835,   821,   820,
     838,   815,   830,   821,   854,   830,   824,   830,   841,   827,
     860,   833,   830,   446,   850,   865,   854,   835,   824,   821,
     838,   827,   860,   821,   830,   832,   830,   865,   823,   835,
     821,   984,   830,   414,   821,   821,   854,   835,   826,   830,
     838,   821,   860,   830,   830,   821,   830,   865,   835,   835,
     830,   838,   838,   824,   830,   835,   860,   829,   838,   865,
     438,   827,   860,   862,   860,   840,   428,   443,   838,   417,
     989,   630,   836,   464,   608,   854,   860,   866,   580,   467,
     470,  1017,  1000,  1034,    -1,    -1,    -1,    -1,    -1,    -1,
=======
      70,    71,    72,    73,    74,    75,   591,    77,    78,    79,
      80,    76,    78,   362,    72,    73,    74,    75,    78,    77,
      78,   526,    80,    12,    68,    73,    73,   532,    73,     5,
      73,     7,    10,     9,    72,    73,    74,    75,    17,    77,
      78,   830,    80,   830,   830,   830,   102,   103,     0,   501,
      74,    77,    78,   102,   103,    73,    74,    75,   510,     7,
       7,     3,    73,    11,     6,    13,    73,    73,    75,    75,
      74,    16,    17,    73,    22,    75,    24,    25,    26,    27,
      28,    29,    30,    31,     3,    14,    15,     6,     3,    18,
      99,   100,    21,     8,     3,    26,    27,    28,    62,     8,
      81,    82,    83,    84,    52,    53,    54,    55,    56,    57,
      74,    75,    76,    61,    62,   142,   165,     7,   145,   146,
     147,     7,    63,    87,    72,     7,    90,    75,    76,     7,
      61,    62,    63,     3,    75,    76,     6,    85,    86,   133,
     134,   135,   136,    91,    75,    76,    75,    76,     3,     3,
       3,     6,   131,   101,     8,     8,   104,    88,    89,    61,
       3,   139,     7,   111,   112,     8,     7,   115,   116,   165,
     148,   149,   150,   140,   168,     7,   165,    25,    26,    27,
      28,   105,   106,   107,   108,   109,   110,   165,     3,   165,
     166,   167,   168,     8,   983,     7,   983,   983,   983,     7,
     141,   165,   143,   144,    52,    53,    54,     7,     3,     7,
      58,    59,    60,     8,    62,    19,    20,   165,     3,    25,
      26,    27,    28,     8,   165,    73,     7,    75,    76,    77,
      78,    79,    80,   818,   165,   584,   165,    75,    76,    87,
       3,     6,    90,    91,     3,     8,    52,    53,    54,     8,
      98,    57,    26,    27,    28,     3,    62,    63,    92,    93,
      94,    95,     3,    97,     4,     8,     4,     8,     3,    75,
      76,     3,    78,     8,    80,   113,   114,     3,     3,     8,
       3,    87,     8,     8,    90,     8,     3,     3,    62,     3,
     360,     8,    98,     3,     8,    32,     4,     4,     8,     3,
       3,    75,    76,     3,     8,     8,   350,   351,     8,     3,
       3,     3,    86,     4,     8,     8,     8,   165,    92,    93,
      94,    95,    96,    97,   394,    99,    63,   165,    65,    66,
     400,     3,    69,    70,    71,     3,     8,     4,    75,    76,
       8,     4,   400,   413,     3,     3,   416,     4,     4,     8,
      33,    34,    35,    36,     4,   413,     4,   427,   416,   165,
       4,     8,   400,     4,     4,   413,   413,   437,   413,   427,
     413,     8,   442,     4,     3,   413,   442,   165,   416,   437,
       4,     8,   442,     4,   442,     4,     4,     4,     4,   427,
       4,   165,   416,   463,     4,   413,     4,     4,   416,   437,
       4,     4,   413,     4,   442,   463,   413,   413,     4,   427,
       4,   437,   416,   413,   168,   168,   442,   166,     4,     4,
     427,   427,     4,     4,     4,   463,     4,   427,   165,     4,
     166,     4,   476,   477,   478,    63,    64,    65,    66,    67,
      68,    75,    76,     4,   166,    32,   166,    75,    76,   954,
      37,    38,    39,    40,    41,    42,    43,    44,    45,    46,
      47,    48,    49,    50,    51,     4,     4,     4,     4,     4,
       4,     4,     4,     4,     4,     4,    63,   166,     4,     4,
       4,     4,   168,   117,   118,   119,   120,   121,   122,   123,
     124,   125,   126,   127,   128,   129,   130,     4,     4,     4,
       4,     4,     4,   137,   138,   166,     4,     4,   578,     4,
     554,     4,     4,     4,     4,   585,     4,     4,     4,     4,
     590,   591,     4,     4,     4,     4,     4,   585,   166,     4,
       4,   165,   168,   577,     4,   168,   606,   165,   608,     4,
       4,     4,   168,   168,     4,     4,   166,   585,   606,     4,
     608,   151,   152,   153,   154,   155,   156,   157,   158,   159,
     160,   161,   162,   163,   164,     4,   168,   166,   606,   166,
     608,     4,     4,   168,     4,   168,     4,     4,   165,     4,
       4,     7,   165,   132,     7,     7,     7,     7,   165,   165,
       7,     7,     5,   165,     5,     5,     5,     5,   165,     5,
       7,     5,     5,     5,    23,   165,     7,     7,     7,     5,
     165,   165,     5,   165,   165,   165,     7,   165,   165,   165,
     165,   165,   165,   165,   165,   165,     5,     5,     8,   510,
       7,     7,     7,     7,     7,     7,     7,   165,   165,     7,
       7,     7,     4,   165,   165,   165,   165,   165,   165,   165,
     165,   165,   165,     4,     4,     4,     4,     4,     4,     4,
       4,     4,     3,   360,     6,     3,     6,     6,     3,     6,
       3,     3,     6,     3,   168,     6,     3,     6,     4,     4,
       4,     4,     4,     4,     3,   168,     6,     3,   165,     6,
       4,     4,     4,     4,     4,   166,     4,   166,   166,     4,
     166,   168,     4,     4,   166,   166,     6,     4,   166,   166,
     166,     4,   166,   166,   166,   166,   165,   165,   165,   165,
     165,   165,     8,     8,     8,     3,     8,   165,   165,   165,
       4,     4,     4,   168,     4,   166,   165,     5,     7,     4,
       4,     4,     4,   578,   797,   815,   585,   165,   818,   394,
     833,   821,   166,   168,   824,   665,   820,   827,   400,   843,
     830,   827,   841,   821,   815,   835,   824,   827,   838,   827,
     835,   841,   830,   821,   821,   165,   821,   835,   821,   166,
     838,   445,   830,   821,   854,   830,   824,   830,   850,   827,
     860,   823,   830,   821,   983,   865,   854,   835,   824,   832,
     838,   827,   860,   821,   830,   826,   830,   865,   413,   835,
     821,   824,   830,   829,   821,   821,   854,   835,   860,   830,
     838,   821,   860,   830,   830,   437,   830,   865,   835,   835,
     830,   838,   838,   442,   827,   835,   860,   862,   838,   865,
     838,   840,   860,   427,   630,   416,   836,   988,   608,   854,
     463,   579,   866,   999,   469,   466,   860,  1016,  1033,    -1,
      -1,    -1,    -1,    -1,    -1,    -1,    -1,    -1,    -1,    -1,
>>>>>>> 87a15e84
      -1,    -1,    -1,    -1,    -1,    -1,    -1,    -1,    -1,    -1,
      -1,    -1,    -1,    -1,    -1,    -1,    -1,    -1,    -1,    -1,
      -1,    -1,    -1,    -1,    -1,    -1,    -1,    -1,    -1,    -1,
      -1,    -1,    -1,    -1,    -1,    -1,    -1,    -1,    -1,    -1,
<<<<<<< HEAD
      -1,    -1,    -1,    -1,   984,    -1,    -1,    -1,    -1,   989,
      -1,    -1,    -1,    -1,   989,    -1,   984,    -1,    -1,    -1,
    1000,   989,    -1,    -1,    -1,    -1,   984,    -1,    -1,   984,
      -1,   984,  1000,    -1,    -1,    -1,   984,    -1,    -1,    -1,
      -1,   989,    -1,    -1,    -1,    -1,    -1,    -1,   984,    -1,
     984,    -1,  1000,   989,    -1,    -1,   984,    -1,    -1,    -1,
      -1,   989,    -1,   984,  1000,    -1,    -1,   984,   984,    -1,
     984,    -1,   989,   989,   984,    -1,    -1,    -1,   984,   989
=======
      -1,    -1,    -1,   983,    -1,    -1,    -1,    -1,   988,    -1,
      -1,    -1,    -1,   988,    -1,   983,    -1,    -1,    -1,   999,
     988,    -1,    -1,    -1,    -1,   983,    -1,    -1,   983,    -1,
     983,   999,    -1,    -1,    -1,   983,    -1,    -1,    -1,    -1,
     988,    -1,    -1,    -1,    -1,    -1,    -1,   983,    -1,   983,
      -1,   999,   988,    -1,    -1,   983,    -1,    -1,    -1,    -1,
     988,    -1,   983,   999,    -1,    -1,   983,   983,    -1,   983,
      -1,   988,   988,   983,    -1,    -1,    -1,    -1,   988
>>>>>>> 87a15e84
  };

  const unsigned short int
  Dhcp4Parser::yystos_[] =
  {
       0,   151,   152,   153,   154,   155,   156,   157,   158,   159,
     160,   161,   162,   163,   164,   170,   171,   172,   173,   174,
     175,   176,   177,   178,   179,   180,   181,   182,   183,   184,
       0,     5,     7,     9,   165,   166,   167,   168,   185,   186,
<<<<<<< HEAD
     187,   192,     7,   201,     7,   207,     7,   224,     7,   317,
       7,   397,     7,   413,     7,   349,     7,   355,     7,   379,
       7,   293,     7,   468,     7,   516,     7,   508,   193,   188,
     202,   208,   225,   318,   398,   414,   350,   356,   380,   294,
     469,   517,   509,   185,   194,   195,   165,   190,   191,    10,
     139,   148,   149,   150,   165,   200,   203,   204,   205,   499,
     501,   503,   514,     7,    11,    13,    22,    24,    25,    26,
      27,    28,    29,    30,    31,    32,    53,    54,    55,    56,
      57,    58,    62,    63,    73,    76,    77,    86,    87,    92,
     102,   105,   112,   113,   116,   200,   209,   210,   211,   212,
     213,   214,   215,   217,   218,   219,   220,   235,   237,   243,
     245,   278,   287,   301,   311,   339,   347,   373,   403,   405,
     407,   418,   420,   422,   445,   457,   458,   466,   505,    14,
      15,    18,    21,   200,   222,   223,   226,   228,   231,   234,
     403,   405,    59,    60,    61,    74,    78,    79,    80,    81,
      88,    91,    99,   200,   211,   212,   213,   218,   219,   319,
     320,   321,   323,   325,   327,   329,   331,   333,   335,   338,
     373,   391,   403,   405,   407,   418,   420,   422,   442,    75,
     200,   331,   333,   373,   399,   400,   401,   403,   405,    87,
      93,    94,    95,    96,    97,    98,   100,   200,   373,   403,
     405,   415,   416,   417,   418,   420,   422,   424,   428,   430,
     432,   434,   436,   438,   440,   347,    33,    64,    66,    67,
      70,    71,    72,   200,   263,   357,   358,   359,   360,   361,
     362,   363,   365,   367,   369,   370,   372,   403,   405,    65,
      68,    69,   200,   263,   361,   367,   381,   382,   383,   384,
     385,   387,   388,   389,   390,   403,   405,   103,   104,   200,
     295,   296,   297,   299,   117,   118,   119,   120,   121,   122,
     123,   124,   125,   126,   127,   128,   129,   130,   137,   138,
     200,   403,   405,   470,   471,   472,   473,   475,   477,   478,
     480,   481,   482,   485,   487,   488,   489,   490,   493,   495,
     497,   140,   518,   519,   520,    12,   200,   510,   511,   512,
       6,     3,     4,     8,     3,   206,   515,   500,   502,   504,
       4,     3,     8,   506,   507,   221,   238,     4,     4,     4,
     419,   421,   423,   236,   244,   246,     4,     4,     4,     4,
     216,   312,   348,   374,   340,   404,   406,   279,   446,   408,
     288,   302,     4,   459,   467,     3,     8,   227,   229,   232,
       4,     3,     8,   324,   326,   328,   392,   322,   330,     4,
     336,   334,   332,   443,     3,     8,   402,     3,     8,   441,
     429,   431,   435,   433,   439,   437,   425,     8,     3,     8,
     364,   264,     4,   368,   366,   371,     4,     8,     3,   386,
       4,     4,     8,     3,   298,   300,     3,     8,     4,   474,
     476,     4,   479,     4,     4,   483,   486,     4,     4,     4,
     491,   494,   496,   498,     3,     8,   521,     3,     8,   513,
       3,     8,   185,   185,   165,     4,     4,     4,     4,     4,
     204,   510,     4,     4,     4,   168,   168,   168,     4,     4,
       4,     4,     4,     4,   166,   166,   166,   166,     4,     4,
       4,     4,     4,     4,     4,     4,     4,     4,     4,     4,
     166,     4,     4,   210,     4,     4,     4,   168,   223,     4,
       4,     4,     4,     4,     4,   166,     4,     4,     4,     4,
     320,     4,   400,     4,     4,     4,     4,     4,     4,     4,
       4,   417,     4,     4,   166,     4,     4,     4,   168,   359,
       4,   168,   168,   383,     4,     4,   296,   168,     4,     4,
     166,     4,   166,   166,     4,     4,   168,   168,   168,     4,
       4,     4,     4,   471,     4,   519,     4,   511,     4,     7,
       7,   185,   185,   185,     8,     7,     7,     7,   165,   165,
     165,     7,     7,     5,   165,     5,     5,     5,     5,   187,
     189,   165,     5,     5,     5,     5,     7,     7,     7,     5,
     196,    16,    17,   230,    19,    20,   233,   165,   165,   165,
       5,   165,   165,    82,    83,    84,    85,   337,   196,   165,
       7,   165,   196,   165,   165,   165,   165,   165,   165,   165,
     165,   165,   165,   165,   165,   165,   165,   185,   165,   165,
     165,    17,   131,   484,   132,   133,   134,   135,   136,   168,
     492,   165,   165,   165,     5,     5,   185,   209,   518,   510,
     222,    23,   239,   240,   241,    33,    38,    39,    40,    41,
      42,    43,    44,    45,    46,    47,    48,    49,    50,    51,
      52,   200,   251,   252,   253,   256,   258,   260,   262,   263,
     265,   266,   267,   268,   269,   270,   271,   272,   274,   276,
     277,   251,     7,   247,   248,   249,     7,   313,   314,   315,
       7,   351,   352,   353,     7,   375,   376,   377,     7,   341,
     342,   343,    93,    94,    95,    96,    98,   280,   281,   282,
     283,   284,   285,   286,     7,   447,   448,     7,   409,   410,
     411,     7,   289,   290,   291,   106,   107,   108,   109,   110,
     111,   303,   304,   305,   306,   307,   308,   309,   310,   114,
     115,   200,   403,   405,   460,   461,   462,   464,   470,   197,
       7,   393,   394,   395,   101,   424,   426,   444,     7,   522,
     523,   247,     8,     8,     8,     8,   242,     3,     8,   254,
     257,   259,   261,     4,     4,     4,     4,     4,   273,   275,
       4,     4,     4,     4,     4,     3,     8,     8,   250,     6,
       3,   316,     6,     3,   354,     6,     3,   378,     6,     3,
     344,     6,     3,     3,     6,   449,     3,     6,   412,     6,
       3,   292,     6,     3,     4,     4,     4,     4,     4,     4,
       3,     8,   463,   465,     3,     8,     8,   165,   198,   199,
     396,     6,     3,   427,     8,   524,     3,     6,     6,     4,
     240,     4,     4,     4,     4,   166,   168,   166,   168,   166,
       4,     4,   166,   166,   166,   166,   168,   252,   251,   249,
     319,   315,   357,   353,   381,   377,   200,   211,   212,   213,
     218,   219,   263,   311,   329,   331,   333,   335,   345,   346,
     373,   403,   405,   418,   420,   422,   442,   343,   281,    89,
      90,   200,   263,   347,   373,   403,   405,   418,   420,   422,
     450,   451,   452,   453,   454,   456,   448,   415,   411,   295,
     291,   166,   166,   166,   166,   166,   166,   304,     4,     4,
     461,     6,     3,   399,   395,     4,   141,   143,   144,   200,
     263,   403,   405,   525,   526,   527,   528,   530,   523,   165,
      34,    35,    36,    37,   255,   165,   165,   165,   165,   165,
       8,     8,     8,     8,     3,     8,   455,     4,     8,     3,
       8,     8,   165,   165,   165,     8,   196,   531,     4,   529,
       3,     8,   346,     4,   168,   452,     4,   166,     4,   526,
     165,     5,   165,     7,   532,   533,   534,     3,     6,   142,
     145,   146,   147,   535,   536,   537,   539,   540,   541,   533,
     538,     4,     4,     4,     3,     8,     4,   168,   166,   166,
     536,   165
=======
     187,   192,     7,   201,     7,   207,     7,   223,     7,   316,
       7,   396,     7,   412,     7,   348,     7,   354,     7,   378,
       7,   292,     7,   469,     7,   517,     7,   509,   193,   188,
     202,   208,   224,   317,   397,   413,   349,   355,   379,   293,
     470,   518,   510,   185,   194,   195,   165,   190,   191,    10,
     139,   148,   149,   150,   165,   200,   203,   204,   205,   500,
     502,   504,   515,     7,    11,    13,    22,    24,    25,    26,
      27,    28,    29,    30,    31,    52,    53,    54,    55,    56,
      57,    61,    62,    72,    75,    76,    85,    86,    91,   101,
     104,   111,   112,   115,   116,   200,   209,   210,   211,   212,
     213,   214,   215,   217,   218,   219,   234,   236,   242,   244,
     277,   286,   300,   310,   338,   346,   372,   402,   404,   406,
     417,   419,   421,   444,   456,   457,   465,   467,   506,    14,
      15,    18,    21,   200,   221,   222,   225,   227,   230,   233,
     402,   404,    58,    59,    60,    73,    77,    78,    79,    80,
      87,    90,    98,   200,   211,   212,   213,   218,   318,   319,
     320,   322,   324,   326,   328,   330,   332,   334,   337,   372,
     390,   402,   404,   406,   417,   419,   421,   441,    74,   200,
     330,   332,   372,   398,   399,   400,   402,   404,    86,    92,
      93,    94,    95,    96,    97,    99,   200,   372,   402,   404,
     414,   415,   416,   417,   419,   421,   423,   427,   429,   431,
     433,   435,   437,   439,   346,    32,    63,    65,    66,    69,
      70,    71,   200,   262,   356,   357,   358,   359,   360,   361,
     362,   364,   366,   368,   369,   371,   402,   404,    64,    67,
      68,   200,   262,   360,   366,   380,   381,   382,   383,   384,
     386,   387,   388,   389,   402,   404,   102,   103,   200,   294,
     295,   296,   298,   117,   118,   119,   120,   121,   122,   123,
     124,   125,   126,   127,   128,   129,   130,   137,   138,   200,
     402,   404,   471,   472,   473,   474,   476,   478,   479,   481,
     482,   483,   486,   488,   489,   490,   491,   494,   496,   498,
     140,   519,   520,   521,    12,   200,   511,   512,   513,     6,
       3,     4,     8,     3,   206,   516,   501,   503,   505,     4,
       3,     8,   507,   508,   220,   237,     4,     4,   418,   420,
     422,   235,   243,   245,     4,     4,     4,     4,   216,   311,
     347,   373,   339,   403,   405,   278,   445,   407,   287,   301,
       4,   458,   466,   468,     3,     8,   226,   228,   231,     4,
       3,     8,   323,   325,   327,   391,   321,   329,     4,   335,
     333,   331,   442,     3,     8,   401,     3,     8,   440,   428,
     430,   434,   432,   438,   436,   424,     8,     3,     8,   363,
     263,     4,   367,   365,   370,     4,     8,     3,   385,     4,
       4,     8,     3,   297,   299,     3,     8,     4,   475,   477,
       4,   480,     4,     4,   484,   487,     4,     4,     4,   492,
     495,   497,   499,     3,     8,   522,     3,     8,   514,     3,
       8,   185,   185,   165,     4,     4,     4,     4,     4,   204,
     511,     4,     4,     4,   168,   168,     4,     4,     4,     4,
       4,     4,   166,   166,   166,   166,     4,     4,     4,     4,
       4,     4,     4,     4,     4,     4,     4,     4,   166,     4,
       4,     4,   210,     4,     4,     4,   168,   222,     4,     4,
       4,     4,     4,     4,   166,     4,     4,     4,     4,   319,
       4,   399,     4,     4,     4,     4,     4,     4,     4,     4,
     416,     4,     4,   166,     4,     4,     4,   168,   358,     4,
     168,   168,   382,     4,     4,   295,   168,     4,     4,   166,
       4,   166,   166,     4,     4,   168,   168,   168,     4,     4,
       4,     4,   472,     4,   520,     4,   512,     4,     7,     7,
     185,   185,   185,     8,     7,     7,     7,   165,   165,   165,
       7,     7,     5,   165,     5,     5,     5,     5,   187,   189,
     165,     5,     5,     5,     5,     7,     7,   189,     7,     5,
     196,    16,    17,   229,    19,    20,   232,   165,   165,   165,
       5,   165,   165,    81,    82,    83,    84,   336,   196,   165,
       7,   165,   196,   165,   165,   165,   165,   165,   165,   165,
     165,   165,   165,   165,   165,   165,   165,   185,   165,   165,
     165,    17,   131,   485,   132,   133,   134,   135,   136,   168,
     493,   165,   165,   165,     5,     5,   185,   209,   519,   511,
     221,    23,   238,   239,   240,    32,    37,    38,    39,    40,
      41,    42,    43,    44,    45,    46,    47,    48,    49,    50,
      51,   200,   250,   251,   252,   255,   257,   259,   261,   262,
     264,   265,   266,   267,   268,   269,   270,   271,   273,   275,
     276,   250,     7,   246,   247,   248,     7,   312,   313,   314,
       7,   350,   351,   352,     7,   374,   375,   376,     7,   340,
     341,   342,    92,    93,    94,    95,    97,   279,   280,   281,
     282,   283,   284,   285,     7,   446,   447,     7,   408,   409,
     410,     7,   288,   289,   290,   105,   106,   107,   108,   109,
     110,   302,   303,   304,   305,   306,   307,   308,   309,   113,
     114,   200,   402,   404,   459,   460,   461,   463,   471,   197,
       7,   392,   393,   394,   100,   423,   425,   443,     7,   523,
     524,   246,     8,     8,     8,     8,   241,     3,     8,   253,
     256,   258,   260,     4,     4,     4,     4,     4,   272,   274,
       4,     4,     4,     4,     4,     3,     8,     8,   249,     6,
       3,   315,     6,     3,   353,     6,     3,   377,     6,     3,
     343,     6,     3,     3,     6,   448,     3,     6,   411,     6,
       3,   291,     6,     3,     4,     4,     4,     4,     4,     4,
       3,     8,   462,   464,     3,     8,     8,   165,   198,   199,
     395,     6,     3,   426,     8,   525,     3,     6,     6,     4,
     239,     4,     4,     4,     4,   166,   168,   166,   168,   166,
       4,     4,   166,   166,   166,   166,   168,   251,   250,   248,
     318,   314,   356,   352,   380,   376,   200,   211,   212,   213,
     218,   262,   310,   328,   330,   332,   334,   344,   345,   372,
     402,   404,   417,   419,   421,   441,   342,   280,    88,    89,
     200,   262,   346,   372,   402,   404,   417,   419,   421,   449,
     450,   451,   452,   453,   455,   447,   414,   410,   294,   290,
     166,   166,   166,   166,   166,   166,   303,     4,     4,   460,
       6,     3,   398,   394,     4,   141,   143,   144,   200,   262,
     402,   404,   526,   527,   528,   529,   531,   524,   165,    33,
      34,    35,    36,   254,   165,   165,   165,   165,   165,     8,
       8,     8,     8,     3,     8,   454,     4,     8,     3,     8,
       8,   165,   165,   165,     8,   196,   532,     4,   530,     3,
       8,   345,     4,   168,   451,     4,   166,     4,   527,   165,
       5,   165,     7,   533,   534,   535,     3,     6,   142,   145,
     146,   147,   536,   537,   538,   540,   541,   542,   534,   539,
       4,     4,     4,     3,     8,     4,   168,   166,   166,   537,
     165
>>>>>>> 87a15e84
  };

  const unsigned short int
  Dhcp4Parser::yyr1_[] =
  {
       0,   169,   171,   170,   172,   170,   173,   170,   174,   170,
     175,   170,   176,   170,   177,   170,   178,   170,   179,   170,
     180,   170,   181,   170,   182,   170,   183,   170,   184,   170,
     185,   185,   185,   185,   185,   185,   185,   186,   188,   187,
     189,   190,   190,   191,   191,   193,   192,   194,   194,   195,
     195,   197,   196,   198,   198,   199,   199,   200,   202,   201,
     203,   203,   204,   204,   204,   204,   204,   204,   206,   205,
     208,   207,   209,   209,   210,   210,   210,   210,   210,   210,
     210,   210,   210,   210,   210,   210,   210,   210,   210,   210,
     210,   210,   210,   210,   210,   210,   210,   210,   210,   210,
     210,   210,   210,   210,   210,   210,   211,   212,   213,   214,
<<<<<<< HEAD
     216,   215,   217,   218,   219,   221,   220,   222,   222,   223,
     223,   223,   223,   223,   223,   223,   225,   224,   227,   226,
     229,   228,   230,   230,   232,   231,   233,   233,   234,   236,
     235,   238,   237,   239,   239,   240,   242,   241,   244,   243,
     246,   245,   247,   247,   248,   248,   250,   249,   251,   251,
     252,   252,   252,   252,   252,   252,   252,   252,   252,   252,
     252,   252,   252,   252,   252,   252,   252,   252,   254,   253,
     255,   255,   255,   255,   257,   256,   259,   258,   261,   260,
     262,   264,   263,   265,   266,   267,   268,   269,   270,   271,
     273,   272,   275,   274,   276,   277,   279,   278,   280,   280,
     281,   281,   281,   281,   281,   282,   283,   284,   285,   286,
     288,   287,   289,   289,   290,   290,   292,   291,   294,   293,
     295,   295,   295,   296,   296,   298,   297,   300,   299,   302,
     301,   303,   303,   304,   304,   304,   304,   304,   304,   305,
     306,   307,   308,   309,   310,   312,   311,   313,   313,   314,
     314,   316,   315,   318,   317,   319,   319,   320,   320,   320,
     320,   320,   320,   320,   320,   320,   320,   320,   320,   320,
     320,   320,   320,   320,   320,   320,   320,   320,   320,   320,
     320,   322,   321,   324,   323,   326,   325,   328,   327,   330,
     329,   332,   331,   334,   333,   336,   335,   337,   337,   337,
     337,   338,   340,   339,   341,   341,   342,   342,   344,   343,
     345,   345,   346,   346,   346,   346,   346,   346,   346,   346,
     346,   346,   346,   346,   346,   346,   346,   346,   346,   346,
     346,   348,   347,   350,   349,   351,   351,   352,   352,   354,
     353,   356,   355,   357,   357,   358,   358,   359,   359,   359,
     359,   359,   359,   359,   359,   359,   359,   360,   361,   362,
     364,   363,   366,   365,   368,   367,   369,   371,   370,   372,
     374,   373,   375,   375,   376,   376,   378,   377,   380,   379,
     381,   381,   382,   382,   383,   383,   383,   383,   383,   383,
     383,   383,   383,   384,   386,   385,   387,   388,   389,   390,
     392,   391,   393,   393,   394,   394,   396,   395,   398,   397,
     399,   399,   400,   400,   400,   400,   400,   400,   400,   402,
     401,   404,   403,   406,   405,   408,   407,   409,   409,   410,
     410,   412,   411,   414,   413,   415,   415,   416,   416,   417,
     417,   417,   417,   417,   417,   417,   417,   417,   417,   417,
     417,   417,   417,   417,   419,   418,   421,   420,   423,   422,
     425,   424,   427,   426,   429,   428,   431,   430,   433,   432,
     435,   434,   437,   436,   439,   438,   441,   440,   443,   442,
     444,   444,   446,   445,   447,   447,   449,   448,   450,   450,
     451,   451,   452,   452,   452,   452,   452,   452,   452,   452,
     452,   452,   452,   453,   455,   454,   456,   457,   459,   458,
     460,   460,   461,   461,   461,   461,   461,   463,   462,   465,
     464,   467,   466,   469,   468,   470,   470,   471,   471,   471,
     471,   471,   471,   471,   471,   471,   471,   471,   471,   471,
     471,   471,   471,   471,   471,   471,   472,   474,   473,   476,
     475,   477,   479,   478,   480,   481,   483,   482,   484,   484,
     486,   485,   487,   488,   489,   491,   490,   492,   492,   492,
     492,   492,   494,   493,   496,   495,   498,   497,   500,   499,
     502,   501,   504,   503,   506,   505,   507,   505,   509,   508,
     510,   510,   511,   511,   513,   512,   515,   514,   517,   516,
     518,   518,   519,   521,   520,   522,   522,   524,   523,   525,
     525,   526,   526,   526,   526,   526,   526,   526,   527,   529,
     528,   531,   530,   532,   532,   534,   533,   535,   535,   536,
     536,   536,   536,   538,   537,   539,   540,   541
=======
     216,   215,   217,   218,   220,   219,   221,   221,   222,   222,
     222,   222,   222,   222,   222,   224,   223,   226,   225,   228,
     227,   229,   229,   231,   230,   232,   232,   233,   235,   234,
     237,   236,   238,   238,   239,   241,   240,   243,   242,   245,
     244,   246,   246,   247,   247,   249,   248,   250,   250,   251,
     251,   251,   251,   251,   251,   251,   251,   251,   251,   251,
     251,   251,   251,   251,   251,   251,   251,   253,   252,   254,
     254,   254,   254,   256,   255,   258,   257,   260,   259,   261,
     263,   262,   264,   265,   266,   267,   268,   269,   270,   272,
     271,   274,   273,   275,   276,   278,   277,   279,   279,   280,
     280,   280,   280,   280,   281,   282,   283,   284,   285,   287,
     286,   288,   288,   289,   289,   291,   290,   293,   292,   294,
     294,   294,   295,   295,   297,   296,   299,   298,   301,   300,
     302,   302,   303,   303,   303,   303,   303,   303,   304,   305,
     306,   307,   308,   309,   311,   310,   312,   312,   313,   313,
     315,   314,   317,   316,   318,   318,   319,   319,   319,   319,
     319,   319,   319,   319,   319,   319,   319,   319,   319,   319,
     319,   319,   319,   319,   319,   319,   319,   319,   319,   321,
     320,   323,   322,   325,   324,   327,   326,   329,   328,   331,
     330,   333,   332,   335,   334,   336,   336,   336,   336,   337,
     339,   338,   340,   340,   341,   341,   343,   342,   344,   344,
     345,   345,   345,   345,   345,   345,   345,   345,   345,   345,
     345,   345,   345,   345,   345,   345,   345,   345,   347,   346,
     349,   348,   350,   350,   351,   351,   353,   352,   355,   354,
     356,   356,   357,   357,   358,   358,   358,   358,   358,   358,
     358,   358,   358,   358,   359,   360,   361,   363,   362,   365,
     364,   367,   366,   368,   370,   369,   371,   373,   372,   374,
     374,   375,   375,   377,   376,   379,   378,   380,   380,   381,
     381,   382,   382,   382,   382,   382,   382,   382,   382,   382,
     383,   385,   384,   386,   387,   388,   389,   391,   390,   392,
     392,   393,   393,   395,   394,   397,   396,   398,   398,   399,
     399,   399,   399,   399,   399,   399,   401,   400,   403,   402,
     405,   404,   407,   406,   408,   408,   409,   409,   411,   410,
     413,   412,   414,   414,   415,   415,   416,   416,   416,   416,
     416,   416,   416,   416,   416,   416,   416,   416,   416,   416,
     416,   418,   417,   420,   419,   422,   421,   424,   423,   426,
     425,   428,   427,   430,   429,   432,   431,   434,   433,   436,
     435,   438,   437,   440,   439,   442,   441,   443,   443,   445,
     444,   446,   446,   448,   447,   449,   449,   450,   450,   451,
     451,   451,   451,   451,   451,   451,   451,   451,   451,   451,
     452,   454,   453,   455,   456,   458,   457,   459,   459,   460,
     460,   460,   460,   460,   462,   461,   464,   463,   466,   465,
     468,   467,   470,   469,   471,   471,   472,   472,   472,   472,
     472,   472,   472,   472,   472,   472,   472,   472,   472,   472,
     472,   472,   472,   472,   472,   473,   475,   474,   477,   476,
     478,   480,   479,   481,   482,   484,   483,   485,   485,   487,
     486,   488,   489,   490,   492,   491,   493,   493,   493,   493,
     493,   495,   494,   497,   496,   499,   498,   501,   500,   503,
     502,   505,   504,   507,   506,   508,   506,   510,   509,   511,
     511,   512,   512,   514,   513,   516,   515,   518,   517,   519,
     519,   520,   522,   521,   523,   523,   525,   524,   526,   526,
     527,   527,   527,   527,   527,   527,   527,   528,   530,   529,
     532,   531,   533,   533,   535,   534,   536,   536,   537,   537,
     537,   537,   539,   538,   540,   541,   542
>>>>>>> 87a15e84
  };

  const unsigned char
  Dhcp4Parser::yyr2_[] =
  {
       0,     2,     0,     3,     0,     3,     0,     3,     0,     3,
       0,     3,     0,     3,     0,     3,     0,     3,     0,     3,
       0,     3,     0,     3,     0,     3,     0,     3,     0,     3,
       1,     1,     1,     1,     1,     1,     1,     1,     0,     4,
       1,     0,     1,     3,     5,     0,     4,     0,     1,     1,
       3,     0,     4,     0,     1,     1,     3,     2,     0,     4,
       1,     3,     1,     1,     1,     1,     1,     1,     0,     6,
       0,     4,     1,     3,     1,     1,     1,     1,     1,     1,
       1,     1,     1,     1,     1,     1,     1,     1,     1,     1,
       1,     1,     1,     1,     1,     1,     1,     1,     1,     1,
       1,     1,     1,     1,     1,     1,     3,     3,     3,     3,
<<<<<<< HEAD
       0,     4,     3,     3,     3,     0,     6,     1,     3,     1,
       1,     1,     1,     1,     1,     1,     0,     4,     0,     4,
       0,     4,     1,     1,     0,     4,     1,     1,     3,     0,
       6,     0,     6,     1,     3,     1,     0,     4,     0,     6,
       0,     6,     0,     1,     1,     3,     0,     4,     1,     3,
       1,     1,     1,     1,     1,     1,     1,     1,     1,     1,
       1,     1,     1,     1,     1,     1,     1,     1,     0,     4,
       1,     1,     1,     1,     0,     4,     0,     4,     0,     4,
       3,     0,     4,     3,     3,     3,     3,     3,     3,     3,
       0,     4,     0,     4,     3,     3,     0,     6,     1,     3,
       1,     1,     1,     1,     1,     1,     1,     1,     1,     1,
       0,     6,     0,     1,     1,     3,     0,     4,     0,     4,
       1,     3,     1,     1,     1,     0,     4,     0,     4,     0,
       6,     1,     3,     1,     1,     1,     1,     1,     1,     3,
       3,     3,     3,     3,     3,     0,     6,     0,     1,     1,
       3,     0,     4,     0,     4,     1,     3,     1,     1,     1,
       1,     1,     1,     1,     1,     1,     1,     1,     1,     1,
       1,     1,     1,     1,     1,     1,     1,     1,     1,     1,
       1,     0,     4,     0,     4,     0,     4,     0,     4,     0,
       4,     0,     4,     0,     4,     0,     4,     1,     1,     1,
       1,     3,     0,     6,     0,     1,     1,     3,     0,     4,
       1,     3,     1,     1,     1,     1,     1,     1,     1,     1,
       1,     1,     1,     1,     1,     1,     1,     1,     1,     1,
       1,     0,     6,     0,     4,     0,     1,     1,     3,     0,
       4,     0,     4,     0,     1,     1,     3,     1,     1,     1,
       1,     1,     1,     1,     1,     1,     1,     1,     3,     1,
       0,     4,     0,     4,     0,     4,     1,     0,     4,     3,
       0,     6,     0,     1,     1,     3,     0,     4,     0,     4,
       0,     1,     1,     3,     1,     1,     1,     1,     1,     1,
       1,     1,     1,     1,     0,     4,     1,     1,     3,     3,
       0,     6,     0,     1,     1,     3,     0,     4,     0,     4,
       1,     3,     1,     1,     1,     1,     1,     1,     1,     0,
       4,     0,     4,     0,     4,     0,     6,     0,     1,     1,
       3,     0,     4,     0,     4,     0,     1,     1,     3,     1,
       1,     1,     1,     1,     1,     1,     1,     1,     1,     1,
       1,     1,     1,     1,     0,     4,     0,     4,     0,     4,
       0,     4,     0,     4,     0,     4,     0,     4,     0,     4,
       0,     4,     0,     4,     0,     4,     0,     4,     0,     6,
       1,     1,     0,     6,     1,     3,     0,     4,     0,     1,
       1,     3,     1,     1,     1,     1,     1,     1,     1,     1,
       1,     1,     1,     1,     0,     4,     3,     3,     0,     6,
       1,     3,     1,     1,     1,     1,     1,     0,     4,     0,
       4,     0,     6,     0,     4,     1,     3,     1,     1,     1,
       1,     1,     1,     1,     1,     1,     1,     1,     1,     1,
       1,     1,     1,     1,     1,     1,     3,     0,     4,     0,
       4,     3,     0,     4,     3,     3,     0,     4,     1,     1,
       0,     4,     3,     3,     3,     0,     4,     1,     1,     1,
       1,     1,     0,     4,     0,     4,     0,     4,     0,     4,
       0,     4,     0,     4,     0,     4,     0,     6,     0,     4,
       1,     3,     1,     1,     0,     6,     0,     6,     0,     4,
       1,     3,     1,     0,     6,     1,     3,     0,     4,     1,
       3,     1,     1,     1,     1,     1,     1,     1,     3,     0,
       4,     0,     6,     1,     3,     0,     4,     1,     3,     1,
       1,     1,     1,     0,     4,     3,     3,     3
=======
       0,     4,     3,     3,     0,     6,     1,     3,     1,     1,
       1,     1,     1,     1,     1,     0,     4,     0,     4,     0,
       4,     1,     1,     0,     4,     1,     1,     3,     0,     6,
       0,     6,     1,     3,     1,     0,     4,     0,     6,     0,
       6,     0,     1,     1,     3,     0,     4,     1,     3,     1,
       1,     1,     1,     1,     1,     1,     1,     1,     1,     1,
       1,     1,     1,     1,     1,     1,     1,     0,     4,     1,
       1,     1,     1,     0,     4,     0,     4,     0,     4,     3,
       0,     4,     3,     3,     3,     3,     3,     3,     3,     0,
       4,     0,     4,     3,     3,     0,     6,     1,     3,     1,
       1,     1,     1,     1,     1,     1,     1,     1,     1,     0,
       6,     0,     1,     1,     3,     0,     4,     0,     4,     1,
       3,     1,     1,     1,     0,     4,     0,     4,     0,     6,
       1,     3,     1,     1,     1,     1,     1,     1,     3,     3,
       3,     3,     3,     3,     0,     6,     0,     1,     1,     3,
       0,     4,     0,     4,     1,     3,     1,     1,     1,     1,
       1,     1,     1,     1,     1,     1,     1,     1,     1,     1,
       1,     1,     1,     1,     1,     1,     1,     1,     1,     0,
       4,     0,     4,     0,     4,     0,     4,     0,     4,     0,
       4,     0,     4,     0,     4,     1,     1,     1,     1,     3,
       0,     6,     0,     1,     1,     3,     0,     4,     1,     3,
       1,     1,     1,     1,     1,     1,     1,     1,     1,     1,
       1,     1,     1,     1,     1,     1,     1,     1,     0,     6,
       0,     4,     0,     1,     1,     3,     0,     4,     0,     4,
       0,     1,     1,     3,     1,     1,     1,     1,     1,     1,
       1,     1,     1,     1,     1,     3,     1,     0,     4,     0,
       4,     0,     4,     1,     0,     4,     3,     0,     6,     0,
       1,     1,     3,     0,     4,     0,     4,     0,     1,     1,
       3,     1,     1,     1,     1,     1,     1,     1,     1,     1,
       1,     0,     4,     1,     1,     3,     3,     0,     6,     0,
       1,     1,     3,     0,     4,     0,     4,     1,     3,     1,
       1,     1,     1,     1,     1,     1,     0,     4,     0,     4,
       0,     4,     0,     6,     0,     1,     1,     3,     0,     4,
       0,     4,     0,     1,     1,     3,     1,     1,     1,     1,
       1,     1,     1,     1,     1,     1,     1,     1,     1,     1,
       1,     0,     4,     0,     4,     0,     4,     0,     4,     0,
       4,     0,     4,     0,     4,     0,     4,     0,     4,     0,
       4,     0,     4,     0,     4,     0,     6,     1,     1,     0,
       6,     1,     3,     0,     4,     0,     1,     1,     3,     1,
       1,     1,     1,     1,     1,     1,     1,     1,     1,     1,
       1,     0,     4,     3,     3,     0,     6,     1,     3,     1,
       1,     1,     1,     1,     0,     4,     0,     4,     0,     4,
       0,     6,     0,     4,     1,     3,     1,     1,     1,     1,
       1,     1,     1,     1,     1,     1,     1,     1,     1,     1,
       1,     1,     1,     1,     1,     3,     0,     4,     0,     4,
       3,     0,     4,     3,     3,     0,     4,     1,     1,     0,
       4,     3,     3,     3,     0,     4,     1,     1,     1,     1,
       1,     0,     4,     0,     4,     0,     4,     0,     4,     0,
       4,     0,     4,     0,     4,     0,     6,     0,     4,     1,
       3,     1,     1,     0,     6,     0,     6,     0,     4,     1,
       3,     1,     0,     6,     1,     3,     0,     4,     1,     3,
       1,     1,     1,     1,     1,     1,     1,     3,     0,     4,
       0,     6,     1,     3,     0,     4,     1,     3,     1,     1,
       1,     1,     0,     4,     3,     3,     3
>>>>>>> 87a15e84
  };



  // YYTNAME[SYMBOL-NUM] -- String name of the symbol SYMBOL-NUM.
  // First, the terminals, then, starting at \a yyntokens_, nonterminals.
  const char*
  const Dhcp4Parser::yytname_[] =
  {
  "\"end of file\"", "error", "$undefined", "\",\"", "\":\"", "\"[\"",
  "\"]\"", "\"{\"", "\"}\"", "\"null\"", "\"Dhcp4\"", "\"config-control\"",
  "\"config-databases\"", "\"interfaces-config\"", "\"interfaces\"",
  "\"dhcp-socket-type\"", "\"raw\"", "\"udp\"", "\"outbound-interface\"",
  "\"same-as-inbound\"", "\"use-routing\"", "\"re-detect\"",
  "\"sanity-checks\"", "\"lease-checks\"", "\"echo-client-id\"",
  "\"match-client-id\"", "\"authoritative\"", "\"next-server\"",
  "\"server-hostname\"", "\"boot-file-name\"", "\"lease-database\"",
  "\"hosts-database\"", "\"hosts-databases\"", "\"type\"", "\"memfile\"",
  "\"mysql\"", "\"postgresql\"", "\"cql\"", "\"user\"", "\"password\"",
  "\"host\"", "\"port\"", "\"persist\"", "\"lfc-interval\"",
  "\"readonly\"", "\"connect-timeout\"", "\"contact-points\"",
  "\"keyspace\"", "\"max-reconnect-tries\"", "\"reconnect-wait-time\"",
  "\"request-timeout\"", "\"tcp-keepalive\"", "\"tcp-nodelay\"",
  "\"valid-lifetime\"", "\"renew-timer\"", "\"rebind-timer\"",
  "\"decline-probation-period\"", "\"server-tag\"", "\"subnet4\"",
  "\"4o6-interface\"", "\"4o6-interface-id\"", "\"4o6-subnet\"",
  "\"option-def\"", "\"option-data\"", "\"name\"", "\"data\"", "\"code\"",
  "\"space\"", "\"csv-format\"", "\"always-send\"", "\"record-types\"",
  "\"encapsulate\"", "\"array\"", "\"shared-networks\"", "\"pools\"",
  "\"pool\"", "\"user-context\"", "\"comment\"", "\"subnet\"",
  "\"interface\"", "\"id\"", "\"reservation-mode\"", "\"disabled\"",
  "\"out-of-pool\"", "\"global\"", "\"all\"",
  "\"host-reservation-identifiers\"", "\"client-classes\"",
  "\"require-client-classes\"", "\"test\"", "\"only-if-required\"",
  "\"client-class\"", "\"reservations\"", "\"duid\"", "\"hw-address\"",
  "\"circuit-id\"", "\"client-id\"", "\"hostname\"", "\"flex-id\"",
  "\"relay\"", "\"ip-address\"", "\"ip-addresses\"", "\"hooks-libraries\"",
  "\"library\"", "\"parameters\"", "\"expired-leases-processing\"",
  "\"reclaim-timer-wait-time\"", "\"flush-reclaimed-timer-wait-time\"",
  "\"hold-reclaimed-time\"", "\"max-reclaim-leases\"",
  "\"max-reclaim-time\"", "\"unwarned-reclaim-cycles\"",
  "\"dhcp4o6-port\"", "\"control-socket\"", "\"socket-type\"",
  "\"socket-name\"", "\"dhcp-queue-control\"", "\"dhcp-ddns\"",
  "\"enable-updates\"", "\"qualifying-suffix\"", "\"server-ip\"",
  "\"server-port\"", "\"sender-ip\"", "\"sender-port\"",
  "\"max-queue-size\"", "\"ncr-protocol\"", "\"ncr-format\"",
  "\"always-include-fqdn\"", "\"override-no-update\"",
  "\"override-client-update\"", "\"replace-client-name\"",
  "\"generated-prefix\"", "\"tcp\"", "\"JSON\"", "\"when-present\"",
  "\"never\"", "\"always\"", "\"when-not-present\"",
  "\"hostname-char-set\"", "\"hostname-char-replacement\"", "\"Logging\"",
  "\"loggers\"", "\"output_options\"", "\"output\"", "\"debuglevel\"",
  "\"severity\"", "\"flush\"", "\"maxsize\"", "\"maxver\"", "\"Dhcp6\"",
  "\"DhcpDdns\"", "\"Control-agent\"", "TOPLEVEL_JSON", "TOPLEVEL_DHCP4",
  "SUB_DHCP4", "SUB_INTERFACES4", "SUB_SUBNET4", "SUB_POOL4",
  "SUB_RESERVATION", "SUB_OPTION_DEFS", "SUB_OPTION_DEF",
  "SUB_OPTION_DATA", "SUB_HOOKS_LIBRARY", "SUB_DHCP_DDNS", "SUB_LOGGING",
  "SUB_CONFIG_CONTROL", "\"constant string\"", "\"integer\"",
  "\"floating point\"", "\"boolean\"", "$accept", "start", "$@1", "$@2",
  "$@3", "$@4", "$@5", "$@6", "$@7", "$@8", "$@9", "$@10", "$@11", "$@12",
  "$@13", "$@14", "value", "sub_json", "map2", "$@15", "map_value",
  "map_content", "not_empty_map", "list_generic", "$@16", "list_content",
  "not_empty_list", "list_strings", "$@17", "list_strings_content",
  "not_empty_list_strings", "unknown_map_entry", "syntax_map", "$@18",
  "global_objects", "global_object", "dhcp4_object", "$@19", "sub_dhcp4",
  "$@20", "global_params", "global_param", "valid_lifetime", "renew_timer",
  "rebind_timer", "decline_probation_period", "server_tag", "$@21",
  "echo_client_id", "match_client_id", "authoritative",
  "interfaces_config", "$@22", "interfaces_config_params",
  "interfaces_config_param", "sub_interfaces4", "$@23", "interfaces_list",
  "$@24", "dhcp_socket_type", "$@25", "socket_type", "outbound_interface",
  "$@26", "outbound_interface_value", "re_detect", "lease_database",
  "$@27", "sanity_checks", "$@28", "sanity_checks_params",
  "sanity_checks_param", "lease_checks", "$@29", "hosts_database", "$@30",
  "hosts_databases", "$@31", "database_list", "not_empty_database_list",
  "database", "$@32", "database_map_params", "database_map_param",
  "database_type", "$@33", "db_type", "user", "$@34", "password", "$@35",
  "host", "$@36", "port", "name", "$@37", "persist", "lfc_interval",
  "readonly", "connect_timeout", "request_timeout", "tcp_keepalive",
  "tcp_nodelay", "contact_points", "$@38", "keyspace", "$@39",
  "max_reconnect_tries", "reconnect_wait_time",
  "host_reservation_identifiers", "$@40",
  "host_reservation_identifiers_list", "host_reservation_identifier",
  "duid_id", "hw_address_id", "circuit_id", "client_id", "flex_id",
  "hooks_libraries", "$@41", "hooks_libraries_list",
  "not_empty_hooks_libraries_list", "hooks_library", "$@42",
  "sub_hooks_library", "$@43", "hooks_params", "hooks_param", "library",
  "$@44", "parameters", "$@45", "expired_leases_processing", "$@46",
  "expired_leases_params", "expired_leases_param",
  "reclaim_timer_wait_time", "flush_reclaimed_timer_wait_time",
  "hold_reclaimed_time", "max_reclaim_leases", "max_reclaim_time",
  "unwarned_reclaim_cycles", "subnet4_list", "$@47",
  "subnet4_list_content", "not_empty_subnet4_list", "subnet4", "$@48",
  "sub_subnet4", "$@49", "subnet4_params", "subnet4_param", "subnet",
  "$@50", "subnet_4o6_interface", "$@51", "subnet_4o6_interface_id",
  "$@52", "subnet_4o6_subnet", "$@53", "interface", "$@54", "client_class",
  "$@55", "require_client_classes", "$@56", "reservation_mode", "$@57",
  "hr_mode", "id", "shared_networks", "$@58", "shared_networks_content",
  "shared_networks_list", "shared_network", "$@59",
  "shared_network_params", "shared_network_param", "option_def_list",
  "$@60", "sub_option_def_list", "$@61", "option_def_list_content",
  "not_empty_option_def_list", "option_def_entry", "$@62",
  "sub_option_def", "$@63", "option_def_params",
  "not_empty_option_def_params", "option_def_param", "option_def_name",
  "code", "option_def_code", "option_def_type", "$@64",
  "option_def_record_types", "$@65", "space", "$@66", "option_def_space",
  "option_def_encapsulate", "$@67", "option_def_array", "option_data_list",
  "$@68", "option_data_list_content", "not_empty_option_data_list",
  "option_data_entry", "$@69", "sub_option_data", "$@70",
  "option_data_params", "not_empty_option_data_params",
  "option_data_param", "option_data_name", "option_data_data", "$@71",
  "option_data_code", "option_data_space", "option_data_csv_format",
  "option_data_always_send", "pools_list", "$@72", "pools_list_content",
  "not_empty_pools_list", "pool_list_entry", "$@73", "sub_pool4", "$@74",
  "pool_params", "pool_param", "pool_entry", "$@75", "user_context",
  "$@76", "comment", "$@77", "reservations", "$@78", "reservations_list",
  "not_empty_reservations_list", "reservation", "$@79", "sub_reservation",
  "$@80", "reservation_params", "not_empty_reservation_params",
  "reservation_param", "next_server", "$@81", "server_hostname", "$@82",
  "boot_file_name", "$@83", "ip_address", "$@84", "ip_addresses", "$@85",
  "duid", "$@86", "hw_address", "$@87", "client_id_value", "$@88",
  "circuit_id_value", "$@89", "flex_id_value", "$@90", "hostname", "$@91",
  "reservation_client_classes", "$@92", "relay", "$@93", "relay_map",
  "client_classes", "$@94", "client_classes_list", "client_class_entry",
  "$@95", "client_class_params", "not_empty_client_class_params",
  "client_class_param", "client_class_name", "client_class_test", "$@96",
  "only_if_required", "dhcp4o6_port", "control_socket", "$@97",
  "control_socket_params", "control_socket_param", "control_socket_type",
  "$@98", "control_socket_name", "$@99", "dhcp_queue_control", "$@100",
  "dhcp_ddns", "$@101", "sub_dhcp_ddns", "$@102", "dhcp_ddns_params",
  "dhcp_ddns_param", "enable_updates", "qualifying_suffix", "$@103",
  "server_ip", "$@104", "server_port", "sender_ip", "$@105", "sender_port",
  "max_queue_size", "ncr_protocol", "$@106", "ncr_protocol_value",
  "ncr_format", "$@107", "always_include_fqdn", "override_no_update",
  "override_client_update", "replace_client_name", "$@108",
  "replace_client_name_value", "generated_prefix", "$@109",
  "hostname_char_set", "$@110", "hostname_char_replacement", "$@111",
  "dhcp6_json_object", "$@112", "dhcpddns_json_object", "$@113",
  "control_agent_json_object", "$@114", "config_control", "$@115", "$@116",
  "sub_config_control", "$@117", "config_control_params",
  "config_control_param", "config_databases", "$@118", "logging_object",
  "$@119", "sub_logging", "$@120", "logging_params", "logging_param",
  "loggers", "$@121", "loggers_entries", "logger_entry", "$@122",
  "logger_params", "logger_param", "debuglevel", "severity", "$@123",
  "output_options_list", "$@124", "output_options_list_content",
  "output_entry", "$@125", "output_params_list", "output_params", "output",
  "$@126", "flush", "maxsize", "maxver", YY_NULLPTR
  };

#if PARSER4_DEBUG
  const unsigned short int
  Dhcp4Parser::yyrline_[] =
  {
<<<<<<< HEAD
       0,   253,   253,   253,   254,   254,   255,   255,   256,   256,
     257,   257,   258,   258,   259,   259,   260,   260,   261,   261,
     262,   262,   263,   263,   264,   264,   265,   265,   266,   266,
     274,   275,   276,   277,   278,   279,   280,   283,   288,   288,
     299,   302,   303,   306,   310,   317,   317,   324,   325,   328,
     332,   339,   339,   346,   347,   350,   354,   365,   375,   375,
     391,   392,   396,   397,   398,   399,   400,   401,   404,   404,
     419,   419,   428,   429,   434,   435,   436,   437,   438,   439,
     440,   441,   442,   443,   444,   445,   446,   447,   448,   449,
     450,   451,   452,   453,   454,   455,   456,   457,   458,   459,
     460,   461,   462,   463,   464,   465,   468,   473,   478,   483,
     488,   488,   496,   501,   506,   512,   512,   523,   524,   527,
     528,   529,   530,   531,   532,   533,   536,   536,   545,   545,
     555,   555,   562,   563,   566,   566,   573,   575,   579,   585,
     585,   597,   597,   607,   608,   610,   612,   612,   630,   630,
     642,   642,   652,   653,   656,   657,   660,   660,   670,   671,
     674,   675,   676,   677,   678,   679,   680,   681,   682,   683,
     684,   685,   686,   687,   688,   689,   690,   691,   694,   694,
     701,   702,   703,   704,   707,   707,   715,   715,   723,   723,
     731,   736,   736,   744,   749,   754,   759,   764,   769,   774,
     779,   779,   787,   787,   795,   800,   805,   805,   815,   816,
     819,   820,   821,   822,   823,   826,   831,   836,   841,   846,
     851,   851,   861,   862,   865,   866,   869,   869,   879,   879,
     889,   890,   891,   894,   895,   898,   898,   906,   906,   914,
     914,   925,   926,   929,   930,   931,   932,   933,   934,   937,
     942,   947,   952,   957,   962,   970,   970,   983,   984,   987,
     988,   995,   995,  1021,  1021,  1032,  1033,  1037,  1038,  1039,
    1040,  1041,  1042,  1043,  1044,  1045,  1046,  1047,  1048,  1049,
    1050,  1051,  1052,  1053,  1054,  1055,  1056,  1057,  1058,  1059,
    1060,  1063,  1063,  1071,  1071,  1079,  1079,  1087,  1087,  1095,
    1095,  1103,  1103,  1111,  1111,  1121,  1121,  1128,  1129,  1130,
    1131,  1134,  1141,  1141,  1152,  1153,  1157,  1158,  1161,  1161,
    1169,  1170,  1173,  1174,  1175,  1176,  1177,  1178,  1179,  1180,
    1181,  1182,  1183,  1184,  1185,  1186,  1187,  1188,  1189,  1190,
    1191,  1198,  1198,  1211,  1211,  1220,  1221,  1224,  1225,  1230,
    1230,  1245,  1245,  1259,  1260,  1263,  1264,  1267,  1268,  1269,
    1270,  1271,  1272,  1273,  1274,  1275,  1276,  1279,  1281,  1286,
    1288,  1288,  1296,  1296,  1304,  1304,  1312,  1314,  1314,  1322,
    1331,  1331,  1343,  1344,  1349,  1350,  1355,  1355,  1367,  1367,
    1379,  1380,  1385,  1386,  1391,  1392,  1393,  1394,  1395,  1396,
    1397,  1398,  1399,  1402,  1404,  1404,  1412,  1414,  1416,  1421,
    1429,  1429,  1441,  1442,  1445,  1446,  1449,  1449,  1459,  1459,
    1469,  1470,  1473,  1474,  1475,  1476,  1477,  1478,  1479,  1482,
    1482,  1490,  1490,  1515,  1515,  1545,  1545,  1555,  1556,  1559,
    1560,  1563,  1563,  1572,  1572,  1581,  1582,  1585,  1586,  1590,
    1591,  1592,  1593,  1594,  1595,  1596,  1597,  1598,  1599,  1600,
    1601,  1602,  1603,  1604,  1607,  1607,  1615,  1615,  1623,  1623,
    1631,  1631,  1639,  1639,  1649,  1649,  1657,  1657,  1665,  1665,
    1673,  1673,  1681,  1681,  1689,  1689,  1697,  1697,  1710,  1710,
    1720,  1721,  1727,  1727,  1737,  1738,  1741,  1741,  1751,  1752,
    1755,  1756,  1759,  1760,  1761,  1762,  1763,  1764,  1765,  1766,
    1767,  1768,  1769,  1772,  1774,  1774,  1782,  1791,  1798,  1798,
    1808,  1809,  1812,  1813,  1814,  1815,  1816,  1819,  1819,  1827,
    1827,  1837,  1837,  1849,  1849,  1859,  1860,  1863,  1864,  1865,
    1866,  1867,  1868,  1869,  1870,  1871,  1872,  1873,  1874,  1875,
    1876,  1877,  1878,  1879,  1880,  1881,  1884,  1889,  1889,  1897,
    1897,  1905,  1910,  1910,  1918,  1923,  1928,  1928,  1936,  1937,
    1940,  1940,  1948,  1953,  1958,  1963,  1963,  1971,  1974,  1977,
    1980,  1983,  1989,  1989,  1997,  1997,  2005,  2005,  2016,  2016,
    2023,  2023,  2030,  2030,  2037,  2037,  2046,  2046,  2057,  2057,
    2067,  2068,  2072,  2073,  2076,  2076,  2091,  2091,  2101,  2101,
    2112,  2113,  2117,  2121,  2121,  2133,  2134,  2138,  2138,  2146,
    2147,  2150,  2151,  2152,  2153,  2154,  2155,  2156,  2159,  2164,
    2164,  2172,  2172,  2182,  2183,  2186,  2186,  2194,  2195,  2198,
    2199,  2200,  2201,  2204,  2204,  2212,  2217,  2222
=======
       0,   254,   254,   254,   255,   255,   256,   256,   257,   257,
     258,   258,   259,   259,   260,   260,   261,   261,   262,   262,
     263,   263,   264,   264,   265,   265,   266,   266,   267,   267,
     275,   276,   277,   278,   279,   280,   281,   284,   289,   289,
     300,   303,   304,   307,   311,   318,   318,   325,   326,   329,
     333,   340,   340,   347,   348,   351,   355,   366,   376,   376,
     392,   393,   397,   398,   399,   400,   401,   402,   405,   405,
     420,   420,   429,   430,   435,   436,   437,   438,   439,   440,
     441,   442,   443,   444,   445,   446,   447,   448,   449,   450,
     451,   452,   453,   454,   455,   456,   457,   458,   459,   460,
     461,   462,   463,   464,   465,   466,   469,   474,   479,   484,
     489,   489,   497,   502,   508,   508,   519,   520,   523,   524,
     525,   526,   527,   528,   529,   532,   532,   541,   541,   551,
     551,   558,   559,   562,   562,   569,   571,   575,   581,   581,
     593,   593,   603,   604,   606,   608,   608,   626,   626,   638,
     638,   648,   649,   652,   653,   656,   656,   666,   667,   670,
     671,   672,   673,   674,   675,   676,   677,   678,   679,   680,
     681,   682,   683,   684,   685,   686,   687,   690,   690,   697,
     698,   699,   700,   703,   703,   711,   711,   719,   719,   727,
     732,   732,   740,   745,   750,   755,   760,   765,   770,   775,
     775,   783,   783,   791,   796,   801,   801,   811,   812,   815,
     816,   817,   818,   819,   822,   827,   832,   837,   842,   847,
     847,   857,   858,   861,   862,   865,   865,   875,   875,   885,
     886,   887,   890,   891,   894,   894,   902,   902,   910,   910,
     921,   922,   925,   926,   927,   928,   929,   930,   933,   938,
     943,   948,   953,   958,   966,   966,   979,   980,   983,   984,
     991,   991,  1017,  1017,  1028,  1029,  1033,  1034,  1035,  1036,
    1037,  1038,  1039,  1040,  1041,  1042,  1043,  1044,  1045,  1046,
    1047,  1048,  1049,  1050,  1051,  1052,  1053,  1054,  1055,  1058,
    1058,  1066,  1066,  1074,  1074,  1082,  1082,  1090,  1090,  1098,
    1098,  1106,  1106,  1116,  1116,  1123,  1124,  1125,  1126,  1129,
    1136,  1136,  1147,  1148,  1152,  1153,  1156,  1156,  1164,  1165,
    1168,  1169,  1170,  1171,  1172,  1173,  1174,  1175,  1176,  1177,
    1178,  1179,  1180,  1181,  1182,  1183,  1184,  1185,  1192,  1192,
    1205,  1205,  1214,  1215,  1218,  1219,  1224,  1224,  1239,  1239,
    1253,  1254,  1257,  1258,  1261,  1262,  1263,  1264,  1265,  1266,
    1267,  1268,  1269,  1270,  1273,  1275,  1280,  1282,  1282,  1290,
    1290,  1298,  1298,  1306,  1308,  1308,  1316,  1325,  1325,  1337,
    1338,  1343,  1344,  1349,  1349,  1361,  1361,  1373,  1374,  1379,
    1380,  1385,  1386,  1387,  1388,  1389,  1390,  1391,  1392,  1393,
    1396,  1398,  1398,  1406,  1408,  1410,  1415,  1423,  1423,  1435,
    1436,  1439,  1440,  1443,  1443,  1453,  1453,  1463,  1464,  1467,
    1468,  1469,  1470,  1471,  1472,  1473,  1476,  1476,  1484,  1484,
    1509,  1509,  1539,  1539,  1549,  1550,  1553,  1554,  1557,  1557,
    1566,  1566,  1575,  1576,  1579,  1580,  1584,  1585,  1586,  1587,
    1588,  1589,  1590,  1591,  1592,  1593,  1594,  1595,  1596,  1597,
    1598,  1601,  1601,  1609,  1609,  1617,  1617,  1625,  1625,  1633,
    1633,  1643,  1643,  1651,  1651,  1659,  1659,  1667,  1667,  1675,
    1675,  1683,  1683,  1691,  1691,  1704,  1704,  1714,  1715,  1721,
    1721,  1731,  1732,  1735,  1735,  1745,  1746,  1749,  1750,  1753,
    1754,  1755,  1756,  1757,  1758,  1759,  1760,  1761,  1762,  1763,
    1766,  1768,  1768,  1776,  1785,  1792,  1792,  1802,  1803,  1806,
    1807,  1808,  1809,  1810,  1813,  1813,  1821,  1821,  1832,  1832,
    1850,  1850,  1862,  1862,  1872,  1873,  1876,  1877,  1878,  1879,
    1880,  1881,  1882,  1883,  1884,  1885,  1886,  1887,  1888,  1889,
    1890,  1891,  1892,  1893,  1894,  1897,  1902,  1902,  1910,  1910,
    1918,  1923,  1923,  1931,  1936,  1941,  1941,  1949,  1950,  1953,
    1953,  1961,  1966,  1971,  1976,  1976,  1984,  1987,  1990,  1993,
    1996,  2002,  2002,  2010,  2010,  2018,  2018,  2029,  2029,  2036,
    2036,  2043,  2043,  2050,  2050,  2059,  2059,  2070,  2070,  2080,
    2081,  2085,  2086,  2089,  2089,  2104,  2104,  2114,  2114,  2125,
    2126,  2130,  2134,  2134,  2146,  2147,  2151,  2151,  2159,  2160,
    2163,  2164,  2165,  2166,  2167,  2168,  2169,  2172,  2177,  2177,
    2185,  2185,  2195,  2196,  2199,  2199,  2207,  2208,  2211,  2212,
    2213,  2214,  2217,  2217,  2225,  2230,  2235
>>>>>>> 87a15e84
  };

  // Print the state stack on the debug stream.
  void
  Dhcp4Parser::yystack_print_ ()
  {
    *yycdebug_ << "Stack now";
    for (stack_type::const_iterator
           i = yystack_.begin (),
           i_end = yystack_.end ();
         i != i_end; ++i)
      *yycdebug_ << ' ' << i->state;
    *yycdebug_ << '\n';
  }

  // Report on the debug stream that the rule \a yyrule is going to be reduced.
  void
  Dhcp4Parser::yy_reduce_print_ (int yyrule)
  {
    unsigned yylno = yyrline_[yyrule];
    int yynrhs = yyr2_[yyrule];
    // Print the symbols being reduced, and their result.
    *yycdebug_ << "Reducing stack by rule " << yyrule - 1
               << " (line " << yylno << "):\n";
    // The symbols being reduced.
    for (int yyi = 0; yyi < yynrhs; yyi++)
      YY_SYMBOL_PRINT ("   $" << yyi + 1 << " =",
                       yystack_[(yynrhs) - (yyi + 1)]);
  }
#endif // PARSER4_DEBUG


#line 14 "dhcp4_parser.yy" // lalr1.cc:1163
} } // isc::dhcp
<<<<<<< HEAD
#line 4900 "dhcp4_parser.cc" // lalr1.cc:1163
#line 2227 "dhcp4_parser.yy" // lalr1.cc:1164
=======
#line 4893 "dhcp4_parser.cc" // lalr1.cc:1167
#line 2240 "dhcp4_parser.yy" // lalr1.cc:1168
>>>>>>> 87a15e84


void
isc::dhcp::Dhcp4Parser::error(const location_type& loc,
                              const std::string& what)
{
    ctx.error(loc, what);
}<|MERGE_RESOLUTION|>--- conflicted
+++ resolved
@@ -1,8 +1,8 @@
-// A Bison parser, made by GNU Bison 3.0.5.
+// A Bison parser, made by GNU Bison 3.0.4.
 
 // Skeleton implementation for Bison LALR(1) parsers in C++
 
-// Copyright (C) 2002-2015, 2018 Free Software Foundation, Inc.
+// Copyright (C) 2002-2015 Free Software Foundation, Inc.
 
 // This program is free software: you can redistribute it and/or modify
 // it under the terms of the GNU General Public License as published by
@@ -35,7 +35,7 @@
 
 // First part of user declarations.
 
-#line 39 "dhcp4_parser.cc" // lalr1.cc:406
+#line 39 "dhcp4_parser.cc" // lalr1.cc:404
 
 # ifndef YY_NULLPTR
 #  if defined __cplusplus && 201103L <= __cplusplus
@@ -49,13 +49,13 @@
 
 // User implementation prologue.
 
-#line 53 "dhcp4_parser.cc" // lalr1.cc:414
+#line 53 "dhcp4_parser.cc" // lalr1.cc:412
 // Unqualified %code blocks.
-#line 34 "dhcp4_parser.yy" // lalr1.cc:415
+#line 34 "dhcp4_parser.yy" // lalr1.cc:413
 
 #include <dhcp4/parser_context.h>
 
-#line 59 "dhcp4_parser.cc" // lalr1.cc:415
+#line 59 "dhcp4_parser.cc" // lalr1.cc:413
 
 
 #ifndef YY_
@@ -106,7 +106,7 @@
     {                                           \
       *yycdebug_ << Title << ' ';               \
       yy_print_ (*yycdebug_, Symbol);           \
-      *yycdebug_ << '\n';                       \
+      *yycdebug_ << std::endl;                  \
     }                                           \
   } while (false)
 
@@ -125,9 +125,9 @@
 #else // !PARSER4_DEBUG
 
 # define YYCDEBUG if (false) std::cerr
-# define YY_SYMBOL_PRINT(Title, Symbol)  YYUSE (Symbol)
-# define YY_REDUCE_PRINT(Rule)           static_cast<void> (0)
-# define YY_STACK_PRINT()                static_cast<void> (0)
+# define YY_SYMBOL_PRINT(Title, Symbol)  YYUSE(Symbol)
+# define YY_REDUCE_PRINT(Rule)           static_cast<void>(0)
+# define YY_STACK_PRINT()                static_cast<void>(0)
 
 #endif // !PARSER4_DEBUG
 
@@ -139,9 +139,9 @@
 #define YYERROR         goto yyerrorlab
 #define YYRECOVERING()  (!!yyerrstatus_)
 
-#line 14 "dhcp4_parser.yy" // lalr1.cc:481
+#line 14 "dhcp4_parser.yy" // lalr1.cc:479
 namespace isc { namespace dhcp {
-#line 145 "dhcp4_parser.cc" // lalr1.cc:481
+#line 145 "dhcp4_parser.cc" // lalr1.cc:479
 
   /* Return YYSTR after stripping away unnecessary quotes and
      backslashes, so that it's suitable for yyerror.  The heuristic is
@@ -202,20 +202,24 @@
 
 
   // by_state.
+  inline
   Dhcp4Parser::by_state::by_state ()
     : state (empty_state)
   {}
 
+  inline
   Dhcp4Parser::by_state::by_state (const by_state& other)
     : state (other.state)
   {}
 
+  inline
   void
   Dhcp4Parser::by_state::clear ()
   {
     state = empty_state;
   }
 
+  inline
   void
   Dhcp4Parser::by_state::move (by_state& that)
   {
@@ -223,10 +227,12 @@
     that.clear ();
   }
 
+  inline
   Dhcp4Parser::by_state::by_state (state_type s)
     : state (s)
   {}
 
+  inline
   Dhcp4Parser::symbol_number_type
   Dhcp4Parser::by_state::type_get () const
   {
@@ -236,143 +242,83 @@
       return yystos_[state];
   }
 
+  inline
   Dhcp4Parser::stack_symbol_type::stack_symbol_type ()
   {}
 
-  Dhcp4Parser::stack_symbol_type::stack_symbol_type (const stack_symbol_type& that)
-    : super_type (that.state, that.location)
+
+  inline
+  Dhcp4Parser::stack_symbol_type::stack_symbol_type (state_type s, symbol_type& that)
+    : super_type (s, that.location)
   {
-    switch (that.type_get ())
-    {
-      case 185: // value
-      case 189: // map_value
-      case 230: // socket_type
-      case 233: // outbound_interface_value
-      case 255: // db_type
-      case 337: // hr_mode
-      case 484: // ncr_protocol_value
-      case 492: // replace_client_name_value
-        value.copy< ElementPtr > (that.value);
+      switch (that.type_get ())
+    {
+      case 186: // value
+      case 190: // map_value
+      case 231: // socket_type
+      case 234: // outbound_interface_value
+      case 256: // db_type
+      case 338: // hr_mode
+      case 487: // ncr_protocol_value
+      case 495: // replace_client_name_value
+        value.move< ElementPtr > (that.value);
         break;
 
-      case 168: // "boolean"
-        value.copy< bool > (that.value);
+      case 169: // "boolean"
+        value.move< bool > (that.value);
         break;
 
-      case 167: // "floating point"
-        value.copy< double > (that.value);
+      case 168: // "floating point"
+        value.move< double > (that.value);
         break;
 
-      case 166: // "integer"
-        value.copy< int64_t > (that.value);
+      case 167: // "integer"
+        value.move< int64_t > (that.value);
         break;
 
-      case 165: // "constant string"
-        value.copy< std::string > (that.value);
+      case 166: // "constant string"
+        value.move< std::string > (that.value);
         break;
 
       default:
         break;
     }
 
-  }
-
-  Dhcp4Parser::stack_symbol_type::stack_symbol_type (state_type s, symbol_type& that)
-    : super_type (s, that.location)
-  {
-<<<<<<< HEAD
-    switch (that.type_get ())
-    {
-      case 185: // value
-      case 189: // map_value
-      case 230: // socket_type
-      case 233: // outbound_interface_value
-      case 255: // db_type
-      case 337: // hr_mode
-      case 484: // ncr_protocol_value
-      case 492: // replace_client_name_value
-=======
-      switch (that.type_get ())
-    {
-      case 185: // value
-      case 189: // map_value
-      case 229: // socket_type
-      case 232: // outbound_interface_value
-      case 254: // db_type
-      case 336: // hr_mode
-      case 485: // ncr_protocol_value
-      case 493: // replace_client_name_value
->>>>>>> 87a15e84
-        value.move< ElementPtr > (that.value);
-        break;
-
-      case 168: // "boolean"
-        value.move< bool > (that.value);
-        break;
-
-      case 167: // "floating point"
-        value.move< double > (that.value);
-        break;
-
-      case 166: // "integer"
-        value.move< int64_t > (that.value);
-        break;
-
-      case 165: // "constant string"
-        value.move< std::string > (that.value);
-        break;
-
-      default:
-        break;
-    }
-
     // that is emptied.
     that.type = empty_symbol;
   }
 
+  inline
   Dhcp4Parser::stack_symbol_type&
   Dhcp4Parser::stack_symbol_type::operator= (const stack_symbol_type& that)
   {
     state = that.state;
-<<<<<<< HEAD
-    switch (that.type_get ())
-    {
-      case 185: // value
-      case 189: // map_value
-      case 230: // socket_type
-      case 233: // outbound_interface_value
-      case 255: // db_type
-      case 337: // hr_mode
-      case 484: // ncr_protocol_value
-      case 492: // replace_client_name_value
-=======
       switch (that.type_get ())
     {
-      case 185: // value
-      case 189: // map_value
-      case 229: // socket_type
-      case 232: // outbound_interface_value
-      case 254: // db_type
-      case 336: // hr_mode
-      case 485: // ncr_protocol_value
-      case 493: // replace_client_name_value
->>>>>>> 87a15e84
+      case 186: // value
+      case 190: // map_value
+      case 231: // socket_type
+      case 234: // outbound_interface_value
+      case 256: // db_type
+      case 338: // hr_mode
+      case 487: // ncr_protocol_value
+      case 495: // replace_client_name_value
         value.copy< ElementPtr > (that.value);
         break;
 
-      case 168: // "boolean"
+      case 169: // "boolean"
         value.copy< bool > (that.value);
         break;
 
-      case 167: // "floating point"
+      case 168: // "floating point"
         value.copy< double > (that.value);
         break;
 
-      case 166: // "integer"
+      case 167: // "integer"
         value.copy< int64_t > (that.value);
         break;
 
-      case 165: // "constant string"
+      case 166: // "constant string"
         value.copy< std::string > (that.value);
         break;
 
@@ -386,6 +332,7 @@
 
 
   template <typename Base>
+  inline
   void
   Dhcp4Parser::yy_destroy_ (const char* yymsg, basic_symbol<Base>& yysym) const
   {
@@ -411,148 +358,88 @@
         << yysym.location << ": ";
     switch (yytype)
     {
-            case 165: // "constant string"
-
-<<<<<<< HEAD
-#line 244 "dhcp4_parser.yy" // lalr1.cc:635
-=======
-#line 245 "dhcp4_parser.yy" // lalr1.cc:636
->>>>>>> 87a15e84
+            case 166: // "constant string"
+
+#line 246 "dhcp4_parser.yy" // lalr1.cc:636
         { yyoutput << yysym.value.template as< std::string > (); }
-#line 393 "dhcp4_parser.cc" // lalr1.cc:635
+#line 366 "dhcp4_parser.cc" // lalr1.cc:636
         break;
 
-      case 166: // "integer"
-
-<<<<<<< HEAD
-#line 244 "dhcp4_parser.yy" // lalr1.cc:635
-=======
-#line 245 "dhcp4_parser.yy" // lalr1.cc:636
->>>>>>> 87a15e84
+      case 167: // "integer"
+
+#line 246 "dhcp4_parser.yy" // lalr1.cc:636
         { yyoutput << yysym.value.template as< int64_t > (); }
-#line 400 "dhcp4_parser.cc" // lalr1.cc:635
+#line 373 "dhcp4_parser.cc" // lalr1.cc:636
         break;
 
-      case 167: // "floating point"
-
-<<<<<<< HEAD
-#line 244 "dhcp4_parser.yy" // lalr1.cc:635
-=======
-#line 245 "dhcp4_parser.yy" // lalr1.cc:636
->>>>>>> 87a15e84
+      case 168: // "floating point"
+
+#line 246 "dhcp4_parser.yy" // lalr1.cc:636
         { yyoutput << yysym.value.template as< double > (); }
-#line 407 "dhcp4_parser.cc" // lalr1.cc:635
+#line 380 "dhcp4_parser.cc" // lalr1.cc:636
         break;
 
-      case 168: // "boolean"
-
-<<<<<<< HEAD
-#line 244 "dhcp4_parser.yy" // lalr1.cc:635
-=======
-#line 245 "dhcp4_parser.yy" // lalr1.cc:636
->>>>>>> 87a15e84
+      case 169: // "boolean"
+
+#line 246 "dhcp4_parser.yy" // lalr1.cc:636
         { yyoutput << yysym.value.template as< bool > (); }
-#line 414 "dhcp4_parser.cc" // lalr1.cc:635
+#line 387 "dhcp4_parser.cc" // lalr1.cc:636
         break;
 
-      case 185: // value
-
-<<<<<<< HEAD
-#line 244 "dhcp4_parser.yy" // lalr1.cc:635
-=======
-#line 245 "dhcp4_parser.yy" // lalr1.cc:636
->>>>>>> 87a15e84
+      case 186: // value
+
+#line 246 "dhcp4_parser.yy" // lalr1.cc:636
         { yyoutput << yysym.value.template as< ElementPtr > (); }
-#line 421 "dhcp4_parser.cc" // lalr1.cc:635
+#line 394 "dhcp4_parser.cc" // lalr1.cc:636
         break;
 
-      case 189: // map_value
-
-<<<<<<< HEAD
-#line 244 "dhcp4_parser.yy" // lalr1.cc:635
-=======
-#line 245 "dhcp4_parser.yy" // lalr1.cc:636
->>>>>>> 87a15e84
+      case 190: // map_value
+
+#line 246 "dhcp4_parser.yy" // lalr1.cc:636
         { yyoutput << yysym.value.template as< ElementPtr > (); }
-#line 428 "dhcp4_parser.cc" // lalr1.cc:635
+#line 401 "dhcp4_parser.cc" // lalr1.cc:636
         break;
 
-<<<<<<< HEAD
-      case 230: // socket_type
-
-#line 244 "dhcp4_parser.yy" // lalr1.cc:635
-=======
-      case 229: // socket_type
-
-#line 245 "dhcp4_parser.yy" // lalr1.cc:636
->>>>>>> 87a15e84
+      case 231: // socket_type
+
+#line 246 "dhcp4_parser.yy" // lalr1.cc:636
         { yyoutput << yysym.value.template as< ElementPtr > (); }
-#line 435 "dhcp4_parser.cc" // lalr1.cc:635
+#line 408 "dhcp4_parser.cc" // lalr1.cc:636
         break;
 
-<<<<<<< HEAD
-      case 233: // outbound_interface_value
-
-#line 244 "dhcp4_parser.yy" // lalr1.cc:635
-=======
-      case 232: // outbound_interface_value
-
-#line 245 "dhcp4_parser.yy" // lalr1.cc:636
->>>>>>> 87a15e84
+      case 234: // outbound_interface_value
+
+#line 246 "dhcp4_parser.yy" // lalr1.cc:636
         { yyoutput << yysym.value.template as< ElementPtr > (); }
-#line 442 "dhcp4_parser.cc" // lalr1.cc:635
+#line 415 "dhcp4_parser.cc" // lalr1.cc:636
         break;
 
-<<<<<<< HEAD
-      case 255: // db_type
-
-#line 244 "dhcp4_parser.yy" // lalr1.cc:635
-=======
-      case 254: // db_type
-
-#line 245 "dhcp4_parser.yy" // lalr1.cc:636
->>>>>>> 87a15e84
+      case 256: // db_type
+
+#line 246 "dhcp4_parser.yy" // lalr1.cc:636
         { yyoutput << yysym.value.template as< ElementPtr > (); }
-#line 449 "dhcp4_parser.cc" // lalr1.cc:635
+#line 422 "dhcp4_parser.cc" // lalr1.cc:636
         break;
 
-<<<<<<< HEAD
-      case 337: // hr_mode
-
-#line 244 "dhcp4_parser.yy" // lalr1.cc:635
-=======
-      case 336: // hr_mode
-
-#line 245 "dhcp4_parser.yy" // lalr1.cc:636
->>>>>>> 87a15e84
+      case 338: // hr_mode
+
+#line 246 "dhcp4_parser.yy" // lalr1.cc:636
         { yyoutput << yysym.value.template as< ElementPtr > (); }
-#line 456 "dhcp4_parser.cc" // lalr1.cc:635
+#line 429 "dhcp4_parser.cc" // lalr1.cc:636
         break;
 
-<<<<<<< HEAD
-      case 484: // ncr_protocol_value
-
-#line 244 "dhcp4_parser.yy" // lalr1.cc:635
-=======
-      case 485: // ncr_protocol_value
-
-#line 245 "dhcp4_parser.yy" // lalr1.cc:636
->>>>>>> 87a15e84
+      case 487: // ncr_protocol_value
+
+#line 246 "dhcp4_parser.yy" // lalr1.cc:636
         { yyoutput << yysym.value.template as< ElementPtr > (); }
-#line 463 "dhcp4_parser.cc" // lalr1.cc:635
+#line 436 "dhcp4_parser.cc" // lalr1.cc:636
         break;
 
-<<<<<<< HEAD
-      case 492: // replace_client_name_value
-
-#line 244 "dhcp4_parser.yy" // lalr1.cc:635
-=======
-      case 493: // replace_client_name_value
-
-#line 245 "dhcp4_parser.yy" // lalr1.cc:636
->>>>>>> 87a15e84
+      case 495: // replace_client_name_value
+
+#line 246 "dhcp4_parser.yy" // lalr1.cc:636
         { yyoutput << yysym.value.template as< ElementPtr > (); }
-#line 470 "dhcp4_parser.cc" // lalr1.cc:635
+#line 443 "dhcp4_parser.cc" // lalr1.cc:636
         break;
 
 
@@ -563,6 +450,7 @@
   }
 #endif
 
+  inline
   void
   Dhcp4Parser::yypush_ (const char* m, state_type s, symbol_type& sym)
   {
@@ -570,6 +458,7 @@
     yypush_ (m, t);
   }
 
+  inline
   void
   Dhcp4Parser::yypush_ (const char* m, stack_symbol_type& s)
   {
@@ -578,8 +467,9 @@
     yystack_.push (s);
   }
 
+  inline
   void
-  Dhcp4Parser::yypop_ (unsigned n)
+  Dhcp4Parser::yypop_ (unsigned int n)
   {
     yystack_.pop (n);
   }
@@ -611,7 +501,7 @@
   }
 #endif // PARSER4_DEBUG
 
-  Dhcp4Parser::state_type
+  inline Dhcp4Parser::state_type
   Dhcp4Parser::yy_lr_goto_state_ (state_type yystate, int yysym)
   {
     int yyr = yypgoto_[yysym - yyntokens_] + yystate;
@@ -621,13 +511,13 @@
       return yydefgoto_[yysym - yyntokens_];
   }
 
-  bool
+  inline bool
   Dhcp4Parser::yy_pact_value_is_default_ (int yyvalue)
   {
     return yyvalue == yypact_ninf_;
   }
 
-  bool
+  inline bool
   Dhcp4Parser::yy_table_value_is_error_ (int yyvalue)
   {
     return yyvalue == yytable_ninf_;
@@ -658,7 +548,7 @@
     // avoid gratuitous conflicts when merging into the master branch.
     try
       {
-    YYCDEBUG << "Starting parse\n";
+    YYCDEBUG << "Starting parse" << std::endl;
 
 
     /* Initialize the stack.  The initial state will be set in
@@ -670,7 +560,7 @@
 
     // A new symbol was pushed on the stack.
   yynewstate:
-    YYCDEBUG << "Entering state " << yystack_[0].state << '\n';
+    YYCDEBUG << "Entering state " << yystack_[0].state << std::endl;
 
     // Accept?
     if (yystack_[0].state == yyfinal_)
@@ -743,49 +633,36 @@
     yylen = yyr2_[yyn];
     {
       stack_symbol_type yylhs;
-      yylhs.state = yy_lr_goto_state_ (yystack_[yylen].state, yyr1_[yyn]);
+      yylhs.state = yy_lr_goto_state_(yystack_[yylen].state, yyr1_[yyn]);
       /* Variants are always initialized to an empty instance of the
          correct type. The default '$$ = $1' action is NOT applied
          when using variants.  */
-<<<<<<< HEAD
-      switch (yyr1_[yyn])
-    {
-      case 185: // value
-      case 189: // map_value
-      case 230: // socket_type
-      case 233: // outbound_interface_value
-      case 255: // db_type
-      case 337: // hr_mode
-      case 484: // ncr_protocol_value
-      case 492: // replace_client_name_value
-=======
         switch (yyr1_[yyn])
     {
-      case 185: // value
-      case 189: // map_value
-      case 229: // socket_type
-      case 232: // outbound_interface_value
-      case 254: // db_type
-      case 336: // hr_mode
-      case 485: // ncr_protocol_value
-      case 493: // replace_client_name_value
->>>>>>> 87a15e84
+      case 186: // value
+      case 190: // map_value
+      case 231: // socket_type
+      case 234: // outbound_interface_value
+      case 256: // db_type
+      case 338: // hr_mode
+      case 487: // ncr_protocol_value
+      case 495: // replace_client_name_value
         yylhs.value.build< ElementPtr > ();
         break;
 
-      case 168: // "boolean"
+      case 169: // "boolean"
         yylhs.value.build< bool > ();
         break;
 
-      case 167: // "floating point"
+      case 168: // "floating point"
         yylhs.value.build< double > ();
         break;
 
-      case 166: // "integer"
+      case 167: // "integer"
         yylhs.value.build< int64_t > ();
         break;
 
-      case 165: // "constant string"
+      case 166: // "constant string"
         yylhs.value.build< std::string > ();
         break;
 
@@ -794,11 +671,10 @@
     }
 
 
-      // Default location.
+      // Compute the default @$.
       {
         slice<stack_symbol_type, stack_type> slice (yystack_, yylen);
         YYLLOC_DEFAULT (yylhs.location, slice, yylen);
-        yyerror_range[1].location = yylhs.location;
       }
 
       // Perform the reduction.
@@ -808,432 +684,280 @@
           switch (yyn)
             {
   case 2:
-<<<<<<< HEAD
-#line 253 "dhcp4_parser.yy" // lalr1.cc:856
-=======
-#line 254 "dhcp4_parser.yy" // lalr1.cc:859
->>>>>>> 87a15e84
+#line 255 "dhcp4_parser.yy" // lalr1.cc:859
     { ctx.ctx_ = ctx.NO_KEYWORD; }
-#line 715 "dhcp4_parser.cc" // lalr1.cc:856
+#line 690 "dhcp4_parser.cc" // lalr1.cc:859
     break;
 
   case 4:
-<<<<<<< HEAD
-#line 254 "dhcp4_parser.yy" // lalr1.cc:856
-=======
-#line 255 "dhcp4_parser.yy" // lalr1.cc:859
->>>>>>> 87a15e84
+#line 256 "dhcp4_parser.yy" // lalr1.cc:859
     { ctx.ctx_ = ctx.CONFIG; }
-#line 721 "dhcp4_parser.cc" // lalr1.cc:856
+#line 696 "dhcp4_parser.cc" // lalr1.cc:859
     break;
 
   case 6:
-<<<<<<< HEAD
-#line 255 "dhcp4_parser.yy" // lalr1.cc:856
-=======
-#line 256 "dhcp4_parser.yy" // lalr1.cc:859
->>>>>>> 87a15e84
+#line 257 "dhcp4_parser.yy" // lalr1.cc:859
     { ctx.ctx_ = ctx.DHCP4; }
-#line 727 "dhcp4_parser.cc" // lalr1.cc:856
+#line 702 "dhcp4_parser.cc" // lalr1.cc:859
     break;
 
   case 8:
-<<<<<<< HEAD
-#line 256 "dhcp4_parser.yy" // lalr1.cc:856
-=======
-#line 257 "dhcp4_parser.yy" // lalr1.cc:859
->>>>>>> 87a15e84
+#line 258 "dhcp4_parser.yy" // lalr1.cc:859
     { ctx.ctx_ = ctx.INTERFACES_CONFIG; }
-#line 733 "dhcp4_parser.cc" // lalr1.cc:856
+#line 708 "dhcp4_parser.cc" // lalr1.cc:859
     break;
 
   case 10:
-<<<<<<< HEAD
-#line 257 "dhcp4_parser.yy" // lalr1.cc:856
-=======
-#line 258 "dhcp4_parser.yy" // lalr1.cc:859
->>>>>>> 87a15e84
+#line 259 "dhcp4_parser.yy" // lalr1.cc:859
     { ctx.ctx_ = ctx.SUBNET4; }
-#line 739 "dhcp4_parser.cc" // lalr1.cc:856
+#line 714 "dhcp4_parser.cc" // lalr1.cc:859
     break;
 
   case 12:
-<<<<<<< HEAD
-#line 258 "dhcp4_parser.yy" // lalr1.cc:856
-=======
-#line 259 "dhcp4_parser.yy" // lalr1.cc:859
->>>>>>> 87a15e84
+#line 260 "dhcp4_parser.yy" // lalr1.cc:859
     { ctx.ctx_ = ctx.POOLS; }
-#line 745 "dhcp4_parser.cc" // lalr1.cc:856
+#line 720 "dhcp4_parser.cc" // lalr1.cc:859
     break;
 
   case 14:
-<<<<<<< HEAD
-#line 259 "dhcp4_parser.yy" // lalr1.cc:856
-=======
-#line 260 "dhcp4_parser.yy" // lalr1.cc:859
->>>>>>> 87a15e84
+#line 261 "dhcp4_parser.yy" // lalr1.cc:859
     { ctx.ctx_ = ctx.RESERVATIONS; }
-#line 751 "dhcp4_parser.cc" // lalr1.cc:856
+#line 726 "dhcp4_parser.cc" // lalr1.cc:859
     break;
 
   case 16:
-<<<<<<< HEAD
-#line 260 "dhcp4_parser.yy" // lalr1.cc:856
-=======
-#line 261 "dhcp4_parser.yy" // lalr1.cc:859
->>>>>>> 87a15e84
+#line 262 "dhcp4_parser.yy" // lalr1.cc:859
     { ctx.ctx_ = ctx.DHCP4; }
-#line 757 "dhcp4_parser.cc" // lalr1.cc:856
+#line 732 "dhcp4_parser.cc" // lalr1.cc:859
     break;
 
   case 18:
-<<<<<<< HEAD
-#line 261 "dhcp4_parser.yy" // lalr1.cc:856
-=======
-#line 262 "dhcp4_parser.yy" // lalr1.cc:859
->>>>>>> 87a15e84
+#line 263 "dhcp4_parser.yy" // lalr1.cc:859
     { ctx.ctx_ = ctx.OPTION_DEF; }
-#line 763 "dhcp4_parser.cc" // lalr1.cc:856
+#line 738 "dhcp4_parser.cc" // lalr1.cc:859
     break;
 
   case 20:
-<<<<<<< HEAD
-#line 262 "dhcp4_parser.yy" // lalr1.cc:856
-=======
-#line 263 "dhcp4_parser.yy" // lalr1.cc:859
->>>>>>> 87a15e84
+#line 264 "dhcp4_parser.yy" // lalr1.cc:859
     { ctx.ctx_ = ctx.OPTION_DATA; }
-#line 769 "dhcp4_parser.cc" // lalr1.cc:856
+#line 744 "dhcp4_parser.cc" // lalr1.cc:859
     break;
 
   case 22:
-<<<<<<< HEAD
-#line 263 "dhcp4_parser.yy" // lalr1.cc:856
-=======
-#line 264 "dhcp4_parser.yy" // lalr1.cc:859
->>>>>>> 87a15e84
+#line 265 "dhcp4_parser.yy" // lalr1.cc:859
     { ctx.ctx_ = ctx.HOOKS_LIBRARIES; }
-#line 775 "dhcp4_parser.cc" // lalr1.cc:856
+#line 750 "dhcp4_parser.cc" // lalr1.cc:859
     break;
 
   case 24:
-<<<<<<< HEAD
-#line 264 "dhcp4_parser.yy" // lalr1.cc:856
-=======
-#line 265 "dhcp4_parser.yy" // lalr1.cc:859
->>>>>>> 87a15e84
+#line 266 "dhcp4_parser.yy" // lalr1.cc:859
     { ctx.ctx_ = ctx.DHCP_DDNS; }
-#line 781 "dhcp4_parser.cc" // lalr1.cc:856
+#line 756 "dhcp4_parser.cc" // lalr1.cc:859
     break;
 
   case 26:
-<<<<<<< HEAD
-#line 265 "dhcp4_parser.yy" // lalr1.cc:856
-=======
-#line 266 "dhcp4_parser.yy" // lalr1.cc:859
->>>>>>> 87a15e84
+#line 267 "dhcp4_parser.yy" // lalr1.cc:859
     { ctx.ctx_ = ctx.LOGGING; }
-#line 787 "dhcp4_parser.cc" // lalr1.cc:856
+#line 762 "dhcp4_parser.cc" // lalr1.cc:859
     break;
 
   case 28:
-<<<<<<< HEAD
-#line 266 "dhcp4_parser.yy" // lalr1.cc:856
-=======
-#line 267 "dhcp4_parser.yy" // lalr1.cc:859
->>>>>>> 87a15e84
+#line 268 "dhcp4_parser.yy" // lalr1.cc:859
     { ctx.ctx_ = ctx.CONFIG_CONTROL; }
-#line 793 "dhcp4_parser.cc" // lalr1.cc:856
+#line 768 "dhcp4_parser.cc" // lalr1.cc:859
     break;
 
   case 30:
-<<<<<<< HEAD
-#line 274 "dhcp4_parser.yy" // lalr1.cc:856
-=======
-#line 275 "dhcp4_parser.yy" // lalr1.cc:859
->>>>>>> 87a15e84
+#line 276 "dhcp4_parser.yy" // lalr1.cc:859
     { yylhs.value.as< ElementPtr > () = ElementPtr(new IntElement(yystack_[0].value.as< int64_t > (), ctx.loc2pos(yystack_[0].location))); }
-#line 799 "dhcp4_parser.cc" // lalr1.cc:856
+#line 774 "dhcp4_parser.cc" // lalr1.cc:859
     break;
 
   case 31:
-<<<<<<< HEAD
-#line 275 "dhcp4_parser.yy" // lalr1.cc:856
-=======
-#line 276 "dhcp4_parser.yy" // lalr1.cc:859
->>>>>>> 87a15e84
+#line 277 "dhcp4_parser.yy" // lalr1.cc:859
     { yylhs.value.as< ElementPtr > () = ElementPtr(new DoubleElement(yystack_[0].value.as< double > (), ctx.loc2pos(yystack_[0].location))); }
-#line 805 "dhcp4_parser.cc" // lalr1.cc:856
+#line 780 "dhcp4_parser.cc" // lalr1.cc:859
     break;
 
   case 32:
-<<<<<<< HEAD
-#line 276 "dhcp4_parser.yy" // lalr1.cc:856
-=======
-#line 277 "dhcp4_parser.yy" // lalr1.cc:859
->>>>>>> 87a15e84
+#line 278 "dhcp4_parser.yy" // lalr1.cc:859
     { yylhs.value.as< ElementPtr > () = ElementPtr(new BoolElement(yystack_[0].value.as< bool > (), ctx.loc2pos(yystack_[0].location))); }
-#line 811 "dhcp4_parser.cc" // lalr1.cc:856
+#line 786 "dhcp4_parser.cc" // lalr1.cc:859
     break;
 
   case 33:
-<<<<<<< HEAD
-#line 277 "dhcp4_parser.yy" // lalr1.cc:856
-=======
-#line 278 "dhcp4_parser.yy" // lalr1.cc:859
->>>>>>> 87a15e84
+#line 279 "dhcp4_parser.yy" // lalr1.cc:859
     { yylhs.value.as< ElementPtr > () = ElementPtr(new StringElement(yystack_[0].value.as< std::string > (), ctx.loc2pos(yystack_[0].location))); }
-#line 817 "dhcp4_parser.cc" // lalr1.cc:856
+#line 792 "dhcp4_parser.cc" // lalr1.cc:859
     break;
 
   case 34:
-<<<<<<< HEAD
-#line 278 "dhcp4_parser.yy" // lalr1.cc:856
-=======
-#line 279 "dhcp4_parser.yy" // lalr1.cc:859
->>>>>>> 87a15e84
+#line 280 "dhcp4_parser.yy" // lalr1.cc:859
     { yylhs.value.as< ElementPtr > () = ElementPtr(new NullElement(ctx.loc2pos(yystack_[0].location))); }
-#line 823 "dhcp4_parser.cc" // lalr1.cc:856
+#line 798 "dhcp4_parser.cc" // lalr1.cc:859
     break;
 
   case 35:
-<<<<<<< HEAD
-#line 279 "dhcp4_parser.yy" // lalr1.cc:856
-=======
-#line 280 "dhcp4_parser.yy" // lalr1.cc:859
->>>>>>> 87a15e84
+#line 281 "dhcp4_parser.yy" // lalr1.cc:859
     { yylhs.value.as< ElementPtr > () = ctx.stack_.back(); ctx.stack_.pop_back(); }
-#line 829 "dhcp4_parser.cc" // lalr1.cc:856
+#line 804 "dhcp4_parser.cc" // lalr1.cc:859
     break;
 
   case 36:
-<<<<<<< HEAD
-#line 280 "dhcp4_parser.yy" // lalr1.cc:856
-=======
-#line 281 "dhcp4_parser.yy" // lalr1.cc:859
->>>>>>> 87a15e84
+#line 282 "dhcp4_parser.yy" // lalr1.cc:859
     { yylhs.value.as< ElementPtr > () = ctx.stack_.back(); ctx.stack_.pop_back(); }
-#line 835 "dhcp4_parser.cc" // lalr1.cc:856
+#line 810 "dhcp4_parser.cc" // lalr1.cc:859
     break;
 
   case 37:
-<<<<<<< HEAD
-#line 283 "dhcp4_parser.yy" // lalr1.cc:856
-=======
-#line 284 "dhcp4_parser.yy" // lalr1.cc:859
->>>>>>> 87a15e84
+#line 285 "dhcp4_parser.yy" // lalr1.cc:859
     {
     // Push back the JSON value on the stack
     ctx.stack_.push_back(yystack_[0].value.as< ElementPtr > ());
 }
-#line 844 "dhcp4_parser.cc" // lalr1.cc:856
+#line 819 "dhcp4_parser.cc" // lalr1.cc:859
     break;
 
   case 38:
-<<<<<<< HEAD
-#line 288 "dhcp4_parser.yy" // lalr1.cc:856
-=======
-#line 289 "dhcp4_parser.yy" // lalr1.cc:859
->>>>>>> 87a15e84
+#line 290 "dhcp4_parser.yy" // lalr1.cc:859
     {
     // This code is executed when we're about to start parsing
     // the content of the map
     ElementPtr m(new MapElement(ctx.loc2pos(yystack_[0].location)));
     ctx.stack_.push_back(m);
 }
-#line 855 "dhcp4_parser.cc" // lalr1.cc:856
+#line 830 "dhcp4_parser.cc" // lalr1.cc:859
     break;
 
   case 39:
-<<<<<<< HEAD
-#line 293 "dhcp4_parser.yy" // lalr1.cc:856
-=======
-#line 294 "dhcp4_parser.yy" // lalr1.cc:859
->>>>>>> 87a15e84
+#line 295 "dhcp4_parser.yy" // lalr1.cc:859
     {
     // map parsing completed. If we ever want to do any wrap up
     // (maybe some sanity checking), this would be the best place
     // for it.
 }
-#line 865 "dhcp4_parser.cc" // lalr1.cc:856
+#line 840 "dhcp4_parser.cc" // lalr1.cc:859
     break;
 
   case 40:
-<<<<<<< HEAD
-#line 299 "dhcp4_parser.yy" // lalr1.cc:856
-=======
-#line 300 "dhcp4_parser.yy" // lalr1.cc:859
->>>>>>> 87a15e84
+#line 301 "dhcp4_parser.yy" // lalr1.cc:859
     { yylhs.value.as< ElementPtr > () = ctx.stack_.back(); ctx.stack_.pop_back(); }
-#line 871 "dhcp4_parser.cc" // lalr1.cc:856
+#line 846 "dhcp4_parser.cc" // lalr1.cc:859
     break;
 
   case 43:
-<<<<<<< HEAD
-#line 306 "dhcp4_parser.yy" // lalr1.cc:856
-=======
-#line 307 "dhcp4_parser.yy" // lalr1.cc:859
->>>>>>> 87a15e84
+#line 308 "dhcp4_parser.yy" // lalr1.cc:859
     {
                   // map containing a single entry
                   ctx.stack_.back()->set(yystack_[2].value.as< std::string > (), yystack_[0].value.as< ElementPtr > ());
                   }
-#line 880 "dhcp4_parser.cc" // lalr1.cc:856
+#line 855 "dhcp4_parser.cc" // lalr1.cc:859
     break;
 
   case 44:
-<<<<<<< HEAD
-#line 310 "dhcp4_parser.yy" // lalr1.cc:856
-=======
-#line 311 "dhcp4_parser.yy" // lalr1.cc:859
->>>>>>> 87a15e84
+#line 312 "dhcp4_parser.yy" // lalr1.cc:859
     {
                   // map consisting of a shorter map followed by
                   // comma and string:value
                   ctx.stack_.back()->set(yystack_[2].value.as< std::string > (), yystack_[0].value.as< ElementPtr > ());
                   }
-#line 890 "dhcp4_parser.cc" // lalr1.cc:856
+#line 865 "dhcp4_parser.cc" // lalr1.cc:859
     break;
 
   case 45:
-<<<<<<< HEAD
-#line 317 "dhcp4_parser.yy" // lalr1.cc:856
-=======
-#line 318 "dhcp4_parser.yy" // lalr1.cc:859
->>>>>>> 87a15e84
+#line 319 "dhcp4_parser.yy" // lalr1.cc:859
     {
     ElementPtr l(new ListElement(ctx.loc2pos(yystack_[0].location)));
     ctx.stack_.push_back(l);
 }
-#line 899 "dhcp4_parser.cc" // lalr1.cc:856
+#line 874 "dhcp4_parser.cc" // lalr1.cc:859
     break;
 
   case 46:
-<<<<<<< HEAD
-#line 320 "dhcp4_parser.yy" // lalr1.cc:856
-=======
-#line 321 "dhcp4_parser.yy" // lalr1.cc:859
->>>>>>> 87a15e84
+#line 322 "dhcp4_parser.yy" // lalr1.cc:859
     {
     // list parsing complete. Put any sanity checking here
 }
-#line 907 "dhcp4_parser.cc" // lalr1.cc:856
+#line 882 "dhcp4_parser.cc" // lalr1.cc:859
     break;
 
   case 49:
-<<<<<<< HEAD
-#line 328 "dhcp4_parser.yy" // lalr1.cc:856
-=======
-#line 329 "dhcp4_parser.yy" // lalr1.cc:859
->>>>>>> 87a15e84
+#line 330 "dhcp4_parser.yy" // lalr1.cc:859
     {
                   // List consisting of a single element.
                   ctx.stack_.back()->add(yystack_[0].value.as< ElementPtr > ());
                   }
-#line 916 "dhcp4_parser.cc" // lalr1.cc:856
+#line 891 "dhcp4_parser.cc" // lalr1.cc:859
     break;
 
   case 50:
-<<<<<<< HEAD
-#line 332 "dhcp4_parser.yy" // lalr1.cc:856
-=======
-#line 333 "dhcp4_parser.yy" // lalr1.cc:859
->>>>>>> 87a15e84
+#line 334 "dhcp4_parser.yy" // lalr1.cc:859
     {
                   // List ending with , and a value.
                   ctx.stack_.back()->add(yystack_[0].value.as< ElementPtr > ());
                   }
-#line 925 "dhcp4_parser.cc" // lalr1.cc:856
+#line 900 "dhcp4_parser.cc" // lalr1.cc:859
     break;
 
   case 51:
-<<<<<<< HEAD
-#line 339 "dhcp4_parser.yy" // lalr1.cc:856
-=======
-#line 340 "dhcp4_parser.yy" // lalr1.cc:859
->>>>>>> 87a15e84
+#line 341 "dhcp4_parser.yy" // lalr1.cc:859
     {
     // List parsing about to start
 }
-#line 933 "dhcp4_parser.cc" // lalr1.cc:856
+#line 908 "dhcp4_parser.cc" // lalr1.cc:859
     break;
 
   case 52:
-<<<<<<< HEAD
-#line 341 "dhcp4_parser.yy" // lalr1.cc:856
-=======
-#line 342 "dhcp4_parser.yy" // lalr1.cc:859
->>>>>>> 87a15e84
+#line 343 "dhcp4_parser.yy" // lalr1.cc:859
     {
     // list parsing complete. Put any sanity checking here
     //ctx.stack_.pop_back();
 }
-#line 942 "dhcp4_parser.cc" // lalr1.cc:856
+#line 917 "dhcp4_parser.cc" // lalr1.cc:859
     break;
 
   case 55:
-<<<<<<< HEAD
-#line 350 "dhcp4_parser.yy" // lalr1.cc:856
-=======
-#line 351 "dhcp4_parser.yy" // lalr1.cc:859
->>>>>>> 87a15e84
+#line 352 "dhcp4_parser.yy" // lalr1.cc:859
     {
                           ElementPtr s(new StringElement(yystack_[0].value.as< std::string > (), ctx.loc2pos(yystack_[0].location)));
                           ctx.stack_.back()->add(s);
                           }
-#line 951 "dhcp4_parser.cc" // lalr1.cc:856
+#line 926 "dhcp4_parser.cc" // lalr1.cc:859
     break;
 
   case 56:
-<<<<<<< HEAD
-#line 354 "dhcp4_parser.yy" // lalr1.cc:856
-=======
-#line 355 "dhcp4_parser.yy" // lalr1.cc:859
->>>>>>> 87a15e84
+#line 356 "dhcp4_parser.yy" // lalr1.cc:859
     {
                           ElementPtr s(new StringElement(yystack_[0].value.as< std::string > (), ctx.loc2pos(yystack_[0].location)));
                           ctx.stack_.back()->add(s);
                           }
-#line 960 "dhcp4_parser.cc" // lalr1.cc:856
+#line 935 "dhcp4_parser.cc" // lalr1.cc:859
     break;
 
   case 57:
-<<<<<<< HEAD
-#line 365 "dhcp4_parser.yy" // lalr1.cc:856
-=======
-#line 366 "dhcp4_parser.yy" // lalr1.cc:859
->>>>>>> 87a15e84
+#line 367 "dhcp4_parser.yy" // lalr1.cc:859
     {
     const std::string& where = ctx.contextName();
     const std::string& keyword = yystack_[1].value.as< std::string > ();
     error(yystack_[1].location,
           "got unexpected keyword \"" + keyword + "\" in " + where + " map.");
 }
-#line 971 "dhcp4_parser.cc" // lalr1.cc:856
+#line 946 "dhcp4_parser.cc" // lalr1.cc:859
     break;
 
   case 58:
-<<<<<<< HEAD
-#line 375 "dhcp4_parser.yy" // lalr1.cc:856
-=======
-#line 376 "dhcp4_parser.yy" // lalr1.cc:859
->>>>>>> 87a15e84
+#line 377 "dhcp4_parser.yy" // lalr1.cc:859
     {
     // This code is executed when we're about to start parsing
     // the content of the map
     ElementPtr m(new MapElement(ctx.loc2pos(yystack_[0].location)));
     ctx.stack_.push_back(m);
 }
-#line 982 "dhcp4_parser.cc" // lalr1.cc:856
+#line 957 "dhcp4_parser.cc" // lalr1.cc:859
     break;
 
   case 59:
-<<<<<<< HEAD
-#line 380 "dhcp4_parser.yy" // lalr1.cc:856
-=======
-#line 381 "dhcp4_parser.yy" // lalr1.cc:859
->>>>>>> 87a15e84
+#line 382 "dhcp4_parser.yy" // lalr1.cc:859
     {
     // map parsing completed. If we ever want to do any wrap up
     // (maybe some sanity checking), this would be the best place
@@ -1242,15 +966,11 @@
     // Dhcp4 is required
     ctx.require("Dhcp4", ctx.loc2pos(yystack_[3].location), ctx.loc2pos(yystack_[0].location));
 }
-#line 995 "dhcp4_parser.cc" // lalr1.cc:856
+#line 970 "dhcp4_parser.cc" // lalr1.cc:859
     break;
 
   case 68:
-<<<<<<< HEAD
-#line 404 "dhcp4_parser.yy" // lalr1.cc:856
-=======
-#line 405 "dhcp4_parser.yy" // lalr1.cc:859
->>>>>>> 87a15e84
+#line 406 "dhcp4_parser.yy" // lalr1.cc:859
     {
     // This code is executed when we're about to start parsing
     // the content of the map
@@ -1259,450 +979,302 @@
     ctx.stack_.push_back(m);
     ctx.enter(ctx.DHCP4);
 }
-#line 1008 "dhcp4_parser.cc" // lalr1.cc:856
+#line 983 "dhcp4_parser.cc" // lalr1.cc:859
     break;
 
   case 69:
-<<<<<<< HEAD
-#line 411 "dhcp4_parser.yy" // lalr1.cc:856
-=======
-#line 412 "dhcp4_parser.yy" // lalr1.cc:859
->>>>>>> 87a15e84
+#line 413 "dhcp4_parser.yy" // lalr1.cc:859
     {
     // No global parameter is required
     ctx.stack_.pop_back();
     ctx.leave();
 }
-#line 1018 "dhcp4_parser.cc" // lalr1.cc:856
+#line 993 "dhcp4_parser.cc" // lalr1.cc:859
     break;
 
   case 70:
-<<<<<<< HEAD
-#line 419 "dhcp4_parser.yy" // lalr1.cc:856
-=======
-#line 420 "dhcp4_parser.yy" // lalr1.cc:859
->>>>>>> 87a15e84
+#line 421 "dhcp4_parser.yy" // lalr1.cc:859
     {
     // Parse the Dhcp4 map
     ElementPtr m(new MapElement(ctx.loc2pos(yystack_[0].location)));
     ctx.stack_.push_back(m);
 }
-#line 1028 "dhcp4_parser.cc" // lalr1.cc:856
+#line 1003 "dhcp4_parser.cc" // lalr1.cc:859
     break;
 
   case 71:
-<<<<<<< HEAD
-#line 423 "dhcp4_parser.yy" // lalr1.cc:856
-=======
-#line 424 "dhcp4_parser.yy" // lalr1.cc:859
->>>>>>> 87a15e84
+#line 425 "dhcp4_parser.yy" // lalr1.cc:859
     {
     // No global parameter is required
     // parsing completed
 }
-#line 1037 "dhcp4_parser.cc" // lalr1.cc:856
-    break;
-
-  case 106:
-<<<<<<< HEAD
-#line 468 "dhcp4_parser.yy" // lalr1.cc:856
-=======
-#line 469 "dhcp4_parser.yy" // lalr1.cc:859
->>>>>>> 87a15e84
+#line 1012 "dhcp4_parser.cc" // lalr1.cc:859
+    break;
+
+  case 107:
+#line 471 "dhcp4_parser.yy" // lalr1.cc:859
     {
     ElementPtr prf(new IntElement(yystack_[0].value.as< int64_t > (), ctx.loc2pos(yystack_[0].location)));
     ctx.stack_.back()->set("valid-lifetime", prf);
 }
-#line 1046 "dhcp4_parser.cc" // lalr1.cc:856
-    break;
-
-  case 107:
-<<<<<<< HEAD
-#line 473 "dhcp4_parser.yy" // lalr1.cc:856
-=======
-#line 474 "dhcp4_parser.yy" // lalr1.cc:859
->>>>>>> 87a15e84
+#line 1021 "dhcp4_parser.cc" // lalr1.cc:859
+    break;
+
+  case 108:
+#line 476 "dhcp4_parser.yy" // lalr1.cc:859
     {
     ElementPtr prf(new IntElement(yystack_[0].value.as< int64_t > (), ctx.loc2pos(yystack_[0].location)));
     ctx.stack_.back()->set("renew-timer", prf);
 }
-#line 1055 "dhcp4_parser.cc" // lalr1.cc:856
-    break;
-
-  case 108:
-<<<<<<< HEAD
-#line 478 "dhcp4_parser.yy" // lalr1.cc:856
-=======
-#line 479 "dhcp4_parser.yy" // lalr1.cc:859
->>>>>>> 87a15e84
+#line 1030 "dhcp4_parser.cc" // lalr1.cc:859
+    break;
+
+  case 109:
+#line 481 "dhcp4_parser.yy" // lalr1.cc:859
     {
     ElementPtr prf(new IntElement(yystack_[0].value.as< int64_t > (), ctx.loc2pos(yystack_[0].location)));
     ctx.stack_.back()->set("rebind-timer", prf);
 }
-#line 1064 "dhcp4_parser.cc" // lalr1.cc:856
-    break;
-
-  case 109:
-<<<<<<< HEAD
-#line 483 "dhcp4_parser.yy" // lalr1.cc:856
-=======
-#line 484 "dhcp4_parser.yy" // lalr1.cc:859
->>>>>>> 87a15e84
+#line 1039 "dhcp4_parser.cc" // lalr1.cc:859
+    break;
+
+  case 110:
+#line 486 "dhcp4_parser.yy" // lalr1.cc:859
     {
     ElementPtr dpp(new IntElement(yystack_[0].value.as< int64_t > (), ctx.loc2pos(yystack_[0].location)));
     ctx.stack_.back()->set("decline-probation-period", dpp);
 }
-#line 1073 "dhcp4_parser.cc" // lalr1.cc:856
-    break;
-
-  case 110:
-<<<<<<< HEAD
-#line 488 "dhcp4_parser.yy" // lalr1.cc:856
-=======
-#line 489 "dhcp4_parser.yy" // lalr1.cc:859
->>>>>>> 87a15e84
-    {
-    ctx.enter(ctx.NO_KEYWORD);
-}
-#line 1081 "dhcp4_parser.cc" // lalr1.cc:856
+#line 1048 "dhcp4_parser.cc" // lalr1.cc:859
     break;
 
   case 111:
-<<<<<<< HEAD
-#line 490 "dhcp4_parser.yy" // lalr1.cc:856
-=======
 #line 491 "dhcp4_parser.yy" // lalr1.cc:859
->>>>>>> 87a15e84
+    {
+    ctx.enter(ctx.NO_KEYWORD);
+}
+#line 1056 "dhcp4_parser.cc" // lalr1.cc:859
+    break;
+
+  case 112:
+#line 493 "dhcp4_parser.yy" // lalr1.cc:859
     {
     ElementPtr stag(new StringElement(yystack_[0].value.as< std::string > (), ctx.loc2pos(yystack_[0].location)));
     ctx.stack_.back()->set("server-tag", stag);
     ctx.leave();
 }
-#line 1091 "dhcp4_parser.cc" // lalr1.cc:856
-    break;
-
-  case 112:
-<<<<<<< HEAD
-#line 496 "dhcp4_parser.yy" // lalr1.cc:856
-=======
-#line 497 "dhcp4_parser.yy" // lalr1.cc:859
->>>>>>> 87a15e84
+#line 1066 "dhcp4_parser.cc" // lalr1.cc:859
+    break;
+
+  case 113:
+#line 499 "dhcp4_parser.yy" // lalr1.cc:859
     {
     ElementPtr echo(new BoolElement(yystack_[0].value.as< bool > (), ctx.loc2pos(yystack_[0].location)));
     ctx.stack_.back()->set("echo-client-id", echo);
 }
-#line 1100 "dhcp4_parser.cc" // lalr1.cc:856
-    break;
-
-  case 113:
-<<<<<<< HEAD
-#line 501 "dhcp4_parser.yy" // lalr1.cc:856
-=======
-#line 502 "dhcp4_parser.yy" // lalr1.cc:859
->>>>>>> 87a15e84
+#line 1075 "dhcp4_parser.cc" // lalr1.cc:859
+    break;
+
+  case 114:
+#line 504 "dhcp4_parser.yy" // lalr1.cc:859
     {
     ElementPtr match(new BoolElement(yystack_[0].value.as< bool > (), ctx.loc2pos(yystack_[0].location)));
     ctx.stack_.back()->set("match-client-id", match);
 }
-#line 1109 "dhcp4_parser.cc" // lalr1.cc:856
-    break;
-
-  case 114:
-<<<<<<< HEAD
-#line 506 "dhcp4_parser.yy" // lalr1.cc:856
+#line 1084 "dhcp4_parser.cc" // lalr1.cc:859
+    break;
+
+  case 115:
+#line 509 "dhcp4_parser.yy" // lalr1.cc:859
     {
     ElementPtr prf(new BoolElement(yystack_[0].value.as< bool > (), ctx.loc2pos(yystack_[0].location)));
     ctx.stack_.back()->set("authoritative", prf);
 }
-#line 1118 "dhcp4_parser.cc" // lalr1.cc:856
-    break;
-
-  case 115:
-#line 512 "dhcp4_parser.yy" // lalr1.cc:856
-=======
-#line 508 "dhcp4_parser.yy" // lalr1.cc:859
->>>>>>> 87a15e84
+#line 1093 "dhcp4_parser.cc" // lalr1.cc:859
+    break;
+
+  case 116:
+#line 515 "dhcp4_parser.yy" // lalr1.cc:859
     {
     ElementPtr i(new MapElement(ctx.loc2pos(yystack_[0].location)));
     ctx.stack_.back()->set("interfaces-config", i);
     ctx.stack_.push_back(i);
     ctx.enter(ctx.INTERFACES_CONFIG);
 }
-#line 1129 "dhcp4_parser.cc" // lalr1.cc:856
-    break;
-
-<<<<<<< HEAD
-  case 116:
-#line 517 "dhcp4_parser.yy" // lalr1.cc:856
-=======
-  case 115:
-#line 513 "dhcp4_parser.yy" // lalr1.cc:859
->>>>>>> 87a15e84
+#line 1104 "dhcp4_parser.cc" // lalr1.cc:859
+    break;
+
+  case 117:
+#line 520 "dhcp4_parser.yy" // lalr1.cc:859
     {
     // No interfaces config param is required
     ctx.stack_.pop_back();
     ctx.leave();
 }
-#line 1139 "dhcp4_parser.cc" // lalr1.cc:856
-    break;
-
-<<<<<<< HEAD
-  case 126:
-#line 536 "dhcp4_parser.yy" // lalr1.cc:856
-=======
-  case 125:
-#line 532 "dhcp4_parser.yy" // lalr1.cc:859
->>>>>>> 87a15e84
+#line 1114 "dhcp4_parser.cc" // lalr1.cc:859
+    break;
+
+  case 127:
+#line 539 "dhcp4_parser.yy" // lalr1.cc:859
     {
     // Parse the interfaces-config map
     ElementPtr m(new MapElement(ctx.loc2pos(yystack_[0].location)));
     ctx.stack_.push_back(m);
 }
-#line 1149 "dhcp4_parser.cc" // lalr1.cc:856
-    break;
-
-<<<<<<< HEAD
-  case 127:
-#line 540 "dhcp4_parser.yy" // lalr1.cc:856
-=======
-  case 126:
-#line 536 "dhcp4_parser.yy" // lalr1.cc:859
->>>>>>> 87a15e84
+#line 1124 "dhcp4_parser.cc" // lalr1.cc:859
+    break;
+
+  case 128:
+#line 543 "dhcp4_parser.yy" // lalr1.cc:859
     {
     // No interfaces config param is required
     // parsing completed
 }
-#line 1158 "dhcp4_parser.cc" // lalr1.cc:856
-    break;
-
-<<<<<<< HEAD
-  case 128:
-#line 545 "dhcp4_parser.yy" // lalr1.cc:856
-=======
-  case 127:
-#line 541 "dhcp4_parser.yy" // lalr1.cc:859
->>>>>>> 87a15e84
+#line 1133 "dhcp4_parser.cc" // lalr1.cc:859
+    break;
+
+  case 129:
+#line 548 "dhcp4_parser.yy" // lalr1.cc:859
     {
     ElementPtr l(new ListElement(ctx.loc2pos(yystack_[0].location)));
     ctx.stack_.back()->set("interfaces", l);
     ctx.stack_.push_back(l);
     ctx.enter(ctx.NO_KEYWORD);
 }
-#line 1169 "dhcp4_parser.cc" // lalr1.cc:856
-    break;
-
-<<<<<<< HEAD
-  case 129:
-#line 550 "dhcp4_parser.yy" // lalr1.cc:856
-=======
-  case 128:
-#line 546 "dhcp4_parser.yy" // lalr1.cc:859
->>>>>>> 87a15e84
-    {
-    ctx.stack_.pop_back();
-    ctx.leave();
-}
-#line 1178 "dhcp4_parser.cc" // lalr1.cc:856
-    break;
-
-<<<<<<< HEAD
-  case 130:
-#line 555 "dhcp4_parser.yy" // lalr1.cc:856
-=======
-  case 129:
-#line 551 "dhcp4_parser.yy" // lalr1.cc:859
->>>>>>> 87a15e84
-    {
-    ctx.enter(ctx.DHCP_SOCKET_TYPE);
-}
-#line 1186 "dhcp4_parser.cc" // lalr1.cc:856
-    break;
-
-<<<<<<< HEAD
-  case 131:
-#line 557 "dhcp4_parser.yy" // lalr1.cc:856
-=======
+#line 1144 "dhcp4_parser.cc" // lalr1.cc:859
+    break;
+
   case 130:
 #line 553 "dhcp4_parser.yy" // lalr1.cc:859
->>>>>>> 87a15e84
-    {
-    ctx.stack_.back()->set("dhcp-socket-type", yystack_[0].value.as< ElementPtr > ());
-    ctx.leave();
-}
-#line 1195 "dhcp4_parser.cc" // lalr1.cc:856
-    break;
-
-<<<<<<< HEAD
-  case 132:
-#line 562 "dhcp4_parser.yy" // lalr1.cc:856
-=======
+    {
+    ctx.stack_.pop_back();
+    ctx.leave();
+}
+#line 1153 "dhcp4_parser.cc" // lalr1.cc:859
+    break;
+
   case 131:
 #line 558 "dhcp4_parser.yy" // lalr1.cc:859
->>>>>>> 87a15e84
+    {
+    ctx.enter(ctx.DHCP_SOCKET_TYPE);
+}
+#line 1161 "dhcp4_parser.cc" // lalr1.cc:859
+    break;
+
+  case 132:
+#line 560 "dhcp4_parser.yy" // lalr1.cc:859
+    {
+    ctx.stack_.back()->set("dhcp-socket-type", yystack_[0].value.as< ElementPtr > ());
+    ctx.leave();
+}
+#line 1170 "dhcp4_parser.cc" // lalr1.cc:859
+    break;
+
+  case 133:
+#line 565 "dhcp4_parser.yy" // lalr1.cc:859
     { yylhs.value.as< ElementPtr > () = ElementPtr(new StringElement("raw", ctx.loc2pos(yystack_[0].location))); }
-#line 1201 "dhcp4_parser.cc" // lalr1.cc:856
-    break;
-
-<<<<<<< HEAD
-  case 133:
-#line 563 "dhcp4_parser.yy" // lalr1.cc:856
-=======
-  case 132:
-#line 559 "dhcp4_parser.yy" // lalr1.cc:859
->>>>>>> 87a15e84
+#line 1176 "dhcp4_parser.cc" // lalr1.cc:859
+    break;
+
+  case 134:
+#line 566 "dhcp4_parser.yy" // lalr1.cc:859
     { yylhs.value.as< ElementPtr > () = ElementPtr(new StringElement("udp", ctx.loc2pos(yystack_[0].location))); }
-#line 1207 "dhcp4_parser.cc" // lalr1.cc:856
-    break;
-
-<<<<<<< HEAD
-  case 134:
-#line 566 "dhcp4_parser.yy" // lalr1.cc:856
-=======
-  case 133:
-#line 562 "dhcp4_parser.yy" // lalr1.cc:859
->>>>>>> 87a15e84
-    {
-    ctx.enter(ctx.OUTBOUND_INTERFACE);
-}
-#line 1215 "dhcp4_parser.cc" // lalr1.cc:856
-    break;
-
-<<<<<<< HEAD
-  case 135:
-#line 568 "dhcp4_parser.yy" // lalr1.cc:856
-=======
-  case 134:
-#line 564 "dhcp4_parser.yy" // lalr1.cc:859
->>>>>>> 87a15e84
-    {
-    ctx.stack_.back()->set("outbound-interface", yystack_[0].value.as< ElementPtr > ());
-    ctx.leave();
-}
-#line 1224 "dhcp4_parser.cc" // lalr1.cc:856
-    break;
-
-<<<<<<< HEAD
-  case 136:
-#line 573 "dhcp4_parser.yy" // lalr1.cc:856
-=======
+#line 1182 "dhcp4_parser.cc" // lalr1.cc:859
+    break;
+
   case 135:
 #line 569 "dhcp4_parser.yy" // lalr1.cc:859
->>>>>>> 87a15e84
-    {
-    yylhs.value.as< ElementPtr > () = ElementPtr(new StringElement("same-as-inbound", ctx.loc2pos(yystack_[0].location)));
-}
-#line 1232 "dhcp4_parser.cc" // lalr1.cc:856
-    break;
-
-<<<<<<< HEAD
-  case 137:
-#line 575 "dhcp4_parser.yy" // lalr1.cc:856
-=======
+    {
+    ctx.enter(ctx.OUTBOUND_INTERFACE);
+}
+#line 1190 "dhcp4_parser.cc" // lalr1.cc:859
+    break;
+
   case 136:
 #line 571 "dhcp4_parser.yy" // lalr1.cc:859
->>>>>>> 87a15e84
+    {
+    ctx.stack_.back()->set("outbound-interface", yystack_[0].value.as< ElementPtr > ());
+    ctx.leave();
+}
+#line 1199 "dhcp4_parser.cc" // lalr1.cc:859
+    break;
+
+  case 137:
+#line 576 "dhcp4_parser.yy" // lalr1.cc:859
+    {
+    yylhs.value.as< ElementPtr > () = ElementPtr(new StringElement("same-as-inbound", ctx.loc2pos(yystack_[0].location)));
+}
+#line 1207 "dhcp4_parser.cc" // lalr1.cc:859
+    break;
+
+  case 138:
+#line 578 "dhcp4_parser.yy" // lalr1.cc:859
     {
     yylhs.value.as< ElementPtr > () = ElementPtr(new StringElement("use-routing", ctx.loc2pos(yystack_[0].location)));
     }
-#line 1240 "dhcp4_parser.cc" // lalr1.cc:856
-    break;
-
-<<<<<<< HEAD
-  case 138:
-#line 579 "dhcp4_parser.yy" // lalr1.cc:856
-=======
-  case 137:
-#line 575 "dhcp4_parser.yy" // lalr1.cc:859
->>>>>>> 87a15e84
+#line 1215 "dhcp4_parser.cc" // lalr1.cc:859
+    break;
+
+  case 139:
+#line 582 "dhcp4_parser.yy" // lalr1.cc:859
     {
     ElementPtr b(new BoolElement(yystack_[0].value.as< bool > (), ctx.loc2pos(yystack_[0].location)));
     ctx.stack_.back()->set("re-detect", b);
 }
-#line 1249 "dhcp4_parser.cc" // lalr1.cc:856
-    break;
-
-<<<<<<< HEAD
-  case 139:
-#line 585 "dhcp4_parser.yy" // lalr1.cc:856
-=======
-  case 138:
-#line 581 "dhcp4_parser.yy" // lalr1.cc:859
->>>>>>> 87a15e84
+#line 1224 "dhcp4_parser.cc" // lalr1.cc:859
+    break;
+
+  case 140:
+#line 588 "dhcp4_parser.yy" // lalr1.cc:859
     {
     ElementPtr i(new MapElement(ctx.loc2pos(yystack_[0].location)));
     ctx.stack_.back()->set("lease-database", i);
     ctx.stack_.push_back(i);
     ctx.enter(ctx.LEASE_DATABASE);
 }
-#line 1260 "dhcp4_parser.cc" // lalr1.cc:856
-    break;
-
-<<<<<<< HEAD
-  case 140:
-#line 590 "dhcp4_parser.yy" // lalr1.cc:856
-=======
-  case 139:
-#line 586 "dhcp4_parser.yy" // lalr1.cc:859
->>>>>>> 87a15e84
+#line 1235 "dhcp4_parser.cc" // lalr1.cc:859
+    break;
+
+  case 141:
+#line 593 "dhcp4_parser.yy" // lalr1.cc:859
     {
     // The type parameter is required
     ctx.require("type", ctx.loc2pos(yystack_[2].location), ctx.loc2pos(yystack_[0].location));
     ctx.stack_.pop_back();
     ctx.leave();
 }
-#line 1271 "dhcp4_parser.cc" // lalr1.cc:856
-    break;
-
-<<<<<<< HEAD
-  case 141:
-#line 597 "dhcp4_parser.yy" // lalr1.cc:856
-=======
-  case 140:
-#line 593 "dhcp4_parser.yy" // lalr1.cc:859
->>>>>>> 87a15e84
+#line 1246 "dhcp4_parser.cc" // lalr1.cc:859
+    break;
+
+  case 142:
+#line 600 "dhcp4_parser.yy" // lalr1.cc:859
     {
     ElementPtr m(new MapElement(ctx.loc2pos(yystack_[0].location)));
     ctx.stack_.back()->set("sanity-checks", m);
     ctx.stack_.push_back(m);
     ctx.enter(ctx.SANITY_CHECKS);
 }
-#line 1282 "dhcp4_parser.cc" // lalr1.cc:856
-    break;
-
-<<<<<<< HEAD
-  case 142:
-#line 602 "dhcp4_parser.yy" // lalr1.cc:856
-=======
-  case 141:
-#line 598 "dhcp4_parser.yy" // lalr1.cc:859
->>>>>>> 87a15e84
+#line 1257 "dhcp4_parser.cc" // lalr1.cc:859
+    break;
+
+  case 143:
+#line 605 "dhcp4_parser.yy" // lalr1.cc:859
     {
     ctx.stack_.pop_back();
     ctx.leave();
 }
-#line 1291 "dhcp4_parser.cc" // lalr1.cc:856
-    break;
-
-<<<<<<< HEAD
-  case 146:
-#line 612 "dhcp4_parser.yy" // lalr1.cc:856
-=======
-  case 145:
-#line 608 "dhcp4_parser.yy" // lalr1.cc:859
->>>>>>> 87a15e84
-    {
-    ctx.enter(ctx.NO_KEYWORD);
-}
-#line 1299 "dhcp4_parser.cc" // lalr1.cc:856
-    break;
-
-<<<<<<< HEAD
+#line 1266 "dhcp4_parser.cc" // lalr1.cc:859
+    break;
+
   case 147:
-#line 614 "dhcp4_parser.yy" // lalr1.cc:856
-=======
-  case 146:
-#line 610 "dhcp4_parser.yy" // lalr1.cc:859
->>>>>>> 87a15e84
+#line 615 "dhcp4_parser.yy" // lalr1.cc:859
+    {
+    ctx.enter(ctx.NO_KEYWORD);
+}
+#line 1274 "dhcp4_parser.cc" // lalr1.cc:859
+    break;
+
+  case 148:
+#line 617 "dhcp4_parser.yy" // lalr1.cc:859
     {
 
     if ( (string(yystack_[0].value.as< std::string > ()) == "none") ||
@@ -1718,892 +1290,577 @@
               ", supported values are: none, warn, fix, fix-del, del");
     }
 }
-#line 1319 "dhcp4_parser.cc" // lalr1.cc:856
-    break;
-
-<<<<<<< HEAD
-  case 148:
-#line 630 "dhcp4_parser.yy" // lalr1.cc:856
-=======
-  case 147:
-#line 626 "dhcp4_parser.yy" // lalr1.cc:859
->>>>>>> 87a15e84
+#line 1294 "dhcp4_parser.cc" // lalr1.cc:859
+    break;
+
+  case 149:
+#line 633 "dhcp4_parser.yy" // lalr1.cc:859
     {
     ElementPtr i(new MapElement(ctx.loc2pos(yystack_[0].location)));
     ctx.stack_.back()->set("hosts-database", i);
     ctx.stack_.push_back(i);
     ctx.enter(ctx.HOSTS_DATABASE);
 }
-#line 1330 "dhcp4_parser.cc" // lalr1.cc:856
-    break;
-
-<<<<<<< HEAD
-  case 149:
-#line 635 "dhcp4_parser.yy" // lalr1.cc:856
-=======
-  case 148:
-#line 631 "dhcp4_parser.yy" // lalr1.cc:859
->>>>>>> 87a15e84
+#line 1305 "dhcp4_parser.cc" // lalr1.cc:859
+    break;
+
+  case 150:
+#line 638 "dhcp4_parser.yy" // lalr1.cc:859
     {
     // The type parameter is required
     ctx.require("type", ctx.loc2pos(yystack_[2].location), ctx.loc2pos(yystack_[0].location));
     ctx.stack_.pop_back();
     ctx.leave();
 }
-#line 1341 "dhcp4_parser.cc" // lalr1.cc:856
-    break;
-
-<<<<<<< HEAD
-  case 150:
-#line 642 "dhcp4_parser.yy" // lalr1.cc:856
-=======
-  case 149:
-#line 638 "dhcp4_parser.yy" // lalr1.cc:859
->>>>>>> 87a15e84
+#line 1316 "dhcp4_parser.cc" // lalr1.cc:859
+    break;
+
+  case 151:
+#line 645 "dhcp4_parser.yy" // lalr1.cc:859
     {
     ElementPtr l(new ListElement(ctx.loc2pos(yystack_[0].location)));
     ctx.stack_.back()->set("hosts-databases", l);
     ctx.stack_.push_back(l);
     ctx.enter(ctx.HOSTS_DATABASE);
 }
-#line 1352 "dhcp4_parser.cc" // lalr1.cc:856
-    break;
-
-<<<<<<< HEAD
-  case 151:
-#line 647 "dhcp4_parser.yy" // lalr1.cc:856
-=======
-  case 150:
-#line 643 "dhcp4_parser.yy" // lalr1.cc:859
->>>>>>> 87a15e84
+#line 1327 "dhcp4_parser.cc" // lalr1.cc:859
+    break;
+
+  case 152:
+#line 650 "dhcp4_parser.yy" // lalr1.cc:859
     {
     ctx.stack_.pop_back();
     ctx.leave();
 }
-#line 1361 "dhcp4_parser.cc" // lalr1.cc:856
-    break;
-
-<<<<<<< HEAD
-  case 156:
-#line 660 "dhcp4_parser.yy" // lalr1.cc:856
-=======
-  case 155:
-#line 656 "dhcp4_parser.yy" // lalr1.cc:859
->>>>>>> 87a15e84
+#line 1336 "dhcp4_parser.cc" // lalr1.cc:859
+    break;
+
+  case 157:
+#line 663 "dhcp4_parser.yy" // lalr1.cc:859
     {
     ElementPtr m(new MapElement(ctx.loc2pos(yystack_[0].location)));
     ctx.stack_.back()->add(m);
     ctx.stack_.push_back(m);
 }
-#line 1371 "dhcp4_parser.cc" // lalr1.cc:856
-    break;
-
-<<<<<<< HEAD
-  case 157:
-#line 664 "dhcp4_parser.yy" // lalr1.cc:856
-=======
-  case 156:
-#line 660 "dhcp4_parser.yy" // lalr1.cc:859
->>>>>>> 87a15e84
+#line 1346 "dhcp4_parser.cc" // lalr1.cc:859
+    break;
+
+  case 158:
+#line 667 "dhcp4_parser.yy" // lalr1.cc:859
     {
     // The type parameter is required
     ctx.require("type", ctx.loc2pos(yystack_[3].location), ctx.loc2pos(yystack_[0].location));
     ctx.stack_.pop_back();
 }
-#line 1381 "dhcp4_parser.cc" // lalr1.cc:856
-    break;
-
-<<<<<<< HEAD
-  case 178:
-#line 694 "dhcp4_parser.yy" // lalr1.cc:856
-=======
-  case 177:
-#line 690 "dhcp4_parser.yy" // lalr1.cc:859
->>>>>>> 87a15e84
-    {
-    ctx.enter(ctx.DATABASE_TYPE);
-}
-#line 1389 "dhcp4_parser.cc" // lalr1.cc:856
-    break;
-
-<<<<<<< HEAD
-  case 179:
-#line 696 "dhcp4_parser.yy" // lalr1.cc:856
-=======
-  case 178:
-#line 692 "dhcp4_parser.yy" // lalr1.cc:859
->>>>>>> 87a15e84
-    {
-    ctx.stack_.back()->set("type", yystack_[0].value.as< ElementPtr > ());
-    ctx.leave();
-}
-#line 1398 "dhcp4_parser.cc" // lalr1.cc:856
-    break;
-
-<<<<<<< HEAD
-  case 180:
-#line 701 "dhcp4_parser.yy" // lalr1.cc:856
-=======
+#line 1356 "dhcp4_parser.cc" // lalr1.cc:859
+    break;
+
   case 179:
 #line 697 "dhcp4_parser.yy" // lalr1.cc:859
->>>>>>> 87a15e84
+    {
+    ctx.enter(ctx.DATABASE_TYPE);
+}
+#line 1364 "dhcp4_parser.cc" // lalr1.cc:859
+    break;
+
+  case 180:
+#line 699 "dhcp4_parser.yy" // lalr1.cc:859
+    {
+    ctx.stack_.back()->set("type", yystack_[0].value.as< ElementPtr > ());
+    ctx.leave();
+}
+#line 1373 "dhcp4_parser.cc" // lalr1.cc:859
+    break;
+
+  case 181:
+#line 704 "dhcp4_parser.yy" // lalr1.cc:859
     { yylhs.value.as< ElementPtr > () = ElementPtr(new StringElement("memfile", ctx.loc2pos(yystack_[0].location))); }
-#line 1404 "dhcp4_parser.cc" // lalr1.cc:856
-    break;
-
-<<<<<<< HEAD
-  case 181:
-#line 702 "dhcp4_parser.yy" // lalr1.cc:856
-=======
-  case 180:
-#line 698 "dhcp4_parser.yy" // lalr1.cc:859
->>>>>>> 87a15e84
+#line 1379 "dhcp4_parser.cc" // lalr1.cc:859
+    break;
+
+  case 182:
+#line 705 "dhcp4_parser.yy" // lalr1.cc:859
     { yylhs.value.as< ElementPtr > () = ElementPtr(new StringElement("mysql", ctx.loc2pos(yystack_[0].location))); }
-#line 1410 "dhcp4_parser.cc" // lalr1.cc:856
-    break;
-
-<<<<<<< HEAD
-  case 182:
-#line 703 "dhcp4_parser.yy" // lalr1.cc:856
-=======
-  case 181:
-#line 699 "dhcp4_parser.yy" // lalr1.cc:859
->>>>>>> 87a15e84
+#line 1385 "dhcp4_parser.cc" // lalr1.cc:859
+    break;
+
+  case 183:
+#line 706 "dhcp4_parser.yy" // lalr1.cc:859
     { yylhs.value.as< ElementPtr > () = ElementPtr(new StringElement("postgresql", ctx.loc2pos(yystack_[0].location))); }
-#line 1416 "dhcp4_parser.cc" // lalr1.cc:856
-    break;
-
-<<<<<<< HEAD
-  case 183:
-#line 704 "dhcp4_parser.yy" // lalr1.cc:856
-=======
-  case 182:
-#line 700 "dhcp4_parser.yy" // lalr1.cc:859
->>>>>>> 87a15e84
+#line 1391 "dhcp4_parser.cc" // lalr1.cc:859
+    break;
+
+  case 184:
+#line 707 "dhcp4_parser.yy" // lalr1.cc:859
     { yylhs.value.as< ElementPtr > () = ElementPtr(new StringElement("cql", ctx.loc2pos(yystack_[0].location))); }
-#line 1422 "dhcp4_parser.cc" // lalr1.cc:856
-    break;
-
-<<<<<<< HEAD
-  case 184:
-#line 707 "dhcp4_parser.yy" // lalr1.cc:856
-=======
-  case 183:
-#line 703 "dhcp4_parser.yy" // lalr1.cc:859
->>>>>>> 87a15e84
-    {
-    ctx.enter(ctx.NO_KEYWORD);
-}
-#line 1430 "dhcp4_parser.cc" // lalr1.cc:856
-    break;
-
-<<<<<<< HEAD
+#line 1397 "dhcp4_parser.cc" // lalr1.cc:859
+    break;
+
   case 185:
-#line 709 "dhcp4_parser.yy" // lalr1.cc:856
-=======
-  case 184:
-#line 705 "dhcp4_parser.yy" // lalr1.cc:859
->>>>>>> 87a15e84
+#line 710 "dhcp4_parser.yy" // lalr1.cc:859
+    {
+    ctx.enter(ctx.NO_KEYWORD);
+}
+#line 1405 "dhcp4_parser.cc" // lalr1.cc:859
+    break;
+
+  case 186:
+#line 712 "dhcp4_parser.yy" // lalr1.cc:859
     {
     ElementPtr user(new StringElement(yystack_[0].value.as< std::string > (), ctx.loc2pos(yystack_[0].location)));
     ctx.stack_.back()->set("user", user);
     ctx.leave();
 }
-#line 1440 "dhcp4_parser.cc" // lalr1.cc:856
-    break;
-
-<<<<<<< HEAD
-  case 186:
-#line 715 "dhcp4_parser.yy" // lalr1.cc:856
-=======
-  case 185:
-#line 711 "dhcp4_parser.yy" // lalr1.cc:859
->>>>>>> 87a15e84
-    {
-    ctx.enter(ctx.NO_KEYWORD);
-}
-#line 1448 "dhcp4_parser.cc" // lalr1.cc:856
-    break;
-
-<<<<<<< HEAD
+#line 1415 "dhcp4_parser.cc" // lalr1.cc:859
+    break;
+
   case 187:
-#line 717 "dhcp4_parser.yy" // lalr1.cc:856
-=======
-  case 186:
-#line 713 "dhcp4_parser.yy" // lalr1.cc:859
->>>>>>> 87a15e84
+#line 718 "dhcp4_parser.yy" // lalr1.cc:859
+    {
+    ctx.enter(ctx.NO_KEYWORD);
+}
+#line 1423 "dhcp4_parser.cc" // lalr1.cc:859
+    break;
+
+  case 188:
+#line 720 "dhcp4_parser.yy" // lalr1.cc:859
     {
     ElementPtr pwd(new StringElement(yystack_[0].value.as< std::string > (), ctx.loc2pos(yystack_[0].location)));
     ctx.stack_.back()->set("password", pwd);
     ctx.leave();
 }
-#line 1458 "dhcp4_parser.cc" // lalr1.cc:856
-    break;
-
-<<<<<<< HEAD
-  case 188:
-#line 723 "dhcp4_parser.yy" // lalr1.cc:856
-=======
-  case 187:
-#line 719 "dhcp4_parser.yy" // lalr1.cc:859
->>>>>>> 87a15e84
-    {
-    ctx.enter(ctx.NO_KEYWORD);
-}
-#line 1466 "dhcp4_parser.cc" // lalr1.cc:856
-    break;
-
-<<<<<<< HEAD
+#line 1433 "dhcp4_parser.cc" // lalr1.cc:859
+    break;
+
   case 189:
-#line 725 "dhcp4_parser.yy" // lalr1.cc:856
-=======
-  case 188:
-#line 721 "dhcp4_parser.yy" // lalr1.cc:859
->>>>>>> 87a15e84
+#line 726 "dhcp4_parser.yy" // lalr1.cc:859
+    {
+    ctx.enter(ctx.NO_KEYWORD);
+}
+#line 1441 "dhcp4_parser.cc" // lalr1.cc:859
+    break;
+
+  case 190:
+#line 728 "dhcp4_parser.yy" // lalr1.cc:859
     {
     ElementPtr h(new StringElement(yystack_[0].value.as< std::string > (), ctx.loc2pos(yystack_[0].location)));
     ctx.stack_.back()->set("host", h);
     ctx.leave();
 }
-#line 1476 "dhcp4_parser.cc" // lalr1.cc:856
-    break;
-
-<<<<<<< HEAD
-  case 190:
-#line 731 "dhcp4_parser.yy" // lalr1.cc:856
-=======
-  case 189:
-#line 727 "dhcp4_parser.yy" // lalr1.cc:859
->>>>>>> 87a15e84
+#line 1451 "dhcp4_parser.cc" // lalr1.cc:859
+    break;
+
+  case 191:
+#line 734 "dhcp4_parser.yy" // lalr1.cc:859
     {
     ElementPtr p(new IntElement(yystack_[0].value.as< int64_t > (), ctx.loc2pos(yystack_[0].location)));
     ctx.stack_.back()->set("port", p);
 }
-#line 1485 "dhcp4_parser.cc" // lalr1.cc:856
-    break;
-
-<<<<<<< HEAD
-  case 191:
-#line 736 "dhcp4_parser.yy" // lalr1.cc:856
-=======
-  case 190:
-#line 732 "dhcp4_parser.yy" // lalr1.cc:859
->>>>>>> 87a15e84
-    {
-    ctx.enter(ctx.NO_KEYWORD);
-}
-#line 1493 "dhcp4_parser.cc" // lalr1.cc:856
-    break;
-
-<<<<<<< HEAD
+#line 1460 "dhcp4_parser.cc" // lalr1.cc:859
+    break;
+
   case 192:
-#line 738 "dhcp4_parser.yy" // lalr1.cc:856
-=======
-  case 191:
-#line 734 "dhcp4_parser.yy" // lalr1.cc:859
->>>>>>> 87a15e84
+#line 739 "dhcp4_parser.yy" // lalr1.cc:859
+    {
+    ctx.enter(ctx.NO_KEYWORD);
+}
+#line 1468 "dhcp4_parser.cc" // lalr1.cc:859
+    break;
+
+  case 193:
+#line 741 "dhcp4_parser.yy" // lalr1.cc:859
     {
     ElementPtr name(new StringElement(yystack_[0].value.as< std::string > (), ctx.loc2pos(yystack_[0].location)));
     ctx.stack_.back()->set("name", name);
     ctx.leave();
 }
-#line 1503 "dhcp4_parser.cc" // lalr1.cc:856
-    break;
-
-<<<<<<< HEAD
-  case 193:
-#line 744 "dhcp4_parser.yy" // lalr1.cc:856
-=======
-  case 192:
-#line 740 "dhcp4_parser.yy" // lalr1.cc:859
->>>>>>> 87a15e84
+#line 1478 "dhcp4_parser.cc" // lalr1.cc:859
+    break;
+
+  case 194:
+#line 747 "dhcp4_parser.yy" // lalr1.cc:859
     {
     ElementPtr n(new BoolElement(yystack_[0].value.as< bool > (), ctx.loc2pos(yystack_[0].location)));
     ctx.stack_.back()->set("persist", n);
 }
-#line 1512 "dhcp4_parser.cc" // lalr1.cc:856
-    break;
-
-<<<<<<< HEAD
-  case 194:
-#line 749 "dhcp4_parser.yy" // lalr1.cc:856
-=======
-  case 193:
-#line 745 "dhcp4_parser.yy" // lalr1.cc:859
->>>>>>> 87a15e84
+#line 1487 "dhcp4_parser.cc" // lalr1.cc:859
+    break;
+
+  case 195:
+#line 752 "dhcp4_parser.yy" // lalr1.cc:859
     {
     ElementPtr n(new IntElement(yystack_[0].value.as< int64_t > (), ctx.loc2pos(yystack_[0].location)));
     ctx.stack_.back()->set("lfc-interval", n);
 }
-#line 1521 "dhcp4_parser.cc" // lalr1.cc:856
-    break;
-
-<<<<<<< HEAD
-  case 195:
-#line 754 "dhcp4_parser.yy" // lalr1.cc:856
-=======
-  case 194:
-#line 750 "dhcp4_parser.yy" // lalr1.cc:859
->>>>>>> 87a15e84
+#line 1496 "dhcp4_parser.cc" // lalr1.cc:859
+    break;
+
+  case 196:
+#line 757 "dhcp4_parser.yy" // lalr1.cc:859
     {
     ElementPtr n(new BoolElement(yystack_[0].value.as< bool > (), ctx.loc2pos(yystack_[0].location)));
     ctx.stack_.back()->set("readonly", n);
 }
-#line 1530 "dhcp4_parser.cc" // lalr1.cc:856
-    break;
-
-<<<<<<< HEAD
-  case 196:
-#line 759 "dhcp4_parser.yy" // lalr1.cc:856
-=======
-  case 195:
-#line 755 "dhcp4_parser.yy" // lalr1.cc:859
->>>>>>> 87a15e84
+#line 1505 "dhcp4_parser.cc" // lalr1.cc:859
+    break;
+
+  case 197:
+#line 762 "dhcp4_parser.yy" // lalr1.cc:859
     {
     ElementPtr n(new IntElement(yystack_[0].value.as< int64_t > (), ctx.loc2pos(yystack_[0].location)));
     ctx.stack_.back()->set("connect-timeout", n);
 }
-#line 1539 "dhcp4_parser.cc" // lalr1.cc:856
-    break;
-
-<<<<<<< HEAD
-  case 197:
-#line 764 "dhcp4_parser.yy" // lalr1.cc:856
-=======
-  case 196:
-#line 760 "dhcp4_parser.yy" // lalr1.cc:859
->>>>>>> 87a15e84
+#line 1514 "dhcp4_parser.cc" // lalr1.cc:859
+    break;
+
+  case 198:
+#line 767 "dhcp4_parser.yy" // lalr1.cc:859
     {
     ElementPtr n(new IntElement(yystack_[0].value.as< int64_t > (), ctx.loc2pos(yystack_[0].location)));
     ctx.stack_.back()->set("request-timeout", n);
 }
-#line 1548 "dhcp4_parser.cc" // lalr1.cc:856
-    break;
-
-<<<<<<< HEAD
-  case 198:
-#line 769 "dhcp4_parser.yy" // lalr1.cc:856
-=======
-  case 197:
-#line 765 "dhcp4_parser.yy" // lalr1.cc:859
->>>>>>> 87a15e84
+#line 1523 "dhcp4_parser.cc" // lalr1.cc:859
+    break;
+
+  case 199:
+#line 772 "dhcp4_parser.yy" // lalr1.cc:859
     {
     ElementPtr n(new IntElement(yystack_[0].value.as< int64_t > (), ctx.loc2pos(yystack_[0].location)));
     ctx.stack_.back()->set("tcp-keepalive", n);
 }
-#line 1557 "dhcp4_parser.cc" // lalr1.cc:856
-    break;
-
-<<<<<<< HEAD
-  case 199:
-#line 774 "dhcp4_parser.yy" // lalr1.cc:856
-=======
-  case 198:
-#line 770 "dhcp4_parser.yy" // lalr1.cc:859
->>>>>>> 87a15e84
+#line 1532 "dhcp4_parser.cc" // lalr1.cc:859
+    break;
+
+  case 200:
+#line 777 "dhcp4_parser.yy" // lalr1.cc:859
     {
     ElementPtr n(new BoolElement(yystack_[0].value.as< bool > (), ctx.loc2pos(yystack_[0].location)));
     ctx.stack_.back()->set("tcp-nodelay", n);
 }
-#line 1566 "dhcp4_parser.cc" // lalr1.cc:856
-    break;
-
-<<<<<<< HEAD
-  case 200:
-#line 779 "dhcp4_parser.yy" // lalr1.cc:856
-=======
-  case 199:
-#line 775 "dhcp4_parser.yy" // lalr1.cc:859
->>>>>>> 87a15e84
-    {
-    ctx.enter(ctx.NO_KEYWORD);
-}
-#line 1574 "dhcp4_parser.cc" // lalr1.cc:856
-    break;
-
-<<<<<<< HEAD
+#line 1541 "dhcp4_parser.cc" // lalr1.cc:859
+    break;
+
   case 201:
-#line 781 "dhcp4_parser.yy" // lalr1.cc:856
-=======
-  case 200:
-#line 777 "dhcp4_parser.yy" // lalr1.cc:859
->>>>>>> 87a15e84
+#line 782 "dhcp4_parser.yy" // lalr1.cc:859
+    {
+    ctx.enter(ctx.NO_KEYWORD);
+}
+#line 1549 "dhcp4_parser.cc" // lalr1.cc:859
+    break;
+
+  case 202:
+#line 784 "dhcp4_parser.yy" // lalr1.cc:859
     {
     ElementPtr cp(new StringElement(yystack_[0].value.as< std::string > (), ctx.loc2pos(yystack_[0].location)));
     ctx.stack_.back()->set("contact-points", cp);
     ctx.leave();
 }
-#line 1584 "dhcp4_parser.cc" // lalr1.cc:856
-    break;
-
-<<<<<<< HEAD
-  case 202:
-#line 787 "dhcp4_parser.yy" // lalr1.cc:856
-=======
-  case 201:
-#line 783 "dhcp4_parser.yy" // lalr1.cc:859
->>>>>>> 87a15e84
-    {
-    ctx.enter(ctx.NO_KEYWORD);
-}
-#line 1592 "dhcp4_parser.cc" // lalr1.cc:856
-    break;
-
-<<<<<<< HEAD
+#line 1559 "dhcp4_parser.cc" // lalr1.cc:859
+    break;
+
   case 203:
-#line 789 "dhcp4_parser.yy" // lalr1.cc:856
-=======
-  case 202:
-#line 785 "dhcp4_parser.yy" // lalr1.cc:859
->>>>>>> 87a15e84
+#line 790 "dhcp4_parser.yy" // lalr1.cc:859
+    {
+    ctx.enter(ctx.NO_KEYWORD);
+}
+#line 1567 "dhcp4_parser.cc" // lalr1.cc:859
+    break;
+
+  case 204:
+#line 792 "dhcp4_parser.yy" // lalr1.cc:859
     {
     ElementPtr ks(new StringElement(yystack_[0].value.as< std::string > (), ctx.loc2pos(yystack_[0].location)));
     ctx.stack_.back()->set("keyspace", ks);
     ctx.leave();
 }
-#line 1602 "dhcp4_parser.cc" // lalr1.cc:856
-    break;
-
-<<<<<<< HEAD
-  case 204:
-#line 795 "dhcp4_parser.yy" // lalr1.cc:856
-=======
-  case 203:
-#line 791 "dhcp4_parser.yy" // lalr1.cc:859
->>>>>>> 87a15e84
+#line 1577 "dhcp4_parser.cc" // lalr1.cc:859
+    break;
+
+  case 205:
+#line 798 "dhcp4_parser.yy" // lalr1.cc:859
     {
     ElementPtr n(new IntElement(yystack_[0].value.as< int64_t > (), ctx.loc2pos(yystack_[0].location)));
     ctx.stack_.back()->set("max-reconnect-tries", n);
 }
-#line 1611 "dhcp4_parser.cc" // lalr1.cc:856
-    break;
-
-<<<<<<< HEAD
-  case 205:
-#line 800 "dhcp4_parser.yy" // lalr1.cc:856
-=======
-  case 204:
-#line 796 "dhcp4_parser.yy" // lalr1.cc:859
->>>>>>> 87a15e84
+#line 1586 "dhcp4_parser.cc" // lalr1.cc:859
+    break;
+
+  case 206:
+#line 803 "dhcp4_parser.yy" // lalr1.cc:859
     {
     ElementPtr n(new IntElement(yystack_[0].value.as< int64_t > (), ctx.loc2pos(yystack_[0].location)));
     ctx.stack_.back()->set("reconnect-wait-time", n);
 }
-#line 1620 "dhcp4_parser.cc" // lalr1.cc:856
-    break;
-
-<<<<<<< HEAD
-  case 206:
-#line 805 "dhcp4_parser.yy" // lalr1.cc:856
-=======
-  case 205:
-#line 801 "dhcp4_parser.yy" // lalr1.cc:859
->>>>>>> 87a15e84
+#line 1595 "dhcp4_parser.cc" // lalr1.cc:859
+    break;
+
+  case 207:
+#line 808 "dhcp4_parser.yy" // lalr1.cc:859
     {
     ElementPtr l(new ListElement(ctx.loc2pos(yystack_[0].location)));
     ctx.stack_.back()->set("host-reservation-identifiers", l);
     ctx.stack_.push_back(l);
     ctx.enter(ctx.HOST_RESERVATION_IDENTIFIERS);
 }
-#line 1631 "dhcp4_parser.cc" // lalr1.cc:856
-    break;
-
-<<<<<<< HEAD
-  case 207:
-#line 810 "dhcp4_parser.yy" // lalr1.cc:856
-=======
-  case 206:
-#line 806 "dhcp4_parser.yy" // lalr1.cc:859
->>>>>>> 87a15e84
+#line 1606 "dhcp4_parser.cc" // lalr1.cc:859
+    break;
+
+  case 208:
+#line 813 "dhcp4_parser.yy" // lalr1.cc:859
     {
     ctx.stack_.pop_back();
     ctx.leave();
 }
-#line 1640 "dhcp4_parser.cc" // lalr1.cc:856
-    break;
-
-<<<<<<< HEAD
-  case 215:
-#line 826 "dhcp4_parser.yy" // lalr1.cc:856
-=======
-  case 214:
-#line 822 "dhcp4_parser.yy" // lalr1.cc:859
->>>>>>> 87a15e84
+#line 1615 "dhcp4_parser.cc" // lalr1.cc:859
+    break;
+
+  case 216:
+#line 829 "dhcp4_parser.yy" // lalr1.cc:859
     {
     ElementPtr duid(new StringElement("duid", ctx.loc2pos(yystack_[0].location)));
     ctx.stack_.back()->add(duid);
 }
-#line 1649 "dhcp4_parser.cc" // lalr1.cc:856
-    break;
-
-<<<<<<< HEAD
-  case 216:
-#line 831 "dhcp4_parser.yy" // lalr1.cc:856
-=======
-  case 215:
-#line 827 "dhcp4_parser.yy" // lalr1.cc:859
->>>>>>> 87a15e84
+#line 1624 "dhcp4_parser.cc" // lalr1.cc:859
+    break;
+
+  case 217:
+#line 834 "dhcp4_parser.yy" // lalr1.cc:859
     {
     ElementPtr hwaddr(new StringElement("hw-address", ctx.loc2pos(yystack_[0].location)));
     ctx.stack_.back()->add(hwaddr);
 }
-#line 1658 "dhcp4_parser.cc" // lalr1.cc:856
-    break;
-
-<<<<<<< HEAD
-  case 217:
-#line 836 "dhcp4_parser.yy" // lalr1.cc:856
-=======
-  case 216:
-#line 832 "dhcp4_parser.yy" // lalr1.cc:859
->>>>>>> 87a15e84
+#line 1633 "dhcp4_parser.cc" // lalr1.cc:859
+    break;
+
+  case 218:
+#line 839 "dhcp4_parser.yy" // lalr1.cc:859
     {
     ElementPtr circuit(new StringElement("circuit-id", ctx.loc2pos(yystack_[0].location)));
     ctx.stack_.back()->add(circuit);
 }
-#line 1667 "dhcp4_parser.cc" // lalr1.cc:856
-    break;
-
-<<<<<<< HEAD
-  case 218:
-#line 841 "dhcp4_parser.yy" // lalr1.cc:856
-=======
-  case 217:
-#line 837 "dhcp4_parser.yy" // lalr1.cc:859
->>>>>>> 87a15e84
+#line 1642 "dhcp4_parser.cc" // lalr1.cc:859
+    break;
+
+  case 219:
+#line 844 "dhcp4_parser.yy" // lalr1.cc:859
     {
     ElementPtr client(new StringElement("client-id", ctx.loc2pos(yystack_[0].location)));
     ctx.stack_.back()->add(client);
 }
-#line 1676 "dhcp4_parser.cc" // lalr1.cc:856
-    break;
-
-<<<<<<< HEAD
-  case 219:
-#line 846 "dhcp4_parser.yy" // lalr1.cc:856
-=======
-  case 218:
-#line 842 "dhcp4_parser.yy" // lalr1.cc:859
->>>>>>> 87a15e84
+#line 1651 "dhcp4_parser.cc" // lalr1.cc:859
+    break;
+
+  case 220:
+#line 849 "dhcp4_parser.yy" // lalr1.cc:859
     {
     ElementPtr flex_id(new StringElement("flex-id", ctx.loc2pos(yystack_[0].location)));
     ctx.stack_.back()->add(flex_id);
 }
-#line 1685 "dhcp4_parser.cc" // lalr1.cc:856
-    break;
-
-<<<<<<< HEAD
-  case 220:
-#line 851 "dhcp4_parser.yy" // lalr1.cc:856
-=======
-  case 219:
-#line 847 "dhcp4_parser.yy" // lalr1.cc:859
->>>>>>> 87a15e84
+#line 1660 "dhcp4_parser.cc" // lalr1.cc:859
+    break;
+
+  case 221:
+#line 854 "dhcp4_parser.yy" // lalr1.cc:859
     {
     ElementPtr l(new ListElement(ctx.loc2pos(yystack_[0].location)));
     ctx.stack_.back()->set("hooks-libraries", l);
     ctx.stack_.push_back(l);
     ctx.enter(ctx.HOOKS_LIBRARIES);
 }
-#line 1696 "dhcp4_parser.cc" // lalr1.cc:856
-    break;
-
-<<<<<<< HEAD
-  case 221:
-#line 856 "dhcp4_parser.yy" // lalr1.cc:856
-=======
-  case 220:
-#line 852 "dhcp4_parser.yy" // lalr1.cc:859
->>>>>>> 87a15e84
+#line 1671 "dhcp4_parser.cc" // lalr1.cc:859
+    break;
+
+  case 222:
+#line 859 "dhcp4_parser.yy" // lalr1.cc:859
     {
     ctx.stack_.pop_back();
     ctx.leave();
 }
-#line 1705 "dhcp4_parser.cc" // lalr1.cc:856
-    break;
-
-<<<<<<< HEAD
-  case 226:
-#line 869 "dhcp4_parser.yy" // lalr1.cc:856
-=======
-  case 225:
-#line 865 "dhcp4_parser.yy" // lalr1.cc:859
->>>>>>> 87a15e84
+#line 1680 "dhcp4_parser.cc" // lalr1.cc:859
+    break;
+
+  case 227:
+#line 872 "dhcp4_parser.yy" // lalr1.cc:859
     {
     ElementPtr m(new MapElement(ctx.loc2pos(yystack_[0].location)));
     ctx.stack_.back()->add(m);
     ctx.stack_.push_back(m);
 }
-#line 1715 "dhcp4_parser.cc" // lalr1.cc:856
-    break;
-
-<<<<<<< HEAD
-  case 227:
-#line 873 "dhcp4_parser.yy" // lalr1.cc:856
-=======
-  case 226:
-#line 869 "dhcp4_parser.yy" // lalr1.cc:859
->>>>>>> 87a15e84
+#line 1690 "dhcp4_parser.cc" // lalr1.cc:859
+    break;
+
+  case 228:
+#line 876 "dhcp4_parser.yy" // lalr1.cc:859
     {
     // The library hooks parameter is required
     ctx.require("library", ctx.loc2pos(yystack_[3].location), ctx.loc2pos(yystack_[0].location));
     ctx.stack_.pop_back();
 }
-#line 1725 "dhcp4_parser.cc" // lalr1.cc:856
-    break;
-
-<<<<<<< HEAD
-  case 228:
-#line 879 "dhcp4_parser.yy" // lalr1.cc:856
-=======
-  case 227:
-#line 875 "dhcp4_parser.yy" // lalr1.cc:859
->>>>>>> 87a15e84
+#line 1700 "dhcp4_parser.cc" // lalr1.cc:859
+    break;
+
+  case 229:
+#line 882 "dhcp4_parser.yy" // lalr1.cc:859
     {
     // Parse the hooks-libraries list entry map
     ElementPtr m(new MapElement(ctx.loc2pos(yystack_[0].location)));
     ctx.stack_.push_back(m);
 }
-#line 1735 "dhcp4_parser.cc" // lalr1.cc:856
-    break;
-
-<<<<<<< HEAD
-  case 229:
-#line 883 "dhcp4_parser.yy" // lalr1.cc:856
-=======
-  case 228:
-#line 879 "dhcp4_parser.yy" // lalr1.cc:859
->>>>>>> 87a15e84
+#line 1710 "dhcp4_parser.cc" // lalr1.cc:859
+    break;
+
+  case 230:
+#line 886 "dhcp4_parser.yy" // lalr1.cc:859
     {
     // The library hooks parameter is required
     ctx.require("library", ctx.loc2pos(yystack_[3].location), ctx.loc2pos(yystack_[0].location));
     // parsing completed
 }
-#line 1745 "dhcp4_parser.cc" // lalr1.cc:856
-    break;
-
-<<<<<<< HEAD
-  case 235:
-#line 898 "dhcp4_parser.yy" // lalr1.cc:856
-=======
-  case 234:
-#line 894 "dhcp4_parser.yy" // lalr1.cc:859
->>>>>>> 87a15e84
-    {
-    ctx.enter(ctx.NO_KEYWORD);
-}
-#line 1753 "dhcp4_parser.cc" // lalr1.cc:856
-    break;
-
-<<<<<<< HEAD
+#line 1720 "dhcp4_parser.cc" // lalr1.cc:859
+    break;
+
   case 236:
-#line 900 "dhcp4_parser.yy" // lalr1.cc:856
-=======
-  case 235:
-#line 896 "dhcp4_parser.yy" // lalr1.cc:859
->>>>>>> 87a15e84
+#line 901 "dhcp4_parser.yy" // lalr1.cc:859
+    {
+    ctx.enter(ctx.NO_KEYWORD);
+}
+#line 1728 "dhcp4_parser.cc" // lalr1.cc:859
+    break;
+
+  case 237:
+#line 903 "dhcp4_parser.yy" // lalr1.cc:859
     {
     ElementPtr lib(new StringElement(yystack_[0].value.as< std::string > (), ctx.loc2pos(yystack_[0].location)));
     ctx.stack_.back()->set("library", lib);
     ctx.leave();
 }
-#line 1763 "dhcp4_parser.cc" // lalr1.cc:856
-    break;
-
-<<<<<<< HEAD
-  case 237:
-#line 906 "dhcp4_parser.yy" // lalr1.cc:856
-=======
-  case 236:
-#line 902 "dhcp4_parser.yy" // lalr1.cc:859
->>>>>>> 87a15e84
-    {
-    ctx.enter(ctx.NO_KEYWORD);
-}
-#line 1771 "dhcp4_parser.cc" // lalr1.cc:856
-    break;
-
-<<<<<<< HEAD
+#line 1738 "dhcp4_parser.cc" // lalr1.cc:859
+    break;
+
   case 238:
-#line 908 "dhcp4_parser.yy" // lalr1.cc:856
-=======
-  case 237:
-#line 904 "dhcp4_parser.yy" // lalr1.cc:859
->>>>>>> 87a15e84
+#line 909 "dhcp4_parser.yy" // lalr1.cc:859
+    {
+    ctx.enter(ctx.NO_KEYWORD);
+}
+#line 1746 "dhcp4_parser.cc" // lalr1.cc:859
+    break;
+
+  case 239:
+#line 911 "dhcp4_parser.yy" // lalr1.cc:859
     {
     ctx.stack_.back()->set("parameters", yystack_[0].value.as< ElementPtr > ());
     ctx.leave();
 }
-#line 1780 "dhcp4_parser.cc" // lalr1.cc:856
-    break;
-
-<<<<<<< HEAD
-  case 239:
-#line 914 "dhcp4_parser.yy" // lalr1.cc:856
-=======
-  case 238:
-#line 910 "dhcp4_parser.yy" // lalr1.cc:859
->>>>>>> 87a15e84
+#line 1755 "dhcp4_parser.cc" // lalr1.cc:859
+    break;
+
+  case 240:
+#line 917 "dhcp4_parser.yy" // lalr1.cc:859
     {
     ElementPtr m(new MapElement(ctx.loc2pos(yystack_[0].location)));
     ctx.stack_.back()->set("expired-leases-processing", m);
     ctx.stack_.push_back(m);
     ctx.enter(ctx.EXPIRED_LEASES_PROCESSING);
 }
-#line 1791 "dhcp4_parser.cc" // lalr1.cc:856
-    break;
-
-<<<<<<< HEAD
-  case 240:
-#line 919 "dhcp4_parser.yy" // lalr1.cc:856
-=======
-  case 239:
-#line 915 "dhcp4_parser.yy" // lalr1.cc:859
->>>>>>> 87a15e84
+#line 1766 "dhcp4_parser.cc" // lalr1.cc:859
+    break;
+
+  case 241:
+#line 922 "dhcp4_parser.yy" // lalr1.cc:859
     {
     // No expired lease parameter is required
     ctx.stack_.pop_back();
     ctx.leave();
 }
-#line 1801 "dhcp4_parser.cc" // lalr1.cc:856
-    break;
-
-<<<<<<< HEAD
-  case 249:
-#line 937 "dhcp4_parser.yy" // lalr1.cc:856
-=======
-  case 248:
-#line 933 "dhcp4_parser.yy" // lalr1.cc:859
->>>>>>> 87a15e84
+#line 1776 "dhcp4_parser.cc" // lalr1.cc:859
+    break;
+
+  case 250:
+#line 940 "dhcp4_parser.yy" // lalr1.cc:859
     {
     ElementPtr value(new IntElement(yystack_[0].value.as< int64_t > (), ctx.loc2pos(yystack_[0].location)));
     ctx.stack_.back()->set("reclaim-timer-wait-time", value);
 }
-#line 1810 "dhcp4_parser.cc" // lalr1.cc:856
-    break;
-
-<<<<<<< HEAD
-  case 250:
-#line 942 "dhcp4_parser.yy" // lalr1.cc:856
-=======
-  case 249:
-#line 938 "dhcp4_parser.yy" // lalr1.cc:859
->>>>>>> 87a15e84
+#line 1785 "dhcp4_parser.cc" // lalr1.cc:859
+    break;
+
+  case 251:
+#line 945 "dhcp4_parser.yy" // lalr1.cc:859
     {
     ElementPtr value(new IntElement(yystack_[0].value.as< int64_t > (), ctx.loc2pos(yystack_[0].location)));
     ctx.stack_.back()->set("flush-reclaimed-timer-wait-time", value);
 }
-#line 1819 "dhcp4_parser.cc" // lalr1.cc:856
-    break;
-
-<<<<<<< HEAD
-  case 251:
-#line 947 "dhcp4_parser.yy" // lalr1.cc:856
-=======
-  case 250:
-#line 943 "dhcp4_parser.yy" // lalr1.cc:859
->>>>>>> 87a15e84
+#line 1794 "dhcp4_parser.cc" // lalr1.cc:859
+    break;
+
+  case 252:
+#line 950 "dhcp4_parser.yy" // lalr1.cc:859
     {
     ElementPtr value(new IntElement(yystack_[0].value.as< int64_t > (), ctx.loc2pos(yystack_[0].location)));
     ctx.stack_.back()->set("hold-reclaimed-time", value);
 }
-#line 1828 "dhcp4_parser.cc" // lalr1.cc:856
-    break;
-
-<<<<<<< HEAD
-  case 252:
-#line 952 "dhcp4_parser.yy" // lalr1.cc:856
-=======
-  case 251:
-#line 948 "dhcp4_parser.yy" // lalr1.cc:859
->>>>>>> 87a15e84
+#line 1803 "dhcp4_parser.cc" // lalr1.cc:859
+    break;
+
+  case 253:
+#line 955 "dhcp4_parser.yy" // lalr1.cc:859
     {
     ElementPtr value(new IntElement(yystack_[0].value.as< int64_t > (), ctx.loc2pos(yystack_[0].location)));
     ctx.stack_.back()->set("max-reclaim-leases", value);
 }
-#line 1837 "dhcp4_parser.cc" // lalr1.cc:856
-    break;
-
-<<<<<<< HEAD
-  case 253:
-#line 957 "dhcp4_parser.yy" // lalr1.cc:856
-=======
-  case 252:
-#line 953 "dhcp4_parser.yy" // lalr1.cc:859
->>>>>>> 87a15e84
+#line 1812 "dhcp4_parser.cc" // lalr1.cc:859
+    break;
+
+  case 254:
+#line 960 "dhcp4_parser.yy" // lalr1.cc:859
     {
     ElementPtr value(new IntElement(yystack_[0].value.as< int64_t > (), ctx.loc2pos(yystack_[0].location)));
     ctx.stack_.back()->set("max-reclaim-time", value);
 }
-#line 1846 "dhcp4_parser.cc" // lalr1.cc:856
-    break;
-
-<<<<<<< HEAD
-  case 254:
-#line 962 "dhcp4_parser.yy" // lalr1.cc:856
-=======
-  case 253:
-#line 958 "dhcp4_parser.yy" // lalr1.cc:859
->>>>>>> 87a15e84
+#line 1821 "dhcp4_parser.cc" // lalr1.cc:859
+    break;
+
+  case 255:
+#line 965 "dhcp4_parser.yy" // lalr1.cc:859
     {
     ElementPtr value(new IntElement(yystack_[0].value.as< int64_t > (), ctx.loc2pos(yystack_[0].location)));
     ctx.stack_.back()->set("unwarned-reclaim-cycles", value);
 }
-#line 1855 "dhcp4_parser.cc" // lalr1.cc:856
-    break;
-
-<<<<<<< HEAD
-  case 255:
-#line 970 "dhcp4_parser.yy" // lalr1.cc:856
-=======
-  case 254:
-#line 966 "dhcp4_parser.yy" // lalr1.cc:859
->>>>>>> 87a15e84
+#line 1830 "dhcp4_parser.cc" // lalr1.cc:859
+    break;
+
+  case 256:
+#line 973 "dhcp4_parser.yy" // lalr1.cc:859
     {
     ElementPtr l(new ListElement(ctx.loc2pos(yystack_[0].location)));
     ctx.stack_.back()->set("subnet4", l);
     ctx.stack_.push_back(l);
     ctx.enter(ctx.SUBNET4);
 }
-#line 1866 "dhcp4_parser.cc" // lalr1.cc:856
-    break;
-
-<<<<<<< HEAD
-  case 256:
-#line 975 "dhcp4_parser.yy" // lalr1.cc:856
-=======
-  case 255:
-#line 971 "dhcp4_parser.yy" // lalr1.cc:859
->>>>>>> 87a15e84
+#line 1841 "dhcp4_parser.cc" // lalr1.cc:859
+    break;
+
+  case 257:
+#line 978 "dhcp4_parser.yy" // lalr1.cc:859
     {
     ctx.stack_.pop_back();
     ctx.leave();
 }
-#line 1875 "dhcp4_parser.cc" // lalr1.cc:856
-    break;
-
-<<<<<<< HEAD
-  case 261:
-#line 995 "dhcp4_parser.yy" // lalr1.cc:856
-=======
-  case 260:
-#line 991 "dhcp4_parser.yy" // lalr1.cc:859
->>>>>>> 87a15e84
+#line 1850 "dhcp4_parser.cc" // lalr1.cc:859
+    break;
+
+  case 262:
+#line 998 "dhcp4_parser.yy" // lalr1.cc:859
     {
     ElementPtr m(new MapElement(ctx.loc2pos(yystack_[0].location)));
     ctx.stack_.back()->add(m);
     ctx.stack_.push_back(m);
 }
-#line 1885 "dhcp4_parser.cc" // lalr1.cc:856
-    break;
-
-<<<<<<< HEAD
-  case 262:
-#line 999 "dhcp4_parser.yy" // lalr1.cc:856
-=======
-  case 261:
-#line 995 "dhcp4_parser.yy" // lalr1.cc:859
->>>>>>> 87a15e84
+#line 1860 "dhcp4_parser.cc" // lalr1.cc:859
+    break;
+
+  case 263:
+#line 1002 "dhcp4_parser.yy" // lalr1.cc:859
     {
     // Once we reached this place, the subnet parsing is now complete.
     // If we want to, we can implement default values here.
@@ -2625,459 +1882,294 @@
     ctx.require("subnet", ctx.loc2pos(yystack_[3].location), ctx.loc2pos(yystack_[0].location));
     ctx.stack_.pop_back();
 }
-#line 1911 "dhcp4_parser.cc" // lalr1.cc:856
-    break;
-
-<<<<<<< HEAD
-  case 263:
-#line 1021 "dhcp4_parser.yy" // lalr1.cc:856
-=======
-  case 262:
-#line 1017 "dhcp4_parser.yy" // lalr1.cc:859
->>>>>>> 87a15e84
+#line 1886 "dhcp4_parser.cc" // lalr1.cc:859
+    break;
+
+  case 264:
+#line 1024 "dhcp4_parser.yy" // lalr1.cc:859
     {
     // Parse the subnet4 list entry map
     ElementPtr m(new MapElement(ctx.loc2pos(yystack_[0].location)));
     ctx.stack_.push_back(m);
 }
-#line 1921 "dhcp4_parser.cc" // lalr1.cc:856
-    break;
-
-<<<<<<< HEAD
-  case 264:
-#line 1025 "dhcp4_parser.yy" // lalr1.cc:856
-=======
-  case 263:
-#line 1021 "dhcp4_parser.yy" // lalr1.cc:859
->>>>>>> 87a15e84
+#line 1896 "dhcp4_parser.cc" // lalr1.cc:859
+    break;
+
+  case 265:
+#line 1028 "dhcp4_parser.yy" // lalr1.cc:859
     {
     // The subnet subnet4 parameter is required
     ctx.require("subnet", ctx.loc2pos(yystack_[3].location), ctx.loc2pos(yystack_[0].location));
     // parsing completed
 }
-#line 1931 "dhcp4_parser.cc" // lalr1.cc:856
-    break;
-
-<<<<<<< HEAD
-  case 291:
-#line 1063 "dhcp4_parser.yy" // lalr1.cc:856
-=======
-  case 289:
-#line 1058 "dhcp4_parser.yy" // lalr1.cc:859
->>>>>>> 87a15e84
-    {
-    ctx.enter(ctx.NO_KEYWORD);
-}
-#line 1939 "dhcp4_parser.cc" // lalr1.cc:856
-    break;
-
-<<<<<<< HEAD
+#line 1906 "dhcp4_parser.cc" // lalr1.cc:859
+    break;
+
   case 292:
-#line 1065 "dhcp4_parser.yy" // lalr1.cc:856
-=======
-  case 290:
-#line 1060 "dhcp4_parser.yy" // lalr1.cc:859
->>>>>>> 87a15e84
+#line 1066 "dhcp4_parser.yy" // lalr1.cc:859
+    {
+    ctx.enter(ctx.NO_KEYWORD);
+}
+#line 1914 "dhcp4_parser.cc" // lalr1.cc:859
+    break;
+
+  case 293:
+#line 1068 "dhcp4_parser.yy" // lalr1.cc:859
     {
     ElementPtr subnet(new StringElement(yystack_[0].value.as< std::string > (), ctx.loc2pos(yystack_[0].location)));
     ctx.stack_.back()->set("subnet", subnet);
     ctx.leave();
 }
-#line 1949 "dhcp4_parser.cc" // lalr1.cc:856
-    break;
-
-<<<<<<< HEAD
-  case 293:
-#line 1071 "dhcp4_parser.yy" // lalr1.cc:856
-=======
-  case 291:
-#line 1066 "dhcp4_parser.yy" // lalr1.cc:859
->>>>>>> 87a15e84
-    {
-    ctx.enter(ctx.NO_KEYWORD);
-}
-#line 1957 "dhcp4_parser.cc" // lalr1.cc:856
-    break;
-
-<<<<<<< HEAD
+#line 1924 "dhcp4_parser.cc" // lalr1.cc:859
+    break;
+
   case 294:
-#line 1073 "dhcp4_parser.yy" // lalr1.cc:856
-=======
-  case 292:
-#line 1068 "dhcp4_parser.yy" // lalr1.cc:859
->>>>>>> 87a15e84
+#line 1074 "dhcp4_parser.yy" // lalr1.cc:859
+    {
+    ctx.enter(ctx.NO_KEYWORD);
+}
+#line 1932 "dhcp4_parser.cc" // lalr1.cc:859
+    break;
+
+  case 295:
+#line 1076 "dhcp4_parser.yy" // lalr1.cc:859
     {
     ElementPtr iface(new StringElement(yystack_[0].value.as< std::string > (), ctx.loc2pos(yystack_[0].location)));
     ctx.stack_.back()->set("4o6-interface", iface);
     ctx.leave();
 }
-#line 1967 "dhcp4_parser.cc" // lalr1.cc:856
-    break;
-
-<<<<<<< HEAD
-  case 295:
-#line 1079 "dhcp4_parser.yy" // lalr1.cc:856
-=======
-  case 293:
-#line 1074 "dhcp4_parser.yy" // lalr1.cc:859
->>>>>>> 87a15e84
-    {
-    ctx.enter(ctx.NO_KEYWORD);
-}
-#line 1975 "dhcp4_parser.cc" // lalr1.cc:856
-    break;
-
-<<<<<<< HEAD
+#line 1942 "dhcp4_parser.cc" // lalr1.cc:859
+    break;
+
   case 296:
-#line 1081 "dhcp4_parser.yy" // lalr1.cc:856
-=======
-  case 294:
-#line 1076 "dhcp4_parser.yy" // lalr1.cc:859
->>>>>>> 87a15e84
+#line 1082 "dhcp4_parser.yy" // lalr1.cc:859
+    {
+    ctx.enter(ctx.NO_KEYWORD);
+}
+#line 1950 "dhcp4_parser.cc" // lalr1.cc:859
+    break;
+
+  case 297:
+#line 1084 "dhcp4_parser.yy" // lalr1.cc:859
     {
     ElementPtr iface(new StringElement(yystack_[0].value.as< std::string > (), ctx.loc2pos(yystack_[0].location)));
     ctx.stack_.back()->set("4o6-interface-id", iface);
     ctx.leave();
 }
-#line 1985 "dhcp4_parser.cc" // lalr1.cc:856
-    break;
-
-<<<<<<< HEAD
-  case 297:
-#line 1087 "dhcp4_parser.yy" // lalr1.cc:856
-=======
-  case 295:
-#line 1082 "dhcp4_parser.yy" // lalr1.cc:859
->>>>>>> 87a15e84
-    {
-    ctx.enter(ctx.NO_KEYWORD);
-}
-#line 1993 "dhcp4_parser.cc" // lalr1.cc:856
-    break;
-
-<<<<<<< HEAD
+#line 1960 "dhcp4_parser.cc" // lalr1.cc:859
+    break;
+
   case 298:
-#line 1089 "dhcp4_parser.yy" // lalr1.cc:856
-=======
-  case 296:
-#line 1084 "dhcp4_parser.yy" // lalr1.cc:859
->>>>>>> 87a15e84
+#line 1090 "dhcp4_parser.yy" // lalr1.cc:859
+    {
+    ctx.enter(ctx.NO_KEYWORD);
+}
+#line 1968 "dhcp4_parser.cc" // lalr1.cc:859
+    break;
+
+  case 299:
+#line 1092 "dhcp4_parser.yy" // lalr1.cc:859
     {
     ElementPtr iface(new StringElement(yystack_[0].value.as< std::string > (), ctx.loc2pos(yystack_[0].location)));
     ctx.stack_.back()->set("4o6-subnet", iface);
     ctx.leave();
 }
-#line 2003 "dhcp4_parser.cc" // lalr1.cc:856
-    break;
-
-<<<<<<< HEAD
-  case 299:
-#line 1095 "dhcp4_parser.yy" // lalr1.cc:856
-=======
-  case 297:
-#line 1090 "dhcp4_parser.yy" // lalr1.cc:859
->>>>>>> 87a15e84
-    {
-    ctx.enter(ctx.NO_KEYWORD);
-}
-#line 2011 "dhcp4_parser.cc" // lalr1.cc:856
-    break;
-
-<<<<<<< HEAD
+#line 1978 "dhcp4_parser.cc" // lalr1.cc:859
+    break;
+
   case 300:
-#line 1097 "dhcp4_parser.yy" // lalr1.cc:856
-=======
-  case 298:
-#line 1092 "dhcp4_parser.yy" // lalr1.cc:859
->>>>>>> 87a15e84
+#line 1098 "dhcp4_parser.yy" // lalr1.cc:859
+    {
+    ctx.enter(ctx.NO_KEYWORD);
+}
+#line 1986 "dhcp4_parser.cc" // lalr1.cc:859
+    break;
+
+  case 301:
+#line 1100 "dhcp4_parser.yy" // lalr1.cc:859
     {
     ElementPtr iface(new StringElement(yystack_[0].value.as< std::string > (), ctx.loc2pos(yystack_[0].location)));
     ctx.stack_.back()->set("interface", iface);
     ctx.leave();
 }
-#line 2021 "dhcp4_parser.cc" // lalr1.cc:856
-    break;
-
-<<<<<<< HEAD
-  case 301:
-#line 1103 "dhcp4_parser.yy" // lalr1.cc:856
-=======
-  case 299:
-#line 1098 "dhcp4_parser.yy" // lalr1.cc:859
->>>>>>> 87a15e84
-    {
-    ctx.enter(ctx.NO_KEYWORD);
-}
-#line 2029 "dhcp4_parser.cc" // lalr1.cc:856
-    break;
-
-<<<<<<< HEAD
+#line 1996 "dhcp4_parser.cc" // lalr1.cc:859
+    break;
+
   case 302:
-#line 1105 "dhcp4_parser.yy" // lalr1.cc:856
-=======
-  case 300:
-#line 1100 "dhcp4_parser.yy" // lalr1.cc:859
->>>>>>> 87a15e84
+#line 1106 "dhcp4_parser.yy" // lalr1.cc:859
+    {
+    ctx.enter(ctx.NO_KEYWORD);
+}
+#line 2004 "dhcp4_parser.cc" // lalr1.cc:859
+    break;
+
+  case 303:
+#line 1108 "dhcp4_parser.yy" // lalr1.cc:859
     {
     ElementPtr cls(new StringElement(yystack_[0].value.as< std::string > (), ctx.loc2pos(yystack_[0].location)));
     ctx.stack_.back()->set("client-class", cls);
     ctx.leave();
 }
-#line 2039 "dhcp4_parser.cc" // lalr1.cc:856
-    break;
-
-<<<<<<< HEAD
-  case 303:
-#line 1111 "dhcp4_parser.yy" // lalr1.cc:856
-=======
-  case 301:
-#line 1106 "dhcp4_parser.yy" // lalr1.cc:859
->>>>>>> 87a15e84
+#line 2014 "dhcp4_parser.cc" // lalr1.cc:859
+    break;
+
+  case 304:
+#line 1114 "dhcp4_parser.yy" // lalr1.cc:859
     {
     ElementPtr c(new ListElement(ctx.loc2pos(yystack_[0].location)));
     ctx.stack_.back()->set("require-client-classes", c);
     ctx.stack_.push_back(c);
     ctx.enter(ctx.NO_KEYWORD);
 }
-#line 2050 "dhcp4_parser.cc" // lalr1.cc:856
-    break;
-
-<<<<<<< HEAD
-  case 304:
-#line 1116 "dhcp4_parser.yy" // lalr1.cc:856
-=======
-  case 302:
-#line 1111 "dhcp4_parser.yy" // lalr1.cc:859
->>>>>>> 87a15e84
+#line 2025 "dhcp4_parser.cc" // lalr1.cc:859
+    break;
+
+  case 305:
+#line 1119 "dhcp4_parser.yy" // lalr1.cc:859
     {
     ctx.stack_.pop_back();
     ctx.leave();
 }
-#line 2059 "dhcp4_parser.cc" // lalr1.cc:856
-    break;
-
-<<<<<<< HEAD
-  case 305:
-#line 1121 "dhcp4_parser.yy" // lalr1.cc:856
-=======
-  case 303:
-#line 1116 "dhcp4_parser.yy" // lalr1.cc:859
->>>>>>> 87a15e84
-    {
-    ctx.enter(ctx.RESERVATION_MODE);
-}
-#line 2067 "dhcp4_parser.cc" // lalr1.cc:856
-    break;
-
-<<<<<<< HEAD
-  case 306:
-#line 1123 "dhcp4_parser.yy" // lalr1.cc:856
-=======
-  case 304:
-#line 1118 "dhcp4_parser.yy" // lalr1.cc:859
->>>>>>> 87a15e84
-    {
-    ctx.stack_.back()->set("reservation-mode", yystack_[0].value.as< ElementPtr > ());
-    ctx.leave();
-}
-#line 2076 "dhcp4_parser.cc" // lalr1.cc:856
-    break;
-
-<<<<<<< HEAD
-  case 307:
-#line 1128 "dhcp4_parser.yy" // lalr1.cc:856
-=======
-  case 305:
-#line 1123 "dhcp4_parser.yy" // lalr1.cc:859
->>>>>>> 87a15e84
-    { yylhs.value.as< ElementPtr > () = ElementPtr(new StringElement("disabled", ctx.loc2pos(yystack_[0].location))); }
-#line 2082 "dhcp4_parser.cc" // lalr1.cc:856
-    break;
-
-<<<<<<< HEAD
-  case 308:
-#line 1129 "dhcp4_parser.yy" // lalr1.cc:856
-=======
+#line 2034 "dhcp4_parser.cc" // lalr1.cc:859
+    break;
+
   case 306:
 #line 1124 "dhcp4_parser.yy" // lalr1.cc:859
->>>>>>> 87a15e84
+    {
+    ctx.enter(ctx.RESERVATION_MODE);
+}
+#line 2042 "dhcp4_parser.cc" // lalr1.cc:859
+    break;
+
+  case 307:
+#line 1126 "dhcp4_parser.yy" // lalr1.cc:859
+    {
+    ctx.stack_.back()->set("reservation-mode", yystack_[0].value.as< ElementPtr > ());
+    ctx.leave();
+}
+#line 2051 "dhcp4_parser.cc" // lalr1.cc:859
+    break;
+
+  case 308:
+#line 1131 "dhcp4_parser.yy" // lalr1.cc:859
+    { yylhs.value.as< ElementPtr > () = ElementPtr(new StringElement("disabled", ctx.loc2pos(yystack_[0].location))); }
+#line 2057 "dhcp4_parser.cc" // lalr1.cc:859
+    break;
+
+  case 309:
+#line 1132 "dhcp4_parser.yy" // lalr1.cc:859
     { yylhs.value.as< ElementPtr > () = ElementPtr(new StringElement("out-of-pool", ctx.loc2pos(yystack_[0].location))); }
-#line 2088 "dhcp4_parser.cc" // lalr1.cc:856
-    break;
-
-<<<<<<< HEAD
-  case 309:
-#line 1130 "dhcp4_parser.yy" // lalr1.cc:856
-=======
-  case 307:
-#line 1125 "dhcp4_parser.yy" // lalr1.cc:859
->>>>>>> 87a15e84
+#line 2063 "dhcp4_parser.cc" // lalr1.cc:859
+    break;
+
+  case 310:
+#line 1133 "dhcp4_parser.yy" // lalr1.cc:859
     { yylhs.value.as< ElementPtr > () = ElementPtr(new StringElement("global", ctx.loc2pos(yystack_[0].location))); }
-#line 2094 "dhcp4_parser.cc" // lalr1.cc:856
-    break;
-
-<<<<<<< HEAD
-  case 310:
-#line 1131 "dhcp4_parser.yy" // lalr1.cc:856
-=======
-  case 308:
-#line 1126 "dhcp4_parser.yy" // lalr1.cc:859
->>>>>>> 87a15e84
+#line 2069 "dhcp4_parser.cc" // lalr1.cc:859
+    break;
+
+  case 311:
+#line 1134 "dhcp4_parser.yy" // lalr1.cc:859
     { yylhs.value.as< ElementPtr > () = ElementPtr(new StringElement("all", ctx.loc2pos(yystack_[0].location))); }
-#line 2100 "dhcp4_parser.cc" // lalr1.cc:856
-    break;
-
-<<<<<<< HEAD
-  case 311:
-#line 1134 "dhcp4_parser.yy" // lalr1.cc:856
-=======
-  case 309:
-#line 1129 "dhcp4_parser.yy" // lalr1.cc:859
->>>>>>> 87a15e84
+#line 2075 "dhcp4_parser.cc" // lalr1.cc:859
+    break;
+
+  case 312:
+#line 1137 "dhcp4_parser.yy" // lalr1.cc:859
     {
     ElementPtr id(new IntElement(yystack_[0].value.as< int64_t > (), ctx.loc2pos(yystack_[0].location)));
     ctx.stack_.back()->set("id", id);
 }
-#line 2109 "dhcp4_parser.cc" // lalr1.cc:856
-    break;
-
-<<<<<<< HEAD
-  case 312:
-#line 1141 "dhcp4_parser.yy" // lalr1.cc:856
-=======
-  case 310:
-#line 1136 "dhcp4_parser.yy" // lalr1.cc:859
->>>>>>> 87a15e84
+#line 2084 "dhcp4_parser.cc" // lalr1.cc:859
+    break;
+
+  case 313:
+#line 1144 "dhcp4_parser.yy" // lalr1.cc:859
     {
     ElementPtr l(new ListElement(ctx.loc2pos(yystack_[0].location)));
     ctx.stack_.back()->set("shared-networks", l);
     ctx.stack_.push_back(l);
     ctx.enter(ctx.SHARED_NETWORK);
 }
-#line 2120 "dhcp4_parser.cc" // lalr1.cc:856
-    break;
-
-<<<<<<< HEAD
-  case 313:
-#line 1146 "dhcp4_parser.yy" // lalr1.cc:856
-=======
-  case 311:
-#line 1141 "dhcp4_parser.yy" // lalr1.cc:859
->>>>>>> 87a15e84
+#line 2095 "dhcp4_parser.cc" // lalr1.cc:859
+    break;
+
+  case 314:
+#line 1149 "dhcp4_parser.yy" // lalr1.cc:859
     {
     ctx.stack_.pop_back();
     ctx.leave();
 }
-#line 2129 "dhcp4_parser.cc" // lalr1.cc:856
-    break;
-
-<<<<<<< HEAD
-  case 318:
-#line 1161 "dhcp4_parser.yy" // lalr1.cc:856
-=======
-  case 316:
-#line 1156 "dhcp4_parser.yy" // lalr1.cc:859
->>>>>>> 87a15e84
+#line 2104 "dhcp4_parser.cc" // lalr1.cc:859
+    break;
+
+  case 319:
+#line 1164 "dhcp4_parser.yy" // lalr1.cc:859
     {
     ElementPtr m(new MapElement(ctx.loc2pos(yystack_[0].location)));
     ctx.stack_.back()->add(m);
     ctx.stack_.push_back(m);
 }
-#line 2139 "dhcp4_parser.cc" // lalr1.cc:856
-    break;
-
-<<<<<<< HEAD
-  case 319:
-#line 1165 "dhcp4_parser.yy" // lalr1.cc:856
-=======
-  case 317:
-#line 1160 "dhcp4_parser.yy" // lalr1.cc:859
->>>>>>> 87a15e84
+#line 2114 "dhcp4_parser.cc" // lalr1.cc:859
+    break;
+
+  case 320:
+#line 1168 "dhcp4_parser.yy" // lalr1.cc:859
     {
     ctx.stack_.pop_back();
 }
-#line 2147 "dhcp4_parser.cc" // lalr1.cc:856
-    break;
-
-<<<<<<< HEAD
-  case 341:
-#line 1198 "dhcp4_parser.yy" // lalr1.cc:856
-=======
-  case 338:
-#line 1192 "dhcp4_parser.yy" // lalr1.cc:859
->>>>>>> 87a15e84
+#line 2122 "dhcp4_parser.cc" // lalr1.cc:859
+    break;
+
+  case 342:
+#line 1201 "dhcp4_parser.yy" // lalr1.cc:859
     {
     ElementPtr l(new ListElement(ctx.loc2pos(yystack_[0].location)));
     ctx.stack_.back()->set("option-def", l);
     ctx.stack_.push_back(l);
     ctx.enter(ctx.OPTION_DEF);
 }
-#line 2158 "dhcp4_parser.cc" // lalr1.cc:856
-    break;
-
-<<<<<<< HEAD
-  case 342:
-#line 1203 "dhcp4_parser.yy" // lalr1.cc:856
-=======
-  case 339:
-#line 1197 "dhcp4_parser.yy" // lalr1.cc:859
->>>>>>> 87a15e84
+#line 2133 "dhcp4_parser.cc" // lalr1.cc:859
+    break;
+
+  case 343:
+#line 1206 "dhcp4_parser.yy" // lalr1.cc:859
     {
     ctx.stack_.pop_back();
     ctx.leave();
 }
-#line 2167 "dhcp4_parser.cc" // lalr1.cc:856
-    break;
-
-<<<<<<< HEAD
-  case 343:
-#line 1211 "dhcp4_parser.yy" // lalr1.cc:856
-=======
-  case 340:
-#line 1205 "dhcp4_parser.yy" // lalr1.cc:859
->>>>>>> 87a15e84
+#line 2142 "dhcp4_parser.cc" // lalr1.cc:859
+    break;
+
+  case 344:
+#line 1214 "dhcp4_parser.yy" // lalr1.cc:859
     {
     ElementPtr m(new MapElement(ctx.loc2pos(yystack_[0].location)));
     ctx.stack_.push_back(m);
 }
-#line 2176 "dhcp4_parser.cc" // lalr1.cc:856
-    break;
-
-<<<<<<< HEAD
-  case 344:
-#line 1214 "dhcp4_parser.yy" // lalr1.cc:856
-=======
-  case 341:
-#line 1208 "dhcp4_parser.yy" // lalr1.cc:859
->>>>>>> 87a15e84
+#line 2151 "dhcp4_parser.cc" // lalr1.cc:859
+    break;
+
+  case 345:
+#line 1217 "dhcp4_parser.yy" // lalr1.cc:859
     {
     // parsing completed
 }
-#line 2184 "dhcp4_parser.cc" // lalr1.cc:856
-    break;
-
-<<<<<<< HEAD
-  case 349:
-#line 1230 "dhcp4_parser.yy" // lalr1.cc:856
-=======
-  case 346:
-#line 1224 "dhcp4_parser.yy" // lalr1.cc:859
->>>>>>> 87a15e84
+#line 2159 "dhcp4_parser.cc" // lalr1.cc:859
+    break;
+
+  case 350:
+#line 1233 "dhcp4_parser.yy" // lalr1.cc:859
     {
     ElementPtr m(new MapElement(ctx.loc2pos(yystack_[0].location)));
     ctx.stack_.back()->add(m);
     ctx.stack_.push_back(m);
 }
-#line 2194 "dhcp4_parser.cc" // lalr1.cc:856
-    break;
-
-<<<<<<< HEAD
-  case 350:
-#line 1234 "dhcp4_parser.yy" // lalr1.cc:856
-=======
-  case 347:
-#line 1228 "dhcp4_parser.yy" // lalr1.cc:859
->>>>>>> 87a15e84
+#line 2169 "dhcp4_parser.cc" // lalr1.cc:859
+    break;
+
+  case 351:
+#line 1237 "dhcp4_parser.yy" // lalr1.cc:859
     {
     // The name, code and type option def parameters are required.
     ctx.require("name", ctx.loc2pos(yystack_[3].location), ctx.loc2pos(yystack_[0].location));
@@ -3085,31 +2177,21 @@
     ctx.require("type", ctx.loc2pos(yystack_[3].location), ctx.loc2pos(yystack_[0].location));
     ctx.stack_.pop_back();
 }
-#line 2206 "dhcp4_parser.cc" // lalr1.cc:856
-    break;
-
-<<<<<<< HEAD
-  case 351:
-#line 1245 "dhcp4_parser.yy" // lalr1.cc:856
-=======
-  case 348:
-#line 1239 "dhcp4_parser.yy" // lalr1.cc:859
->>>>>>> 87a15e84
+#line 2181 "dhcp4_parser.cc" // lalr1.cc:859
+    break;
+
+  case 352:
+#line 1248 "dhcp4_parser.yy" // lalr1.cc:859
     {
     // Parse the option-def list entry map
     ElementPtr m(new MapElement(ctx.loc2pos(yystack_[0].location)));
     ctx.stack_.push_back(m);
 }
-#line 2216 "dhcp4_parser.cc" // lalr1.cc:856
-    break;
-
-<<<<<<< HEAD
-  case 352:
-#line 1249 "dhcp4_parser.yy" // lalr1.cc:856
-=======
-  case 349:
-#line 1243 "dhcp4_parser.yy" // lalr1.cc:859
->>>>>>> 87a15e84
+#line 2191 "dhcp4_parser.cc" // lalr1.cc:859
+    break;
+
+  case 353:
+#line 1252 "dhcp4_parser.yy" // lalr1.cc:859
     {
     // The name, code and type option def parameters are required.
     ctx.require("name", ctx.loc2pos(yystack_[3].location), ctx.loc2pos(yystack_[0].location));
@@ -3117,431 +2199,281 @@
     ctx.require("type", ctx.loc2pos(yystack_[3].location), ctx.loc2pos(yystack_[0].location));
     // parsing completed
 }
-#line 2228 "dhcp4_parser.cc" // lalr1.cc:856
-    break;
-
-<<<<<<< HEAD
-  case 368:
-#line 1281 "dhcp4_parser.yy" // lalr1.cc:856
-=======
-  case 365:
-#line 1275 "dhcp4_parser.yy" // lalr1.cc:859
->>>>>>> 87a15e84
+#line 2203 "dhcp4_parser.cc" // lalr1.cc:859
+    break;
+
+  case 369:
+#line 1284 "dhcp4_parser.yy" // lalr1.cc:859
     {
     ElementPtr code(new IntElement(yystack_[0].value.as< int64_t > (), ctx.loc2pos(yystack_[0].location)));
     ctx.stack_.back()->set("code", code);
 }
-#line 2237 "dhcp4_parser.cc" // lalr1.cc:856
-    break;
-
-<<<<<<< HEAD
-  case 370:
-#line 1288 "dhcp4_parser.yy" // lalr1.cc:856
-=======
-  case 367:
-#line 1282 "dhcp4_parser.yy" // lalr1.cc:859
->>>>>>> 87a15e84
-    {
-    ctx.enter(ctx.NO_KEYWORD);
-}
-#line 2245 "dhcp4_parser.cc" // lalr1.cc:856
-    break;
-
-<<<<<<< HEAD
+#line 2212 "dhcp4_parser.cc" // lalr1.cc:859
+    break;
+
   case 371:
-#line 1290 "dhcp4_parser.yy" // lalr1.cc:856
-=======
-  case 368:
-#line 1284 "dhcp4_parser.yy" // lalr1.cc:859
->>>>>>> 87a15e84
+#line 1291 "dhcp4_parser.yy" // lalr1.cc:859
+    {
+    ctx.enter(ctx.NO_KEYWORD);
+}
+#line 2220 "dhcp4_parser.cc" // lalr1.cc:859
+    break;
+
+  case 372:
+#line 1293 "dhcp4_parser.yy" // lalr1.cc:859
     {
     ElementPtr prf(new StringElement(yystack_[0].value.as< std::string > (), ctx.loc2pos(yystack_[0].location)));
     ctx.stack_.back()->set("type", prf);
     ctx.leave();
 }
-#line 2255 "dhcp4_parser.cc" // lalr1.cc:856
-    break;
-
-<<<<<<< HEAD
-  case 372:
-#line 1296 "dhcp4_parser.yy" // lalr1.cc:856
-=======
-  case 369:
-#line 1290 "dhcp4_parser.yy" // lalr1.cc:859
->>>>>>> 87a15e84
-    {
-    ctx.enter(ctx.NO_KEYWORD);
-}
-#line 2263 "dhcp4_parser.cc" // lalr1.cc:856
-    break;
-
-<<<<<<< HEAD
+#line 2230 "dhcp4_parser.cc" // lalr1.cc:859
+    break;
+
   case 373:
-#line 1298 "dhcp4_parser.yy" // lalr1.cc:856
-=======
-  case 370:
-#line 1292 "dhcp4_parser.yy" // lalr1.cc:859
->>>>>>> 87a15e84
+#line 1299 "dhcp4_parser.yy" // lalr1.cc:859
+    {
+    ctx.enter(ctx.NO_KEYWORD);
+}
+#line 2238 "dhcp4_parser.cc" // lalr1.cc:859
+    break;
+
+  case 374:
+#line 1301 "dhcp4_parser.yy" // lalr1.cc:859
     {
     ElementPtr rtypes(new StringElement(yystack_[0].value.as< std::string > (), ctx.loc2pos(yystack_[0].location)));
     ctx.stack_.back()->set("record-types", rtypes);
     ctx.leave();
 }
-#line 2273 "dhcp4_parser.cc" // lalr1.cc:856
-    break;
-
-<<<<<<< HEAD
-  case 374:
-#line 1304 "dhcp4_parser.yy" // lalr1.cc:856
-=======
-  case 371:
-#line 1298 "dhcp4_parser.yy" // lalr1.cc:859
->>>>>>> 87a15e84
-    {
-    ctx.enter(ctx.NO_KEYWORD);
-}
-#line 2281 "dhcp4_parser.cc" // lalr1.cc:856
-    break;
-
-<<<<<<< HEAD
+#line 2248 "dhcp4_parser.cc" // lalr1.cc:859
+    break;
+
   case 375:
-#line 1306 "dhcp4_parser.yy" // lalr1.cc:856
-=======
-  case 372:
-#line 1300 "dhcp4_parser.yy" // lalr1.cc:859
->>>>>>> 87a15e84
+#line 1307 "dhcp4_parser.yy" // lalr1.cc:859
+    {
+    ctx.enter(ctx.NO_KEYWORD);
+}
+#line 2256 "dhcp4_parser.cc" // lalr1.cc:859
+    break;
+
+  case 376:
+#line 1309 "dhcp4_parser.yy" // lalr1.cc:859
     {
     ElementPtr space(new StringElement(yystack_[0].value.as< std::string > (), ctx.loc2pos(yystack_[0].location)));
     ctx.stack_.back()->set("space", space);
     ctx.leave();
 }
-#line 2291 "dhcp4_parser.cc" // lalr1.cc:856
-    break;
-
-<<<<<<< HEAD
-  case 377:
-#line 1314 "dhcp4_parser.yy" // lalr1.cc:856
-=======
-  case 374:
-#line 1308 "dhcp4_parser.yy" // lalr1.cc:859
->>>>>>> 87a15e84
-    {
-    ctx.enter(ctx.NO_KEYWORD);
-}
-#line 2299 "dhcp4_parser.cc" // lalr1.cc:856
-    break;
-
-<<<<<<< HEAD
+#line 2266 "dhcp4_parser.cc" // lalr1.cc:859
+    break;
+
   case 378:
-#line 1316 "dhcp4_parser.yy" // lalr1.cc:856
-=======
-  case 375:
-#line 1310 "dhcp4_parser.yy" // lalr1.cc:859
->>>>>>> 87a15e84
+#line 1317 "dhcp4_parser.yy" // lalr1.cc:859
+    {
+    ctx.enter(ctx.NO_KEYWORD);
+}
+#line 2274 "dhcp4_parser.cc" // lalr1.cc:859
+    break;
+
+  case 379:
+#line 1319 "dhcp4_parser.yy" // lalr1.cc:859
     {
     ElementPtr encap(new StringElement(yystack_[0].value.as< std::string > (), ctx.loc2pos(yystack_[0].location)));
     ctx.stack_.back()->set("encapsulate", encap);
     ctx.leave();
 }
-#line 2309 "dhcp4_parser.cc" // lalr1.cc:856
-    break;
-
-<<<<<<< HEAD
-  case 379:
-#line 1322 "dhcp4_parser.yy" // lalr1.cc:856
-=======
-  case 376:
-#line 1316 "dhcp4_parser.yy" // lalr1.cc:859
->>>>>>> 87a15e84
+#line 2284 "dhcp4_parser.cc" // lalr1.cc:859
+    break;
+
+  case 380:
+#line 1325 "dhcp4_parser.yy" // lalr1.cc:859
     {
     ElementPtr array(new BoolElement(yystack_[0].value.as< bool > (), ctx.loc2pos(yystack_[0].location)));
     ctx.stack_.back()->set("array", array);
 }
-#line 2318 "dhcp4_parser.cc" // lalr1.cc:856
-    break;
-
-<<<<<<< HEAD
-  case 380:
-#line 1331 "dhcp4_parser.yy" // lalr1.cc:856
-=======
-  case 377:
-#line 1325 "dhcp4_parser.yy" // lalr1.cc:859
->>>>>>> 87a15e84
+#line 2293 "dhcp4_parser.cc" // lalr1.cc:859
+    break;
+
+  case 381:
+#line 1334 "dhcp4_parser.yy" // lalr1.cc:859
     {
     ElementPtr l(new ListElement(ctx.loc2pos(yystack_[0].location)));
     ctx.stack_.back()->set("option-data", l);
     ctx.stack_.push_back(l);
     ctx.enter(ctx.OPTION_DATA);
 }
-#line 2329 "dhcp4_parser.cc" // lalr1.cc:856
-    break;
-
-<<<<<<< HEAD
-  case 381:
-#line 1336 "dhcp4_parser.yy" // lalr1.cc:856
-=======
-  case 378:
-#line 1330 "dhcp4_parser.yy" // lalr1.cc:859
->>>>>>> 87a15e84
+#line 2304 "dhcp4_parser.cc" // lalr1.cc:859
+    break;
+
+  case 382:
+#line 1339 "dhcp4_parser.yy" // lalr1.cc:859
     {
     ctx.stack_.pop_back();
     ctx.leave();
 }
-#line 2338 "dhcp4_parser.cc" // lalr1.cc:856
-    break;
-
-<<<<<<< HEAD
-  case 386:
-#line 1355 "dhcp4_parser.yy" // lalr1.cc:856
-=======
-  case 383:
-#line 1349 "dhcp4_parser.yy" // lalr1.cc:859
->>>>>>> 87a15e84
+#line 2313 "dhcp4_parser.cc" // lalr1.cc:859
+    break;
+
+  case 387:
+#line 1358 "dhcp4_parser.yy" // lalr1.cc:859
     {
     ElementPtr m(new MapElement(ctx.loc2pos(yystack_[0].location)));
     ctx.stack_.back()->add(m);
     ctx.stack_.push_back(m);
 }
-#line 2348 "dhcp4_parser.cc" // lalr1.cc:856
-    break;
-
-<<<<<<< HEAD
-  case 387:
-#line 1359 "dhcp4_parser.yy" // lalr1.cc:856
-=======
-  case 384:
-#line 1353 "dhcp4_parser.yy" // lalr1.cc:859
->>>>>>> 87a15e84
+#line 2323 "dhcp4_parser.cc" // lalr1.cc:859
+    break;
+
+  case 388:
+#line 1362 "dhcp4_parser.yy" // lalr1.cc:859
     {
     /// @todo: the code or name parameters are required.
     ctx.stack_.pop_back();
 }
-#line 2357 "dhcp4_parser.cc" // lalr1.cc:856
-    break;
-
-<<<<<<< HEAD
-  case 388:
-#line 1367 "dhcp4_parser.yy" // lalr1.cc:856
-=======
-  case 385:
-#line 1361 "dhcp4_parser.yy" // lalr1.cc:859
->>>>>>> 87a15e84
+#line 2332 "dhcp4_parser.cc" // lalr1.cc:859
+    break;
+
+  case 389:
+#line 1370 "dhcp4_parser.yy" // lalr1.cc:859
     {
     // Parse the option-data list entry map
     ElementPtr m(new MapElement(ctx.loc2pos(yystack_[0].location)));
     ctx.stack_.push_back(m);
 }
-#line 2367 "dhcp4_parser.cc" // lalr1.cc:856
-    break;
-
-<<<<<<< HEAD
-  case 389:
-#line 1371 "dhcp4_parser.yy" // lalr1.cc:856
-=======
-  case 386:
-#line 1365 "dhcp4_parser.yy" // lalr1.cc:859
->>>>>>> 87a15e84
+#line 2342 "dhcp4_parser.cc" // lalr1.cc:859
+    break;
+
+  case 390:
+#line 1374 "dhcp4_parser.yy" // lalr1.cc:859
     {
     /// @todo: the code or name parameters are required.
     // parsing completed
 }
-#line 2376 "dhcp4_parser.cc" // lalr1.cc:856
-    break;
-
-<<<<<<< HEAD
-  case 404:
-#line 1404 "dhcp4_parser.yy" // lalr1.cc:856
-=======
-  case 401:
-#line 1398 "dhcp4_parser.yy" // lalr1.cc:859
->>>>>>> 87a15e84
-    {
-    ctx.enter(ctx.NO_KEYWORD);
-}
-#line 2384 "dhcp4_parser.cc" // lalr1.cc:856
-    break;
-
-<<<<<<< HEAD
+#line 2351 "dhcp4_parser.cc" // lalr1.cc:859
+    break;
+
   case 405:
-#line 1406 "dhcp4_parser.yy" // lalr1.cc:856
-=======
-  case 402:
-#line 1400 "dhcp4_parser.yy" // lalr1.cc:859
->>>>>>> 87a15e84
+#line 1407 "dhcp4_parser.yy" // lalr1.cc:859
+    {
+    ctx.enter(ctx.NO_KEYWORD);
+}
+#line 2359 "dhcp4_parser.cc" // lalr1.cc:859
+    break;
+
+  case 406:
+#line 1409 "dhcp4_parser.yy" // lalr1.cc:859
     {
     ElementPtr data(new StringElement(yystack_[0].value.as< std::string > (), ctx.loc2pos(yystack_[0].location)));
     ctx.stack_.back()->set("data", data);
     ctx.leave();
 }
-#line 2394 "dhcp4_parser.cc" // lalr1.cc:856
-    break;
-
-<<<<<<< HEAD
-  case 408:
-#line 1416 "dhcp4_parser.yy" // lalr1.cc:856
-=======
-  case 405:
-#line 1410 "dhcp4_parser.yy" // lalr1.cc:859
->>>>>>> 87a15e84
+#line 2369 "dhcp4_parser.cc" // lalr1.cc:859
+    break;
+
+  case 409:
+#line 1419 "dhcp4_parser.yy" // lalr1.cc:859
     {
     ElementPtr space(new BoolElement(yystack_[0].value.as< bool > (), ctx.loc2pos(yystack_[0].location)));
     ctx.stack_.back()->set("csv-format", space);
 }
-#line 2403 "dhcp4_parser.cc" // lalr1.cc:856
-    break;
-
-<<<<<<< HEAD
-  case 409:
-#line 1421 "dhcp4_parser.yy" // lalr1.cc:856
-=======
-  case 406:
-#line 1415 "dhcp4_parser.yy" // lalr1.cc:859
->>>>>>> 87a15e84
+#line 2378 "dhcp4_parser.cc" // lalr1.cc:859
+    break;
+
+  case 410:
+#line 1424 "dhcp4_parser.yy" // lalr1.cc:859
     {
     ElementPtr persist(new BoolElement(yystack_[0].value.as< bool > (), ctx.loc2pos(yystack_[0].location)));
     ctx.stack_.back()->set("always-send", persist);
 }
-#line 2412 "dhcp4_parser.cc" // lalr1.cc:856
-    break;
-
-<<<<<<< HEAD
-  case 410:
-#line 1429 "dhcp4_parser.yy" // lalr1.cc:856
-=======
-  case 407:
-#line 1423 "dhcp4_parser.yy" // lalr1.cc:859
->>>>>>> 87a15e84
+#line 2387 "dhcp4_parser.cc" // lalr1.cc:859
+    break;
+
+  case 411:
+#line 1432 "dhcp4_parser.yy" // lalr1.cc:859
     {
     ElementPtr l(new ListElement(ctx.loc2pos(yystack_[0].location)));
     ctx.stack_.back()->set("pools", l);
     ctx.stack_.push_back(l);
     ctx.enter(ctx.POOLS);
 }
-#line 2423 "dhcp4_parser.cc" // lalr1.cc:856
-    break;
-
-<<<<<<< HEAD
-  case 411:
-#line 1434 "dhcp4_parser.yy" // lalr1.cc:856
-=======
-  case 408:
-#line 1428 "dhcp4_parser.yy" // lalr1.cc:859
->>>>>>> 87a15e84
+#line 2398 "dhcp4_parser.cc" // lalr1.cc:859
+    break;
+
+  case 412:
+#line 1437 "dhcp4_parser.yy" // lalr1.cc:859
     {
     ctx.stack_.pop_back();
     ctx.leave();
 }
-#line 2432 "dhcp4_parser.cc" // lalr1.cc:856
-    break;
-
-<<<<<<< HEAD
-  case 416:
-#line 1449 "dhcp4_parser.yy" // lalr1.cc:856
-=======
-  case 413:
-#line 1443 "dhcp4_parser.yy" // lalr1.cc:859
->>>>>>> 87a15e84
+#line 2407 "dhcp4_parser.cc" // lalr1.cc:859
+    break;
+
+  case 417:
+#line 1452 "dhcp4_parser.yy" // lalr1.cc:859
     {
     ElementPtr m(new MapElement(ctx.loc2pos(yystack_[0].location)));
     ctx.stack_.back()->add(m);
     ctx.stack_.push_back(m);
 }
-#line 2442 "dhcp4_parser.cc" // lalr1.cc:856
-    break;
-
-<<<<<<< HEAD
-  case 417:
-#line 1453 "dhcp4_parser.yy" // lalr1.cc:856
-=======
-  case 414:
-#line 1447 "dhcp4_parser.yy" // lalr1.cc:859
->>>>>>> 87a15e84
+#line 2417 "dhcp4_parser.cc" // lalr1.cc:859
+    break;
+
+  case 418:
+#line 1456 "dhcp4_parser.yy" // lalr1.cc:859
     {
     // The pool parameter is required.
     ctx.require("pool", ctx.loc2pos(yystack_[3].location), ctx.loc2pos(yystack_[0].location));
     ctx.stack_.pop_back();
 }
-#line 2452 "dhcp4_parser.cc" // lalr1.cc:856
-    break;
-
-<<<<<<< HEAD
-  case 418:
-#line 1459 "dhcp4_parser.yy" // lalr1.cc:856
-=======
-  case 415:
-#line 1453 "dhcp4_parser.yy" // lalr1.cc:859
->>>>>>> 87a15e84
+#line 2427 "dhcp4_parser.cc" // lalr1.cc:859
+    break;
+
+  case 419:
+#line 1462 "dhcp4_parser.yy" // lalr1.cc:859
     {
     // Parse the pool list entry map
     ElementPtr m(new MapElement(ctx.loc2pos(yystack_[0].location)));
     ctx.stack_.push_back(m);
 }
-#line 2462 "dhcp4_parser.cc" // lalr1.cc:856
-    break;
-
-<<<<<<< HEAD
-  case 419:
-#line 1463 "dhcp4_parser.yy" // lalr1.cc:856
-=======
-  case 416:
-#line 1457 "dhcp4_parser.yy" // lalr1.cc:859
->>>>>>> 87a15e84
+#line 2437 "dhcp4_parser.cc" // lalr1.cc:859
+    break;
+
+  case 420:
+#line 1466 "dhcp4_parser.yy" // lalr1.cc:859
     {
     // The pool parameter is required.
     ctx.require("pool", ctx.loc2pos(yystack_[3].location), ctx.loc2pos(yystack_[0].location));
     // parsing completed
 }
-#line 2472 "dhcp4_parser.cc" // lalr1.cc:856
-    break;
-
-<<<<<<< HEAD
-  case 429:
-#line 1482 "dhcp4_parser.yy" // lalr1.cc:856
-=======
-  case 426:
-#line 1476 "dhcp4_parser.yy" // lalr1.cc:859
->>>>>>> 87a15e84
-    {
-    ctx.enter(ctx.NO_KEYWORD);
-}
-#line 2480 "dhcp4_parser.cc" // lalr1.cc:856
-    break;
-
-<<<<<<< HEAD
+#line 2447 "dhcp4_parser.cc" // lalr1.cc:859
+    break;
+
   case 430:
-#line 1484 "dhcp4_parser.yy" // lalr1.cc:856
-=======
-  case 427:
-#line 1478 "dhcp4_parser.yy" // lalr1.cc:859
->>>>>>> 87a15e84
+#line 1485 "dhcp4_parser.yy" // lalr1.cc:859
+    {
+    ctx.enter(ctx.NO_KEYWORD);
+}
+#line 2455 "dhcp4_parser.cc" // lalr1.cc:859
+    break;
+
+  case 431:
+#line 1487 "dhcp4_parser.yy" // lalr1.cc:859
     {
     ElementPtr pool(new StringElement(yystack_[0].value.as< std::string > (), ctx.loc2pos(yystack_[0].location)));
     ctx.stack_.back()->set("pool", pool);
     ctx.leave();
 }
-#line 2490 "dhcp4_parser.cc" // lalr1.cc:856
-    break;
-
-<<<<<<< HEAD
-  case 431:
-#line 1490 "dhcp4_parser.yy" // lalr1.cc:856
-=======
-  case 428:
-#line 1484 "dhcp4_parser.yy" // lalr1.cc:859
->>>>>>> 87a15e84
-    {
-    ctx.enter(ctx.NO_KEYWORD);
-}
-#line 2498 "dhcp4_parser.cc" // lalr1.cc:856
-    break;
-
-<<<<<<< HEAD
+#line 2465 "dhcp4_parser.cc" // lalr1.cc:859
+    break;
+
   case 432:
-#line 1492 "dhcp4_parser.yy" // lalr1.cc:856
-=======
-  case 429:
-#line 1486 "dhcp4_parser.yy" // lalr1.cc:859
->>>>>>> 87a15e84
+#line 1493 "dhcp4_parser.yy" // lalr1.cc:859
+    {
+    ctx.enter(ctx.NO_KEYWORD);
+}
+#line 2473 "dhcp4_parser.cc" // lalr1.cc:859
+    break;
+
+  case 433:
+#line 1495 "dhcp4_parser.yy" // lalr1.cc:859
     {
     ElementPtr parent = ctx.stack_.back();
     ElementPtr user_context = yystack_[0].value.as< ElementPtr > ();
@@ -3564,29 +2496,19 @@
     parent->set("user-context", user_context);
     ctx.leave();
 }
-#line 2525 "dhcp4_parser.cc" // lalr1.cc:856
-    break;
-
-<<<<<<< HEAD
-  case 433:
-#line 1515 "dhcp4_parser.yy" // lalr1.cc:856
-=======
-  case 430:
-#line 1509 "dhcp4_parser.yy" // lalr1.cc:859
->>>>>>> 87a15e84
-    {
-    ctx.enter(ctx.NO_KEYWORD);
-}
-#line 2533 "dhcp4_parser.cc" // lalr1.cc:856
-    break;
-
-<<<<<<< HEAD
+#line 2500 "dhcp4_parser.cc" // lalr1.cc:859
+    break;
+
   case 434:
-#line 1517 "dhcp4_parser.yy" // lalr1.cc:856
-=======
-  case 431:
-#line 1511 "dhcp4_parser.yy" // lalr1.cc:859
->>>>>>> 87a15e84
+#line 1518 "dhcp4_parser.yy" // lalr1.cc:859
+    {
+    ctx.enter(ctx.NO_KEYWORD);
+}
+#line 2508 "dhcp4_parser.cc" // lalr1.cc:859
+    break;
+
+  case 435:
+#line 1520 "dhcp4_parser.yy" // lalr1.cc:859
     {
     ElementPtr parent = ctx.stack_.back();
     ElementPtr user_context(new MapElement(ctx.loc2pos(yystack_[3].location)));
@@ -3611,683 +2533,449 @@
     parent->set("user-context", user_context);
     ctx.leave();
 }
-#line 2562 "dhcp4_parser.cc" // lalr1.cc:856
-    break;
-
-<<<<<<< HEAD
-  case 435:
-#line 1545 "dhcp4_parser.yy" // lalr1.cc:856
-=======
-  case 432:
-#line 1539 "dhcp4_parser.yy" // lalr1.cc:859
->>>>>>> 87a15e84
+#line 2537 "dhcp4_parser.cc" // lalr1.cc:859
+    break;
+
+  case 436:
+#line 1548 "dhcp4_parser.yy" // lalr1.cc:859
     {
     ElementPtr l(new ListElement(ctx.loc2pos(yystack_[0].location)));
     ctx.stack_.back()->set("reservations", l);
     ctx.stack_.push_back(l);
     ctx.enter(ctx.RESERVATIONS);
 }
-#line 2573 "dhcp4_parser.cc" // lalr1.cc:856
-    break;
-
-<<<<<<< HEAD
-  case 436:
-#line 1550 "dhcp4_parser.yy" // lalr1.cc:856
-=======
-  case 433:
-#line 1544 "dhcp4_parser.yy" // lalr1.cc:859
->>>>>>> 87a15e84
+#line 2548 "dhcp4_parser.cc" // lalr1.cc:859
+    break;
+
+  case 437:
+#line 1553 "dhcp4_parser.yy" // lalr1.cc:859
     {
     ctx.stack_.pop_back();
     ctx.leave();
 }
-#line 2582 "dhcp4_parser.cc" // lalr1.cc:856
-    break;
-
-<<<<<<< HEAD
-  case 441:
-#line 1563 "dhcp4_parser.yy" // lalr1.cc:856
-=======
-  case 438:
-#line 1557 "dhcp4_parser.yy" // lalr1.cc:859
->>>>>>> 87a15e84
+#line 2557 "dhcp4_parser.cc" // lalr1.cc:859
+    break;
+
+  case 442:
+#line 1566 "dhcp4_parser.yy" // lalr1.cc:859
     {
     ElementPtr m(new MapElement(ctx.loc2pos(yystack_[0].location)));
     ctx.stack_.back()->add(m);
     ctx.stack_.push_back(m);
 }
-#line 2592 "dhcp4_parser.cc" // lalr1.cc:856
-    break;
-
-<<<<<<< HEAD
-  case 442:
-#line 1567 "dhcp4_parser.yy" // lalr1.cc:856
-=======
-  case 439:
-#line 1561 "dhcp4_parser.yy" // lalr1.cc:859
->>>>>>> 87a15e84
+#line 2567 "dhcp4_parser.cc" // lalr1.cc:859
+    break;
+
+  case 443:
+#line 1570 "dhcp4_parser.yy" // lalr1.cc:859
     {
     /// @todo: an identifier parameter is required.
     ctx.stack_.pop_back();
 }
-#line 2601 "dhcp4_parser.cc" // lalr1.cc:856
-    break;
-
-<<<<<<< HEAD
-  case 443:
-#line 1572 "dhcp4_parser.yy" // lalr1.cc:856
-=======
-  case 440:
-#line 1566 "dhcp4_parser.yy" // lalr1.cc:859
->>>>>>> 87a15e84
+#line 2576 "dhcp4_parser.cc" // lalr1.cc:859
+    break;
+
+  case 444:
+#line 1575 "dhcp4_parser.yy" // lalr1.cc:859
     {
     // Parse the reservations list entry map
     ElementPtr m(new MapElement(ctx.loc2pos(yystack_[0].location)));
     ctx.stack_.push_back(m);
 }
-#line 2611 "dhcp4_parser.cc" // lalr1.cc:856
-    break;
-
-<<<<<<< HEAD
-  case 444:
-#line 1576 "dhcp4_parser.yy" // lalr1.cc:856
-=======
-  case 441:
-#line 1570 "dhcp4_parser.yy" // lalr1.cc:859
->>>>>>> 87a15e84
+#line 2586 "dhcp4_parser.cc" // lalr1.cc:859
+    break;
+
+  case 445:
+#line 1579 "dhcp4_parser.yy" // lalr1.cc:859
     {
     /// @todo: an identifier parameter is required.
     // parsing completed
 }
-#line 2620 "dhcp4_parser.cc" // lalr1.cc:856
-    break;
-
-<<<<<<< HEAD
-  case 464:
-#line 1607 "dhcp4_parser.yy" // lalr1.cc:856
-=======
-  case 461:
-#line 1601 "dhcp4_parser.yy" // lalr1.cc:859
->>>>>>> 87a15e84
-    {
-    ctx.enter(ctx.NO_KEYWORD);
-}
-#line 2628 "dhcp4_parser.cc" // lalr1.cc:856
-    break;
-
-<<<<<<< HEAD
+#line 2595 "dhcp4_parser.cc" // lalr1.cc:859
+    break;
+
   case 465:
-#line 1609 "dhcp4_parser.yy" // lalr1.cc:856
-=======
-  case 462:
-#line 1603 "dhcp4_parser.yy" // lalr1.cc:859
->>>>>>> 87a15e84
+#line 1610 "dhcp4_parser.yy" // lalr1.cc:859
+    {
+    ctx.enter(ctx.NO_KEYWORD);
+}
+#line 2603 "dhcp4_parser.cc" // lalr1.cc:859
+    break;
+
+  case 466:
+#line 1612 "dhcp4_parser.yy" // lalr1.cc:859
     {
     ElementPtr next_server(new StringElement(yystack_[0].value.as< std::string > (), ctx.loc2pos(yystack_[0].location)));
     ctx.stack_.back()->set("next-server", next_server);
     ctx.leave();
 }
-#line 2638 "dhcp4_parser.cc" // lalr1.cc:856
-    break;
-
-<<<<<<< HEAD
-  case 466:
-#line 1615 "dhcp4_parser.yy" // lalr1.cc:856
-=======
-  case 463:
-#line 1609 "dhcp4_parser.yy" // lalr1.cc:859
->>>>>>> 87a15e84
-    {
-    ctx.enter(ctx.NO_KEYWORD);
-}
-#line 2646 "dhcp4_parser.cc" // lalr1.cc:856
-    break;
-
-<<<<<<< HEAD
+#line 2613 "dhcp4_parser.cc" // lalr1.cc:859
+    break;
+
   case 467:
-#line 1617 "dhcp4_parser.yy" // lalr1.cc:856
-=======
-  case 464:
-#line 1611 "dhcp4_parser.yy" // lalr1.cc:859
->>>>>>> 87a15e84
+#line 1618 "dhcp4_parser.yy" // lalr1.cc:859
+    {
+    ctx.enter(ctx.NO_KEYWORD);
+}
+#line 2621 "dhcp4_parser.cc" // lalr1.cc:859
+    break;
+
+  case 468:
+#line 1620 "dhcp4_parser.yy" // lalr1.cc:859
     {
     ElementPtr srv(new StringElement(yystack_[0].value.as< std::string > (), ctx.loc2pos(yystack_[0].location)));
     ctx.stack_.back()->set("server-hostname", srv);
     ctx.leave();
 }
-#line 2656 "dhcp4_parser.cc" // lalr1.cc:856
-    break;
-
-<<<<<<< HEAD
-  case 468:
-#line 1623 "dhcp4_parser.yy" // lalr1.cc:856
-=======
-  case 465:
-#line 1617 "dhcp4_parser.yy" // lalr1.cc:859
->>>>>>> 87a15e84
-    {
-    ctx.enter(ctx.NO_KEYWORD);
-}
-#line 2664 "dhcp4_parser.cc" // lalr1.cc:856
-    break;
-
-<<<<<<< HEAD
+#line 2631 "dhcp4_parser.cc" // lalr1.cc:859
+    break;
+
   case 469:
-#line 1625 "dhcp4_parser.yy" // lalr1.cc:856
-=======
-  case 466:
-#line 1619 "dhcp4_parser.yy" // lalr1.cc:859
->>>>>>> 87a15e84
+#line 1626 "dhcp4_parser.yy" // lalr1.cc:859
+    {
+    ctx.enter(ctx.NO_KEYWORD);
+}
+#line 2639 "dhcp4_parser.cc" // lalr1.cc:859
+    break;
+
+  case 470:
+#line 1628 "dhcp4_parser.yy" // lalr1.cc:859
     {
     ElementPtr bootfile(new StringElement(yystack_[0].value.as< std::string > (), ctx.loc2pos(yystack_[0].location)));
     ctx.stack_.back()->set("boot-file-name", bootfile);
     ctx.leave();
 }
-#line 2674 "dhcp4_parser.cc" // lalr1.cc:856
-    break;
-
-<<<<<<< HEAD
-  case 470:
-#line 1631 "dhcp4_parser.yy" // lalr1.cc:856
-=======
-  case 467:
-#line 1625 "dhcp4_parser.yy" // lalr1.cc:859
->>>>>>> 87a15e84
-    {
-    ctx.enter(ctx.NO_KEYWORD);
-}
-#line 2682 "dhcp4_parser.cc" // lalr1.cc:856
-    break;
-
-<<<<<<< HEAD
+#line 2649 "dhcp4_parser.cc" // lalr1.cc:859
+    break;
+
   case 471:
-#line 1633 "dhcp4_parser.yy" // lalr1.cc:856
-=======
-  case 468:
-#line 1627 "dhcp4_parser.yy" // lalr1.cc:859
->>>>>>> 87a15e84
+#line 1634 "dhcp4_parser.yy" // lalr1.cc:859
+    {
+    ctx.enter(ctx.NO_KEYWORD);
+}
+#line 2657 "dhcp4_parser.cc" // lalr1.cc:859
+    break;
+
+  case 472:
+#line 1636 "dhcp4_parser.yy" // lalr1.cc:859
     {
     ElementPtr addr(new StringElement(yystack_[0].value.as< std::string > (), ctx.loc2pos(yystack_[0].location)));
     ctx.stack_.back()->set("ip-address", addr);
     ctx.leave();
 }
-#line 2692 "dhcp4_parser.cc" // lalr1.cc:856
-    break;
-
-<<<<<<< HEAD
-  case 472:
-#line 1639 "dhcp4_parser.yy" // lalr1.cc:856
-=======
-  case 469:
-#line 1633 "dhcp4_parser.yy" // lalr1.cc:859
->>>>>>> 87a15e84
+#line 2667 "dhcp4_parser.cc" // lalr1.cc:859
+    break;
+
+  case 473:
+#line 1642 "dhcp4_parser.yy" // lalr1.cc:859
     {
     ElementPtr l(new ListElement(ctx.loc2pos(yystack_[0].location)));
     ctx.stack_.back()->set("ip-addresses", l);
     ctx.stack_.push_back(l);
     ctx.enter(ctx.NO_KEYWORD);
 }
-#line 2703 "dhcp4_parser.cc" // lalr1.cc:856
-    break;
-
-<<<<<<< HEAD
-  case 473:
-#line 1644 "dhcp4_parser.yy" // lalr1.cc:856
-=======
-  case 470:
-#line 1638 "dhcp4_parser.yy" // lalr1.cc:859
->>>>>>> 87a15e84
+#line 2678 "dhcp4_parser.cc" // lalr1.cc:859
+    break;
+
+  case 474:
+#line 1647 "dhcp4_parser.yy" // lalr1.cc:859
     {
     ctx.stack_.pop_back();
     ctx.leave();
 }
-#line 2712 "dhcp4_parser.cc" // lalr1.cc:856
-    break;
-
-<<<<<<< HEAD
-  case 474:
-#line 1649 "dhcp4_parser.yy" // lalr1.cc:856
-=======
-  case 471:
-#line 1643 "dhcp4_parser.yy" // lalr1.cc:859
->>>>>>> 87a15e84
-    {
-    ctx.enter(ctx.NO_KEYWORD);
-}
-#line 2720 "dhcp4_parser.cc" // lalr1.cc:856
-    break;
-
-<<<<<<< HEAD
+#line 2687 "dhcp4_parser.cc" // lalr1.cc:859
+    break;
+
   case 475:
-#line 1651 "dhcp4_parser.yy" // lalr1.cc:856
-=======
-  case 472:
-#line 1645 "dhcp4_parser.yy" // lalr1.cc:859
->>>>>>> 87a15e84
+#line 1652 "dhcp4_parser.yy" // lalr1.cc:859
+    {
+    ctx.enter(ctx.NO_KEYWORD);
+}
+#line 2695 "dhcp4_parser.cc" // lalr1.cc:859
+    break;
+
+  case 476:
+#line 1654 "dhcp4_parser.yy" // lalr1.cc:859
     {
     ElementPtr d(new StringElement(yystack_[0].value.as< std::string > (), ctx.loc2pos(yystack_[0].location)));
     ctx.stack_.back()->set("duid", d);
     ctx.leave();
 }
-#line 2730 "dhcp4_parser.cc" // lalr1.cc:856
-    break;
-
-<<<<<<< HEAD
-  case 476:
-#line 1657 "dhcp4_parser.yy" // lalr1.cc:856
-=======
-  case 473:
-#line 1651 "dhcp4_parser.yy" // lalr1.cc:859
->>>>>>> 87a15e84
-    {
-    ctx.enter(ctx.NO_KEYWORD);
-}
-#line 2738 "dhcp4_parser.cc" // lalr1.cc:856
-    break;
-
-<<<<<<< HEAD
+#line 2705 "dhcp4_parser.cc" // lalr1.cc:859
+    break;
+
   case 477:
-#line 1659 "dhcp4_parser.yy" // lalr1.cc:856
-=======
-  case 474:
-#line 1653 "dhcp4_parser.yy" // lalr1.cc:859
->>>>>>> 87a15e84
+#line 1660 "dhcp4_parser.yy" // lalr1.cc:859
+    {
+    ctx.enter(ctx.NO_KEYWORD);
+}
+#line 2713 "dhcp4_parser.cc" // lalr1.cc:859
+    break;
+
+  case 478:
+#line 1662 "dhcp4_parser.yy" // lalr1.cc:859
     {
     ElementPtr hw(new StringElement(yystack_[0].value.as< std::string > (), ctx.loc2pos(yystack_[0].location)));
     ctx.stack_.back()->set("hw-address", hw);
     ctx.leave();
 }
-#line 2748 "dhcp4_parser.cc" // lalr1.cc:856
-    break;
-
-<<<<<<< HEAD
-  case 478:
-#line 1665 "dhcp4_parser.yy" // lalr1.cc:856
-=======
-  case 475:
-#line 1659 "dhcp4_parser.yy" // lalr1.cc:859
->>>>>>> 87a15e84
-    {
-    ctx.enter(ctx.NO_KEYWORD);
-}
-#line 2756 "dhcp4_parser.cc" // lalr1.cc:856
-    break;
-
-<<<<<<< HEAD
+#line 2723 "dhcp4_parser.cc" // lalr1.cc:859
+    break;
+
   case 479:
-#line 1667 "dhcp4_parser.yy" // lalr1.cc:856
-=======
-  case 476:
-#line 1661 "dhcp4_parser.yy" // lalr1.cc:859
->>>>>>> 87a15e84
+#line 1668 "dhcp4_parser.yy" // lalr1.cc:859
+    {
+    ctx.enter(ctx.NO_KEYWORD);
+}
+#line 2731 "dhcp4_parser.cc" // lalr1.cc:859
+    break;
+
+  case 480:
+#line 1670 "dhcp4_parser.yy" // lalr1.cc:859
     {
     ElementPtr hw(new StringElement(yystack_[0].value.as< std::string > (), ctx.loc2pos(yystack_[0].location)));
     ctx.stack_.back()->set("client-id", hw);
     ctx.leave();
 }
-#line 2766 "dhcp4_parser.cc" // lalr1.cc:856
-    break;
-
-<<<<<<< HEAD
-  case 480:
-#line 1673 "dhcp4_parser.yy" // lalr1.cc:856
-=======
-  case 477:
-#line 1667 "dhcp4_parser.yy" // lalr1.cc:859
->>>>>>> 87a15e84
-    {
-    ctx.enter(ctx.NO_KEYWORD);
-}
-#line 2774 "dhcp4_parser.cc" // lalr1.cc:856
-    break;
-
-<<<<<<< HEAD
+#line 2741 "dhcp4_parser.cc" // lalr1.cc:859
+    break;
+
   case 481:
-#line 1675 "dhcp4_parser.yy" // lalr1.cc:856
-=======
-  case 478:
-#line 1669 "dhcp4_parser.yy" // lalr1.cc:859
->>>>>>> 87a15e84
+#line 1676 "dhcp4_parser.yy" // lalr1.cc:859
+    {
+    ctx.enter(ctx.NO_KEYWORD);
+}
+#line 2749 "dhcp4_parser.cc" // lalr1.cc:859
+    break;
+
+  case 482:
+#line 1678 "dhcp4_parser.yy" // lalr1.cc:859
     {
     ElementPtr hw(new StringElement(yystack_[0].value.as< std::string > (), ctx.loc2pos(yystack_[0].location)));
     ctx.stack_.back()->set("circuit-id", hw);
     ctx.leave();
 }
-#line 2784 "dhcp4_parser.cc" // lalr1.cc:856
-    break;
-
-<<<<<<< HEAD
-  case 482:
-#line 1681 "dhcp4_parser.yy" // lalr1.cc:856
-=======
-  case 479:
-#line 1675 "dhcp4_parser.yy" // lalr1.cc:859
->>>>>>> 87a15e84
-    {
-    ctx.enter(ctx.NO_KEYWORD);
-}
-#line 2792 "dhcp4_parser.cc" // lalr1.cc:856
-    break;
-
-<<<<<<< HEAD
+#line 2759 "dhcp4_parser.cc" // lalr1.cc:859
+    break;
+
   case 483:
-#line 1683 "dhcp4_parser.yy" // lalr1.cc:856
-=======
-  case 480:
-#line 1677 "dhcp4_parser.yy" // lalr1.cc:859
->>>>>>> 87a15e84
+#line 1684 "dhcp4_parser.yy" // lalr1.cc:859
+    {
+    ctx.enter(ctx.NO_KEYWORD);
+}
+#line 2767 "dhcp4_parser.cc" // lalr1.cc:859
+    break;
+
+  case 484:
+#line 1686 "dhcp4_parser.yy" // lalr1.cc:859
     {
     ElementPtr hw(new StringElement(yystack_[0].value.as< std::string > (), ctx.loc2pos(yystack_[0].location)));
     ctx.stack_.back()->set("flex-id", hw);
     ctx.leave();
 }
-#line 2802 "dhcp4_parser.cc" // lalr1.cc:856
-    break;
-
-<<<<<<< HEAD
-  case 484:
-#line 1689 "dhcp4_parser.yy" // lalr1.cc:856
-=======
-  case 481:
-#line 1683 "dhcp4_parser.yy" // lalr1.cc:859
->>>>>>> 87a15e84
-    {
-    ctx.enter(ctx.NO_KEYWORD);
-}
-#line 2810 "dhcp4_parser.cc" // lalr1.cc:856
-    break;
-
-<<<<<<< HEAD
+#line 2777 "dhcp4_parser.cc" // lalr1.cc:859
+    break;
+
   case 485:
-#line 1691 "dhcp4_parser.yy" // lalr1.cc:856
-=======
-  case 482:
-#line 1685 "dhcp4_parser.yy" // lalr1.cc:859
->>>>>>> 87a15e84
+#line 1692 "dhcp4_parser.yy" // lalr1.cc:859
+    {
+    ctx.enter(ctx.NO_KEYWORD);
+}
+#line 2785 "dhcp4_parser.cc" // lalr1.cc:859
+    break;
+
+  case 486:
+#line 1694 "dhcp4_parser.yy" // lalr1.cc:859
     {
     ElementPtr host(new StringElement(yystack_[0].value.as< std::string > (), ctx.loc2pos(yystack_[0].location)));
     ctx.stack_.back()->set("hostname", host);
     ctx.leave();
 }
-#line 2820 "dhcp4_parser.cc" // lalr1.cc:856
-    break;
-
-<<<<<<< HEAD
-  case 486:
-#line 1697 "dhcp4_parser.yy" // lalr1.cc:856
-=======
-  case 483:
-#line 1691 "dhcp4_parser.yy" // lalr1.cc:859
->>>>>>> 87a15e84
+#line 2795 "dhcp4_parser.cc" // lalr1.cc:859
+    break;
+
+  case 487:
+#line 1700 "dhcp4_parser.yy" // lalr1.cc:859
     {
     ElementPtr c(new ListElement(ctx.loc2pos(yystack_[0].location)));
     ctx.stack_.back()->set("client-classes", c);
     ctx.stack_.push_back(c);
     ctx.enter(ctx.NO_KEYWORD);
 }
-#line 2831 "dhcp4_parser.cc" // lalr1.cc:856
-    break;
-
-<<<<<<< HEAD
-  case 487:
-#line 1702 "dhcp4_parser.yy" // lalr1.cc:856
-=======
-  case 484:
-#line 1696 "dhcp4_parser.yy" // lalr1.cc:859
->>>>>>> 87a15e84
+#line 2806 "dhcp4_parser.cc" // lalr1.cc:859
+    break;
+
+  case 488:
+#line 1705 "dhcp4_parser.yy" // lalr1.cc:859
     {
     ctx.stack_.pop_back();
     ctx.leave();
 }
-#line 2840 "dhcp4_parser.cc" // lalr1.cc:856
-    break;
-
-<<<<<<< HEAD
-  case 488:
-#line 1710 "dhcp4_parser.yy" // lalr1.cc:856
-=======
-  case 485:
-#line 1704 "dhcp4_parser.yy" // lalr1.cc:859
->>>>>>> 87a15e84
+#line 2815 "dhcp4_parser.cc" // lalr1.cc:859
+    break;
+
+  case 489:
+#line 1713 "dhcp4_parser.yy" // lalr1.cc:859
     {
     ElementPtr m(new MapElement(ctx.loc2pos(yystack_[0].location)));
     ctx.stack_.back()->set("relay", m);
     ctx.stack_.push_back(m);
     ctx.enter(ctx.RELAY);
 }
-#line 2851 "dhcp4_parser.cc" // lalr1.cc:856
-    break;
-
-<<<<<<< HEAD
-  case 489:
-#line 1715 "dhcp4_parser.yy" // lalr1.cc:856
-=======
-  case 486:
-#line 1709 "dhcp4_parser.yy" // lalr1.cc:859
->>>>>>> 87a15e84
+#line 2826 "dhcp4_parser.cc" // lalr1.cc:859
+    break;
+
+  case 490:
+#line 1718 "dhcp4_parser.yy" // lalr1.cc:859
     {
     ctx.stack_.pop_back();
     ctx.leave();
 }
-#line 2860 "dhcp4_parser.cc" // lalr1.cc:856
-    break;
-
-<<<<<<< HEAD
-  case 492:
-#line 1727 "dhcp4_parser.yy" // lalr1.cc:856
-=======
-  case 489:
-#line 1721 "dhcp4_parser.yy" // lalr1.cc:859
->>>>>>> 87a15e84
+#line 2835 "dhcp4_parser.cc" // lalr1.cc:859
+    break;
+
+  case 493:
+#line 1730 "dhcp4_parser.yy" // lalr1.cc:859
     {
     ElementPtr l(new ListElement(ctx.loc2pos(yystack_[0].location)));
     ctx.stack_.back()->set("client-classes", l);
     ctx.stack_.push_back(l);
     ctx.enter(ctx.CLIENT_CLASSES);
 }
-#line 2871 "dhcp4_parser.cc" // lalr1.cc:856
-    break;
-
-<<<<<<< HEAD
-  case 493:
-#line 1732 "dhcp4_parser.yy" // lalr1.cc:856
-=======
-  case 490:
-#line 1726 "dhcp4_parser.yy" // lalr1.cc:859
->>>>>>> 87a15e84
+#line 2846 "dhcp4_parser.cc" // lalr1.cc:859
+    break;
+
+  case 494:
+#line 1735 "dhcp4_parser.yy" // lalr1.cc:859
     {
     ctx.stack_.pop_back();
     ctx.leave();
 }
-#line 2880 "dhcp4_parser.cc" // lalr1.cc:856
-    break;
-
-<<<<<<< HEAD
-  case 496:
-#line 1741 "dhcp4_parser.yy" // lalr1.cc:856
-=======
-  case 493:
-#line 1735 "dhcp4_parser.yy" // lalr1.cc:859
->>>>>>> 87a15e84
+#line 2855 "dhcp4_parser.cc" // lalr1.cc:859
+    break;
+
+  case 497:
+#line 1744 "dhcp4_parser.yy" // lalr1.cc:859
     {
     ElementPtr m(new MapElement(ctx.loc2pos(yystack_[0].location)));
     ctx.stack_.back()->add(m);
     ctx.stack_.push_back(m);
 }
-#line 2890 "dhcp4_parser.cc" // lalr1.cc:856
-    break;
-
-<<<<<<< HEAD
-  case 497:
-#line 1745 "dhcp4_parser.yy" // lalr1.cc:856
-=======
-  case 494:
-#line 1739 "dhcp4_parser.yy" // lalr1.cc:859
->>>>>>> 87a15e84
+#line 2865 "dhcp4_parser.cc" // lalr1.cc:859
+    break;
+
+  case 498:
+#line 1748 "dhcp4_parser.yy" // lalr1.cc:859
     {
     // The name client class parameter is required.
     ctx.require("name", ctx.loc2pos(yystack_[3].location), ctx.loc2pos(yystack_[0].location));
     ctx.stack_.pop_back();
 }
-#line 2900 "dhcp4_parser.cc" // lalr1.cc:856
-    break;
-
-<<<<<<< HEAD
-  case 514:
-#line 1774 "dhcp4_parser.yy" // lalr1.cc:856
-=======
-  case 511:
-#line 1768 "dhcp4_parser.yy" // lalr1.cc:859
->>>>>>> 87a15e84
-    {
-    ctx.enter(ctx.NO_KEYWORD);
-}
-#line 2908 "dhcp4_parser.cc" // lalr1.cc:856
-    break;
-
-<<<<<<< HEAD
+#line 2875 "dhcp4_parser.cc" // lalr1.cc:859
+    break;
+
   case 515:
-#line 1776 "dhcp4_parser.yy" // lalr1.cc:856
-=======
-  case 512:
-#line 1770 "dhcp4_parser.yy" // lalr1.cc:859
->>>>>>> 87a15e84
+#line 1777 "dhcp4_parser.yy" // lalr1.cc:859
+    {
+    ctx.enter(ctx.NO_KEYWORD);
+}
+#line 2883 "dhcp4_parser.cc" // lalr1.cc:859
+    break;
+
+  case 516:
+#line 1779 "dhcp4_parser.yy" // lalr1.cc:859
     {
     ElementPtr test(new StringElement(yystack_[0].value.as< std::string > (), ctx.loc2pos(yystack_[0].location)));
     ctx.stack_.back()->set("test", test);
     ctx.leave();
 }
-#line 2918 "dhcp4_parser.cc" // lalr1.cc:856
-    break;
-
-<<<<<<< HEAD
-  case 516:
-#line 1782 "dhcp4_parser.yy" // lalr1.cc:856
-=======
-  case 513:
-#line 1776 "dhcp4_parser.yy" // lalr1.cc:859
->>>>>>> 87a15e84
+#line 2893 "dhcp4_parser.cc" // lalr1.cc:859
+    break;
+
+  case 517:
+#line 1785 "dhcp4_parser.yy" // lalr1.cc:859
     {
     ElementPtr b(new BoolElement(yystack_[0].value.as< bool > (), ctx.loc2pos(yystack_[0].location)));
     ctx.stack_.back()->set("only-if-required", b);
 }
-#line 2927 "dhcp4_parser.cc" // lalr1.cc:856
-    break;
-
-<<<<<<< HEAD
-  case 517:
-#line 1791 "dhcp4_parser.yy" // lalr1.cc:856
-=======
-  case 514:
-#line 1785 "dhcp4_parser.yy" // lalr1.cc:859
->>>>>>> 87a15e84
+#line 2902 "dhcp4_parser.cc" // lalr1.cc:859
+    break;
+
+  case 518:
+#line 1794 "dhcp4_parser.yy" // lalr1.cc:859
     {
     ElementPtr time(new IntElement(yystack_[0].value.as< int64_t > (), ctx.loc2pos(yystack_[0].location)));
     ctx.stack_.back()->set("dhcp4o6-port", time);
 }
-#line 2936 "dhcp4_parser.cc" // lalr1.cc:856
-    break;
-
-<<<<<<< HEAD
-  case 518:
-#line 1798 "dhcp4_parser.yy" // lalr1.cc:856
-=======
-  case 515:
-#line 1792 "dhcp4_parser.yy" // lalr1.cc:859
->>>>>>> 87a15e84
+#line 2911 "dhcp4_parser.cc" // lalr1.cc:859
+    break;
+
+  case 519:
+#line 1801 "dhcp4_parser.yy" // lalr1.cc:859
     {
     ElementPtr m(new MapElement(ctx.loc2pos(yystack_[0].location)));
     ctx.stack_.back()->set("control-socket", m);
     ctx.stack_.push_back(m);
     ctx.enter(ctx.CONTROL_SOCKET);
 }
-#line 2947 "dhcp4_parser.cc" // lalr1.cc:856
-    break;
-
-<<<<<<< HEAD
-  case 519:
-#line 1803 "dhcp4_parser.yy" // lalr1.cc:856
-=======
-  case 516:
-#line 1797 "dhcp4_parser.yy" // lalr1.cc:859
->>>>>>> 87a15e84
+#line 2922 "dhcp4_parser.cc" // lalr1.cc:859
+    break;
+
+  case 520:
+#line 1806 "dhcp4_parser.yy" // lalr1.cc:859
     {
     ctx.stack_.pop_back();
     ctx.leave();
 }
-#line 2956 "dhcp4_parser.cc" // lalr1.cc:856
-    break;
-
-<<<<<<< HEAD
-  case 527:
-#line 1819 "dhcp4_parser.yy" // lalr1.cc:856
-=======
-  case 524:
-#line 1813 "dhcp4_parser.yy" // lalr1.cc:859
->>>>>>> 87a15e84
-    {
-    ctx.enter(ctx.NO_KEYWORD);
-}
-#line 2964 "dhcp4_parser.cc" // lalr1.cc:856
-    break;
-
-<<<<<<< HEAD
+#line 2931 "dhcp4_parser.cc" // lalr1.cc:859
+    break;
+
   case 528:
-#line 1821 "dhcp4_parser.yy" // lalr1.cc:856
-=======
-  case 525:
-#line 1815 "dhcp4_parser.yy" // lalr1.cc:859
->>>>>>> 87a15e84
+#line 1822 "dhcp4_parser.yy" // lalr1.cc:859
+    {
+    ctx.enter(ctx.NO_KEYWORD);
+}
+#line 2939 "dhcp4_parser.cc" // lalr1.cc:859
+    break;
+
+  case 529:
+#line 1824 "dhcp4_parser.yy" // lalr1.cc:859
     {
     ElementPtr stype(new StringElement(yystack_[0].value.as< std::string > (), ctx.loc2pos(yystack_[0].location)));
     ctx.stack_.back()->set("socket-type", stype);
     ctx.leave();
 }
-#line 2974 "dhcp4_parser.cc" // lalr1.cc:856
-    break;
-
-<<<<<<< HEAD
-  case 529:
-#line 1827 "dhcp4_parser.yy" // lalr1.cc:856
-=======
-  case 526:
-#line 1821 "dhcp4_parser.yy" // lalr1.cc:859
->>>>>>> 87a15e84
-    {
-    ctx.enter(ctx.NO_KEYWORD);
-}
-#line 2982 "dhcp4_parser.cc" // lalr1.cc:856
-    break;
-
-<<<<<<< HEAD
+#line 2949 "dhcp4_parser.cc" // lalr1.cc:859
+    break;
+
   case 530:
-#line 1829 "dhcp4_parser.yy" // lalr1.cc:856
-=======
-  case 527:
-#line 1823 "dhcp4_parser.yy" // lalr1.cc:859
->>>>>>> 87a15e84
+#line 1830 "dhcp4_parser.yy" // lalr1.cc:859
+    {
+    ctx.enter(ctx.NO_KEYWORD);
+}
+#line 2957 "dhcp4_parser.cc" // lalr1.cc:859
+    break;
+
+  case 531:
+#line 1832 "dhcp4_parser.yy" // lalr1.cc:859
     {
     ElementPtr name(new StringElement(yystack_[0].value.as< std::string > (), ctx.loc2pos(yystack_[0].location)));
     ctx.stack_.back()->set("socket-name", name);
     ctx.leave();
 }
-#line 2992 "dhcp4_parser.cc" // lalr1.cc:856
-    break;
-
-<<<<<<< HEAD
-  case 531:
-#line 1837 "dhcp4_parser.yy" // lalr1.cc:856
-=======
-  case 528:
-#line 1832 "dhcp4_parser.yy" // lalr1.cc:859
-    {
-    ctx.enter(ctx.NO_KEYWORD);
-}
-#line 2966 "dhcp4_parser.cc" // lalr1.cc:859
-    break;
-
-  case 529:
-#line 1834 "dhcp4_parser.yy" // lalr1.cc:859
+#line 2967 "dhcp4_parser.cc" // lalr1.cc:859
+    break;
+
+  case 532:
+#line 1841 "dhcp4_parser.yy" // lalr1.cc:859
+    {
+    ctx.enter(ctx.NO_KEYWORD);
+}
+#line 2975 "dhcp4_parser.cc" // lalr1.cc:859
+    break;
+
+  case 533:
+#line 1843 "dhcp4_parser.yy" // lalr1.cc:859
     {
     ElementPtr qc = yystack_[0].value.as< ElementPtr > ();
     ctx.stack_.back()->set("dhcp-queue-control", qc);
@@ -4301,1201 +2989,644 @@
 
     ctx.leave();
 }
-#line 2984 "dhcp4_parser.cc" // lalr1.cc:859
-    break;
-
-  case 530:
-#line 1850 "dhcp4_parser.yy" // lalr1.cc:859
->>>>>>> 87a15e84
+#line 2993 "dhcp4_parser.cc" // lalr1.cc:859
+    break;
+
+  case 534:
+#line 1859 "dhcp4_parser.yy" // lalr1.cc:859
     {
     ElementPtr m(new MapElement(ctx.loc2pos(yystack_[0].location)));
     ctx.stack_.back()->set("dhcp-ddns", m);
     ctx.stack_.push_back(m);
     ctx.enter(ctx.DHCP_DDNS);
 }
-<<<<<<< HEAD
-#line 3003 "dhcp4_parser.cc" // lalr1.cc:856
-    break;
-
-  case 532:
-#line 1842 "dhcp4_parser.yy" // lalr1.cc:856
-=======
-#line 2995 "dhcp4_parser.cc" // lalr1.cc:859
-    break;
-
-  case 531:
-#line 1855 "dhcp4_parser.yy" // lalr1.cc:859
->>>>>>> 87a15e84
+#line 3004 "dhcp4_parser.cc" // lalr1.cc:859
+    break;
+
+  case 535:
+#line 1864 "dhcp4_parser.yy" // lalr1.cc:859
     {
     // The enable updates DHCP DDNS parameter is required.
     ctx.require("enable-updates", ctx.loc2pos(yystack_[2].location), ctx.loc2pos(yystack_[0].location));
     ctx.stack_.pop_back();
     ctx.leave();
 }
-<<<<<<< HEAD
-#line 3014 "dhcp4_parser.cc" // lalr1.cc:856
-    break;
-
-  case 533:
-#line 1849 "dhcp4_parser.yy" // lalr1.cc:856
-=======
-#line 3006 "dhcp4_parser.cc" // lalr1.cc:859
-    break;
-
-  case 532:
-#line 1862 "dhcp4_parser.yy" // lalr1.cc:859
->>>>>>> 87a15e84
+#line 3015 "dhcp4_parser.cc" // lalr1.cc:859
+    break;
+
+  case 536:
+#line 1871 "dhcp4_parser.yy" // lalr1.cc:859
     {
     // Parse the dhcp-ddns map
     ElementPtr m(new MapElement(ctx.loc2pos(yystack_[0].location)));
     ctx.stack_.push_back(m);
 }
-<<<<<<< HEAD
-#line 3024 "dhcp4_parser.cc" // lalr1.cc:856
-    break;
-
-  case 534:
-#line 1853 "dhcp4_parser.yy" // lalr1.cc:856
-=======
-#line 3016 "dhcp4_parser.cc" // lalr1.cc:859
-    break;
-
-  case 533:
-#line 1866 "dhcp4_parser.yy" // lalr1.cc:859
->>>>>>> 87a15e84
+#line 3025 "dhcp4_parser.cc" // lalr1.cc:859
+    break;
+
+  case 537:
+#line 1875 "dhcp4_parser.yy" // lalr1.cc:859
     {
     // The enable updates DHCP DDNS parameter is required.
     ctx.require("enable-updates", ctx.loc2pos(yystack_[3].location), ctx.loc2pos(yystack_[0].location));
     // parsing completed
 }
-<<<<<<< HEAD
-#line 3034 "dhcp4_parser.cc" // lalr1.cc:856
-    break;
-
-  case 556:
-#line 1884 "dhcp4_parser.yy" // lalr1.cc:856
-=======
-#line 3026 "dhcp4_parser.cc" // lalr1.cc:859
-    break;
-
-  case 555:
-#line 1897 "dhcp4_parser.yy" // lalr1.cc:859
->>>>>>> 87a15e84
+#line 3035 "dhcp4_parser.cc" // lalr1.cc:859
+    break;
+
+  case 559:
+#line 1906 "dhcp4_parser.yy" // lalr1.cc:859
     {
     ElementPtr b(new BoolElement(yystack_[0].value.as< bool > (), ctx.loc2pos(yystack_[0].location)));
     ctx.stack_.back()->set("enable-updates", b);
 }
-<<<<<<< HEAD
-#line 3043 "dhcp4_parser.cc" // lalr1.cc:856
-    break;
-
-  case 557:
-#line 1889 "dhcp4_parser.yy" // lalr1.cc:856
-    {
-    ctx.enter(ctx.NO_KEYWORD);
-}
-#line 3051 "dhcp4_parser.cc" // lalr1.cc:856
-    break;
-
-  case 558:
-#line 1891 "dhcp4_parser.yy" // lalr1.cc:856
-=======
-#line 3035 "dhcp4_parser.cc" // lalr1.cc:859
-    break;
-
-  case 556:
-#line 1902 "dhcp4_parser.yy" // lalr1.cc:859
-    {
-    ctx.enter(ctx.NO_KEYWORD);
-}
-#line 3043 "dhcp4_parser.cc" // lalr1.cc:859
-    break;
-
-  case 557:
-#line 1904 "dhcp4_parser.yy" // lalr1.cc:859
->>>>>>> 87a15e84
+#line 3044 "dhcp4_parser.cc" // lalr1.cc:859
+    break;
+
+  case 560:
+#line 1911 "dhcp4_parser.yy" // lalr1.cc:859
+    {
+    ctx.enter(ctx.NO_KEYWORD);
+}
+#line 3052 "dhcp4_parser.cc" // lalr1.cc:859
+    break;
+
+  case 561:
+#line 1913 "dhcp4_parser.yy" // lalr1.cc:859
     {
     ElementPtr s(new StringElement(yystack_[0].value.as< std::string > (), ctx.loc2pos(yystack_[0].location)));
     ctx.stack_.back()->set("qualifying-suffix", s);
     ctx.leave();
 }
-<<<<<<< HEAD
-#line 3061 "dhcp4_parser.cc" // lalr1.cc:856
-    break;
-
-  case 559:
-#line 1897 "dhcp4_parser.yy" // lalr1.cc:856
-    {
-    ctx.enter(ctx.NO_KEYWORD);
-}
-#line 3069 "dhcp4_parser.cc" // lalr1.cc:856
-    break;
-
-  case 560:
-#line 1899 "dhcp4_parser.yy" // lalr1.cc:856
-=======
-#line 3053 "dhcp4_parser.cc" // lalr1.cc:859
-    break;
-
-  case 558:
-#line 1910 "dhcp4_parser.yy" // lalr1.cc:859
-    {
-    ctx.enter(ctx.NO_KEYWORD);
-}
-#line 3061 "dhcp4_parser.cc" // lalr1.cc:859
-    break;
-
-  case 559:
-#line 1912 "dhcp4_parser.yy" // lalr1.cc:859
->>>>>>> 87a15e84
+#line 3062 "dhcp4_parser.cc" // lalr1.cc:859
+    break;
+
+  case 562:
+#line 1919 "dhcp4_parser.yy" // lalr1.cc:859
+    {
+    ctx.enter(ctx.NO_KEYWORD);
+}
+#line 3070 "dhcp4_parser.cc" // lalr1.cc:859
+    break;
+
+  case 563:
+#line 1921 "dhcp4_parser.yy" // lalr1.cc:859
     {
     ElementPtr s(new StringElement(yystack_[0].value.as< std::string > (), ctx.loc2pos(yystack_[0].location)));
     ctx.stack_.back()->set("server-ip", s);
     ctx.leave();
 }
-<<<<<<< HEAD
-#line 3079 "dhcp4_parser.cc" // lalr1.cc:856
-    break;
-
-  case 561:
-#line 1905 "dhcp4_parser.yy" // lalr1.cc:856
-=======
-#line 3071 "dhcp4_parser.cc" // lalr1.cc:859
-    break;
-
-  case 560:
-#line 1918 "dhcp4_parser.yy" // lalr1.cc:859
->>>>>>> 87a15e84
+#line 3080 "dhcp4_parser.cc" // lalr1.cc:859
+    break;
+
+  case 564:
+#line 1927 "dhcp4_parser.yy" // lalr1.cc:859
     {
     ElementPtr i(new IntElement(yystack_[0].value.as< int64_t > (), ctx.loc2pos(yystack_[0].location)));
     ctx.stack_.back()->set("server-port", i);
 }
-<<<<<<< HEAD
-#line 3088 "dhcp4_parser.cc" // lalr1.cc:856
-    break;
-
-  case 562:
-#line 1910 "dhcp4_parser.yy" // lalr1.cc:856
-    {
-    ctx.enter(ctx.NO_KEYWORD);
-}
-#line 3096 "dhcp4_parser.cc" // lalr1.cc:856
-    break;
-
-  case 563:
-#line 1912 "dhcp4_parser.yy" // lalr1.cc:856
-=======
-#line 3080 "dhcp4_parser.cc" // lalr1.cc:859
-    break;
-
-  case 561:
-#line 1923 "dhcp4_parser.yy" // lalr1.cc:859
-    {
-    ctx.enter(ctx.NO_KEYWORD);
-}
-#line 3088 "dhcp4_parser.cc" // lalr1.cc:859
-    break;
-
-  case 562:
-#line 1925 "dhcp4_parser.yy" // lalr1.cc:859
->>>>>>> 87a15e84
+#line 3089 "dhcp4_parser.cc" // lalr1.cc:859
+    break;
+
+  case 565:
+#line 1932 "dhcp4_parser.yy" // lalr1.cc:859
+    {
+    ctx.enter(ctx.NO_KEYWORD);
+}
+#line 3097 "dhcp4_parser.cc" // lalr1.cc:859
+    break;
+
+  case 566:
+#line 1934 "dhcp4_parser.yy" // lalr1.cc:859
     {
     ElementPtr s(new StringElement(yystack_[0].value.as< std::string > (), ctx.loc2pos(yystack_[0].location)));
     ctx.stack_.back()->set("sender-ip", s);
     ctx.leave();
 }
-<<<<<<< HEAD
-#line 3106 "dhcp4_parser.cc" // lalr1.cc:856
-    break;
-
-  case 564:
-#line 1918 "dhcp4_parser.yy" // lalr1.cc:856
-=======
-#line 3098 "dhcp4_parser.cc" // lalr1.cc:859
-    break;
-
-  case 563:
-#line 1931 "dhcp4_parser.yy" // lalr1.cc:859
->>>>>>> 87a15e84
+#line 3107 "dhcp4_parser.cc" // lalr1.cc:859
+    break;
+
+  case 567:
+#line 1940 "dhcp4_parser.yy" // lalr1.cc:859
     {
     ElementPtr i(new IntElement(yystack_[0].value.as< int64_t > (), ctx.loc2pos(yystack_[0].location)));
     ctx.stack_.back()->set("sender-port", i);
 }
-<<<<<<< HEAD
-#line 3115 "dhcp4_parser.cc" // lalr1.cc:856
-    break;
-
-  case 565:
-#line 1923 "dhcp4_parser.yy" // lalr1.cc:856
-=======
-#line 3107 "dhcp4_parser.cc" // lalr1.cc:859
-    break;
-
-  case 564:
-#line 1936 "dhcp4_parser.yy" // lalr1.cc:859
->>>>>>> 87a15e84
+#line 3116 "dhcp4_parser.cc" // lalr1.cc:859
+    break;
+
+  case 568:
+#line 1945 "dhcp4_parser.yy" // lalr1.cc:859
     {
     ElementPtr i(new IntElement(yystack_[0].value.as< int64_t > (), ctx.loc2pos(yystack_[0].location)));
     ctx.stack_.back()->set("max-queue-size", i);
 }
-<<<<<<< HEAD
-#line 3124 "dhcp4_parser.cc" // lalr1.cc:856
-    break;
-
-  case 566:
-#line 1928 "dhcp4_parser.yy" // lalr1.cc:856
+#line 3125 "dhcp4_parser.cc" // lalr1.cc:859
+    break;
+
+  case 569:
+#line 1950 "dhcp4_parser.yy" // lalr1.cc:859
     {
     ctx.enter(ctx.NCR_PROTOCOL);
 }
-#line 3132 "dhcp4_parser.cc" // lalr1.cc:856
-    break;
-
-  case 567:
-#line 1930 "dhcp4_parser.yy" // lalr1.cc:856
-=======
-#line 3116 "dhcp4_parser.cc" // lalr1.cc:859
-    break;
-
-  case 565:
-#line 1941 "dhcp4_parser.yy" // lalr1.cc:859
-    {
-    ctx.enter(ctx.NCR_PROTOCOL);
-}
-#line 3124 "dhcp4_parser.cc" // lalr1.cc:859
-    break;
-
-  case 566:
-#line 1943 "dhcp4_parser.yy" // lalr1.cc:859
->>>>>>> 87a15e84
+#line 3133 "dhcp4_parser.cc" // lalr1.cc:859
+    break;
+
+  case 570:
+#line 1952 "dhcp4_parser.yy" // lalr1.cc:859
     {
     ctx.stack_.back()->set("ncr-protocol", yystack_[0].value.as< ElementPtr > ());
     ctx.leave();
 }
-<<<<<<< HEAD
-#line 3141 "dhcp4_parser.cc" // lalr1.cc:856
-    break;
-
-  case 568:
-#line 1936 "dhcp4_parser.yy" // lalr1.cc:856
+#line 3142 "dhcp4_parser.cc" // lalr1.cc:859
+    break;
+
+  case 571:
+#line 1958 "dhcp4_parser.yy" // lalr1.cc:859
     { yylhs.value.as< ElementPtr > () = ElementPtr(new StringElement("UDP", ctx.loc2pos(yystack_[0].location))); }
-#line 3147 "dhcp4_parser.cc" // lalr1.cc:856
-    break;
-
-  case 569:
-#line 1937 "dhcp4_parser.yy" // lalr1.cc:856
+#line 3148 "dhcp4_parser.cc" // lalr1.cc:859
+    break;
+
+  case 572:
+#line 1959 "dhcp4_parser.yy" // lalr1.cc:859
     { yylhs.value.as< ElementPtr > () = ElementPtr(new StringElement("TCP", ctx.loc2pos(yystack_[0].location))); }
-#line 3153 "dhcp4_parser.cc" // lalr1.cc:856
-    break;
-
-  case 570:
-#line 1940 "dhcp4_parser.yy" // lalr1.cc:856
+#line 3154 "dhcp4_parser.cc" // lalr1.cc:859
+    break;
+
+  case 573:
+#line 1962 "dhcp4_parser.yy" // lalr1.cc:859
     {
     ctx.enter(ctx.NCR_FORMAT);
 }
-#line 3161 "dhcp4_parser.cc" // lalr1.cc:856
-    break;
-
-  case 571:
-#line 1942 "dhcp4_parser.yy" // lalr1.cc:856
-=======
-#line 3133 "dhcp4_parser.cc" // lalr1.cc:859
-    break;
-
-  case 567:
-#line 1949 "dhcp4_parser.yy" // lalr1.cc:859
-    { yylhs.value.as< ElementPtr > () = ElementPtr(new StringElement("UDP", ctx.loc2pos(yystack_[0].location))); }
-#line 3139 "dhcp4_parser.cc" // lalr1.cc:859
-    break;
-
-  case 568:
-#line 1950 "dhcp4_parser.yy" // lalr1.cc:859
-    { yylhs.value.as< ElementPtr > () = ElementPtr(new StringElement("TCP", ctx.loc2pos(yystack_[0].location))); }
-#line 3145 "dhcp4_parser.cc" // lalr1.cc:859
-    break;
-
-  case 569:
-#line 1953 "dhcp4_parser.yy" // lalr1.cc:859
-    {
-    ctx.enter(ctx.NCR_FORMAT);
-}
-#line 3153 "dhcp4_parser.cc" // lalr1.cc:859
-    break;
-
-  case 570:
-#line 1955 "dhcp4_parser.yy" // lalr1.cc:859
->>>>>>> 87a15e84
+#line 3162 "dhcp4_parser.cc" // lalr1.cc:859
+    break;
+
+  case 574:
+#line 1964 "dhcp4_parser.yy" // lalr1.cc:859
     {
     ElementPtr json(new StringElement("JSON", ctx.loc2pos(yystack_[0].location)));
     ctx.stack_.back()->set("ncr-format", json);
     ctx.leave();
 }
-<<<<<<< HEAD
-#line 3171 "dhcp4_parser.cc" // lalr1.cc:856
-    break;
-
-  case 572:
-#line 1948 "dhcp4_parser.yy" // lalr1.cc:856
-=======
-#line 3163 "dhcp4_parser.cc" // lalr1.cc:859
-    break;
-
-  case 571:
-#line 1961 "dhcp4_parser.yy" // lalr1.cc:859
->>>>>>> 87a15e84
+#line 3172 "dhcp4_parser.cc" // lalr1.cc:859
+    break;
+
+  case 575:
+#line 1970 "dhcp4_parser.yy" // lalr1.cc:859
     {
     ElementPtr b(new BoolElement(yystack_[0].value.as< bool > (), ctx.loc2pos(yystack_[0].location)));
     ctx.stack_.back()->set("always-include-fqdn", b);
 }
-<<<<<<< HEAD
-#line 3180 "dhcp4_parser.cc" // lalr1.cc:856
-    break;
-
-  case 573:
-#line 1953 "dhcp4_parser.yy" // lalr1.cc:856
-=======
-#line 3172 "dhcp4_parser.cc" // lalr1.cc:859
-    break;
-
-  case 572:
-#line 1966 "dhcp4_parser.yy" // lalr1.cc:859
->>>>>>> 87a15e84
+#line 3181 "dhcp4_parser.cc" // lalr1.cc:859
+    break;
+
+  case 576:
+#line 1975 "dhcp4_parser.yy" // lalr1.cc:859
     {
     ElementPtr b(new BoolElement(yystack_[0].value.as< bool > (), ctx.loc2pos(yystack_[0].location)));
     ctx.stack_.back()->set("override-no-update", b);
 }
-<<<<<<< HEAD
-#line 3189 "dhcp4_parser.cc" // lalr1.cc:856
-    break;
-
-  case 574:
-#line 1958 "dhcp4_parser.yy" // lalr1.cc:856
-=======
-#line 3181 "dhcp4_parser.cc" // lalr1.cc:859
-    break;
-
-  case 573:
-#line 1971 "dhcp4_parser.yy" // lalr1.cc:859
->>>>>>> 87a15e84
+#line 3190 "dhcp4_parser.cc" // lalr1.cc:859
+    break;
+
+  case 577:
+#line 1980 "dhcp4_parser.yy" // lalr1.cc:859
     {
     ElementPtr b(new BoolElement(yystack_[0].value.as< bool > (), ctx.loc2pos(yystack_[0].location)));
     ctx.stack_.back()->set("override-client-update", b);
 }
-<<<<<<< HEAD
-#line 3198 "dhcp4_parser.cc" // lalr1.cc:856
-    break;
-
-  case 575:
-#line 1963 "dhcp4_parser.yy" // lalr1.cc:856
+#line 3199 "dhcp4_parser.cc" // lalr1.cc:859
+    break;
+
+  case 578:
+#line 1985 "dhcp4_parser.yy" // lalr1.cc:859
     {
     ctx.enter(ctx.REPLACE_CLIENT_NAME);
 }
-#line 3206 "dhcp4_parser.cc" // lalr1.cc:856
-    break;
-
-  case 576:
-#line 1965 "dhcp4_parser.yy" // lalr1.cc:856
-=======
-#line 3190 "dhcp4_parser.cc" // lalr1.cc:859
-    break;
-
-  case 574:
-#line 1976 "dhcp4_parser.yy" // lalr1.cc:859
-    {
-    ctx.enter(ctx.REPLACE_CLIENT_NAME);
-}
-#line 3198 "dhcp4_parser.cc" // lalr1.cc:859
-    break;
-
-  case 575:
-#line 1978 "dhcp4_parser.yy" // lalr1.cc:859
->>>>>>> 87a15e84
+#line 3207 "dhcp4_parser.cc" // lalr1.cc:859
+    break;
+
+  case 579:
+#line 1987 "dhcp4_parser.yy" // lalr1.cc:859
     {
     ctx.stack_.back()->set("replace-client-name", yystack_[0].value.as< ElementPtr > ());
     ctx.leave();
 }
-<<<<<<< HEAD
-#line 3215 "dhcp4_parser.cc" // lalr1.cc:856
-    break;
-
-  case 577:
-#line 1971 "dhcp4_parser.yy" // lalr1.cc:856
-=======
-#line 3207 "dhcp4_parser.cc" // lalr1.cc:859
-    break;
-
-  case 576:
-#line 1984 "dhcp4_parser.yy" // lalr1.cc:859
->>>>>>> 87a15e84
+#line 3216 "dhcp4_parser.cc" // lalr1.cc:859
+    break;
+
+  case 580:
+#line 1993 "dhcp4_parser.yy" // lalr1.cc:859
     {
       yylhs.value.as< ElementPtr > () = ElementPtr(new StringElement("when-present", ctx.loc2pos(yystack_[0].location)));
       }
-<<<<<<< HEAD
-#line 3223 "dhcp4_parser.cc" // lalr1.cc:856
-    break;
-
-  case 578:
-#line 1974 "dhcp4_parser.yy" // lalr1.cc:856
+#line 3224 "dhcp4_parser.cc" // lalr1.cc:859
+    break;
+
+  case 581:
+#line 1996 "dhcp4_parser.yy" // lalr1.cc:859
     {
       yylhs.value.as< ElementPtr > () = ElementPtr(new StringElement("never", ctx.loc2pos(yystack_[0].location)));
       }
-#line 3231 "dhcp4_parser.cc" // lalr1.cc:856
-    break;
-
-  case 579:
-#line 1977 "dhcp4_parser.yy" // lalr1.cc:856
+#line 3232 "dhcp4_parser.cc" // lalr1.cc:859
+    break;
+
+  case 582:
+#line 1999 "dhcp4_parser.yy" // lalr1.cc:859
     {
       yylhs.value.as< ElementPtr > () = ElementPtr(new StringElement("always", ctx.loc2pos(yystack_[0].location)));
       }
-#line 3239 "dhcp4_parser.cc" // lalr1.cc:856
-    break;
-
-  case 580:
-#line 1980 "dhcp4_parser.yy" // lalr1.cc:856
+#line 3240 "dhcp4_parser.cc" // lalr1.cc:859
+    break;
+
+  case 583:
+#line 2002 "dhcp4_parser.yy" // lalr1.cc:859
     {
       yylhs.value.as< ElementPtr > () = ElementPtr(new StringElement("when-not-present", ctx.loc2pos(yystack_[0].location)));
       }
-#line 3247 "dhcp4_parser.cc" // lalr1.cc:856
-    break;
-
-  case 581:
-#line 1983 "dhcp4_parser.yy" // lalr1.cc:856
-=======
-#line 3215 "dhcp4_parser.cc" // lalr1.cc:859
-    break;
-
-  case 577:
-#line 1987 "dhcp4_parser.yy" // lalr1.cc:859
-    {
-      yylhs.value.as< ElementPtr > () = ElementPtr(new StringElement("never", ctx.loc2pos(yystack_[0].location)));
-      }
-#line 3223 "dhcp4_parser.cc" // lalr1.cc:859
-    break;
-
-  case 578:
-#line 1990 "dhcp4_parser.yy" // lalr1.cc:859
-    {
-      yylhs.value.as< ElementPtr > () = ElementPtr(new StringElement("always", ctx.loc2pos(yystack_[0].location)));
-      }
-#line 3231 "dhcp4_parser.cc" // lalr1.cc:859
-    break;
-
-  case 579:
-#line 1993 "dhcp4_parser.yy" // lalr1.cc:859
-    {
-      yylhs.value.as< ElementPtr > () = ElementPtr(new StringElement("when-not-present", ctx.loc2pos(yystack_[0].location)));
-      }
-#line 3239 "dhcp4_parser.cc" // lalr1.cc:859
-    break;
-
-  case 580:
-#line 1996 "dhcp4_parser.yy" // lalr1.cc:859
->>>>>>> 87a15e84
+#line 3248 "dhcp4_parser.cc" // lalr1.cc:859
+    break;
+
+  case 584:
+#line 2005 "dhcp4_parser.yy" // lalr1.cc:859
     {
       error(yystack_[0].location, "boolean values for the replace-client-name are "
                 "no longer supported");
       }
-<<<<<<< HEAD
-#line 3256 "dhcp4_parser.cc" // lalr1.cc:856
-    break;
-
-  case 582:
-#line 1989 "dhcp4_parser.yy" // lalr1.cc:856
-    {
-    ctx.enter(ctx.NO_KEYWORD);
-}
-#line 3264 "dhcp4_parser.cc" // lalr1.cc:856
-    break;
-
-  case 583:
-#line 1991 "dhcp4_parser.yy" // lalr1.cc:856
-=======
-#line 3248 "dhcp4_parser.cc" // lalr1.cc:859
-    break;
-
-  case 581:
-#line 2002 "dhcp4_parser.yy" // lalr1.cc:859
-    {
-    ctx.enter(ctx.NO_KEYWORD);
-}
-#line 3256 "dhcp4_parser.cc" // lalr1.cc:859
-    break;
-
-  case 582:
-#line 2004 "dhcp4_parser.yy" // lalr1.cc:859
->>>>>>> 87a15e84
+#line 3257 "dhcp4_parser.cc" // lalr1.cc:859
+    break;
+
+  case 585:
+#line 2011 "dhcp4_parser.yy" // lalr1.cc:859
+    {
+    ctx.enter(ctx.NO_KEYWORD);
+}
+#line 3265 "dhcp4_parser.cc" // lalr1.cc:859
+    break;
+
+  case 586:
+#line 2013 "dhcp4_parser.yy" // lalr1.cc:859
     {
     ElementPtr s(new StringElement(yystack_[0].value.as< std::string > (), ctx.loc2pos(yystack_[0].location)));
     ctx.stack_.back()->set("generated-prefix", s);
     ctx.leave();
 }
-<<<<<<< HEAD
-#line 3274 "dhcp4_parser.cc" // lalr1.cc:856
-    break;
-
-  case 584:
-#line 1997 "dhcp4_parser.yy" // lalr1.cc:856
-    {
-    ctx.enter(ctx.NO_KEYWORD);
-}
-#line 3282 "dhcp4_parser.cc" // lalr1.cc:856
-    break;
-
-  case 585:
-#line 1999 "dhcp4_parser.yy" // lalr1.cc:856
-=======
-#line 3266 "dhcp4_parser.cc" // lalr1.cc:859
-    break;
-
-  case 583:
-#line 2010 "dhcp4_parser.yy" // lalr1.cc:859
-    {
-    ctx.enter(ctx.NO_KEYWORD);
-}
-#line 3274 "dhcp4_parser.cc" // lalr1.cc:859
-    break;
-
-  case 584:
-#line 2012 "dhcp4_parser.yy" // lalr1.cc:859
->>>>>>> 87a15e84
+#line 3275 "dhcp4_parser.cc" // lalr1.cc:859
+    break;
+
+  case 587:
+#line 2019 "dhcp4_parser.yy" // lalr1.cc:859
+    {
+    ctx.enter(ctx.NO_KEYWORD);
+}
+#line 3283 "dhcp4_parser.cc" // lalr1.cc:859
+    break;
+
+  case 588:
+#line 2021 "dhcp4_parser.yy" // lalr1.cc:859
     {
     ElementPtr s(new StringElement(yystack_[0].value.as< std::string > (), ctx.loc2pos(yystack_[0].location)));
     ctx.stack_.back()->set("hostname-char-set", s);
     ctx.leave();
 }
-<<<<<<< HEAD
-#line 3292 "dhcp4_parser.cc" // lalr1.cc:856
-    break;
-
-  case 586:
-#line 2005 "dhcp4_parser.yy" // lalr1.cc:856
-    {
-    ctx.enter(ctx.NO_KEYWORD);
-}
-#line 3300 "dhcp4_parser.cc" // lalr1.cc:856
-    break;
-
-  case 587:
-#line 2007 "dhcp4_parser.yy" // lalr1.cc:856
-=======
-#line 3284 "dhcp4_parser.cc" // lalr1.cc:859
-    break;
-
-  case 585:
-#line 2018 "dhcp4_parser.yy" // lalr1.cc:859
-    {
-    ctx.enter(ctx.NO_KEYWORD);
-}
-#line 3292 "dhcp4_parser.cc" // lalr1.cc:859
-    break;
-
-  case 586:
-#line 2020 "dhcp4_parser.yy" // lalr1.cc:859
->>>>>>> 87a15e84
+#line 3293 "dhcp4_parser.cc" // lalr1.cc:859
+    break;
+
+  case 589:
+#line 2027 "dhcp4_parser.yy" // lalr1.cc:859
+    {
+    ctx.enter(ctx.NO_KEYWORD);
+}
+#line 3301 "dhcp4_parser.cc" // lalr1.cc:859
+    break;
+
+  case 590:
+#line 2029 "dhcp4_parser.yy" // lalr1.cc:859
     {
     ElementPtr s(new StringElement(yystack_[0].value.as< std::string > (), ctx.loc2pos(yystack_[0].location)));
     ctx.stack_.back()->set("hostname-char-replacement", s);
     ctx.leave();
 }
-<<<<<<< HEAD
-#line 3310 "dhcp4_parser.cc" // lalr1.cc:856
-    break;
-
-  case 588:
-#line 2016 "dhcp4_parser.yy" // lalr1.cc:856
-    {
-    ctx.enter(ctx.NO_KEYWORD);
-}
-#line 3318 "dhcp4_parser.cc" // lalr1.cc:856
-    break;
-
-  case 589:
-#line 2018 "dhcp4_parser.yy" // lalr1.cc:856
-=======
-#line 3302 "dhcp4_parser.cc" // lalr1.cc:859
-    break;
-
-  case 587:
-#line 2029 "dhcp4_parser.yy" // lalr1.cc:859
-    {
-    ctx.enter(ctx.NO_KEYWORD);
-}
-#line 3310 "dhcp4_parser.cc" // lalr1.cc:859
-    break;
-
-  case 588:
-#line 2031 "dhcp4_parser.yy" // lalr1.cc:859
->>>>>>> 87a15e84
+#line 3311 "dhcp4_parser.cc" // lalr1.cc:859
+    break;
+
+  case 591:
+#line 2038 "dhcp4_parser.yy" // lalr1.cc:859
+    {
+    ctx.enter(ctx.NO_KEYWORD);
+}
+#line 3319 "dhcp4_parser.cc" // lalr1.cc:859
+    break;
+
+  case 592:
+#line 2040 "dhcp4_parser.yy" // lalr1.cc:859
     {
     ctx.stack_.back()->set("Dhcp6", yystack_[0].value.as< ElementPtr > ());
     ctx.leave();
 }
-<<<<<<< HEAD
-#line 3327 "dhcp4_parser.cc" // lalr1.cc:856
-    break;
-
-  case 590:
-#line 2023 "dhcp4_parser.yy" // lalr1.cc:856
-    {
-    ctx.enter(ctx.NO_KEYWORD);
-}
-#line 3335 "dhcp4_parser.cc" // lalr1.cc:856
-    break;
-
-  case 591:
-#line 2025 "dhcp4_parser.yy" // lalr1.cc:856
-=======
-#line 3319 "dhcp4_parser.cc" // lalr1.cc:859
-    break;
-
-  case 589:
-#line 2036 "dhcp4_parser.yy" // lalr1.cc:859
-    {
-    ctx.enter(ctx.NO_KEYWORD);
-}
-#line 3327 "dhcp4_parser.cc" // lalr1.cc:859
-    break;
-
-  case 590:
-#line 2038 "dhcp4_parser.yy" // lalr1.cc:859
->>>>>>> 87a15e84
+#line 3328 "dhcp4_parser.cc" // lalr1.cc:859
+    break;
+
+  case 593:
+#line 2045 "dhcp4_parser.yy" // lalr1.cc:859
+    {
+    ctx.enter(ctx.NO_KEYWORD);
+}
+#line 3336 "dhcp4_parser.cc" // lalr1.cc:859
+    break;
+
+  case 594:
+#line 2047 "dhcp4_parser.yy" // lalr1.cc:859
     {
     ctx.stack_.back()->set("DhcpDdns", yystack_[0].value.as< ElementPtr > ());
     ctx.leave();
 }
-<<<<<<< HEAD
-#line 3344 "dhcp4_parser.cc" // lalr1.cc:856
-    break;
-
-  case 592:
-#line 2030 "dhcp4_parser.yy" // lalr1.cc:856
-    {
-    ctx.enter(ctx.NO_KEYWORD);
-}
-#line 3352 "dhcp4_parser.cc" // lalr1.cc:856
-    break;
-
-  case 593:
-#line 2032 "dhcp4_parser.yy" // lalr1.cc:856
-=======
-#line 3336 "dhcp4_parser.cc" // lalr1.cc:859
-    break;
-
-  case 591:
-#line 2043 "dhcp4_parser.yy" // lalr1.cc:859
-    {
-    ctx.enter(ctx.NO_KEYWORD);
-}
-#line 3344 "dhcp4_parser.cc" // lalr1.cc:859
-    break;
-
-  case 592:
-#line 2045 "dhcp4_parser.yy" // lalr1.cc:859
->>>>>>> 87a15e84
+#line 3345 "dhcp4_parser.cc" // lalr1.cc:859
+    break;
+
+  case 595:
+#line 2052 "dhcp4_parser.yy" // lalr1.cc:859
+    {
+    ctx.enter(ctx.NO_KEYWORD);
+}
+#line 3353 "dhcp4_parser.cc" // lalr1.cc:859
+    break;
+
+  case 596:
+#line 2054 "dhcp4_parser.yy" // lalr1.cc:859
     {
     ctx.stack_.back()->set("Control-agent", yystack_[0].value.as< ElementPtr > ());
     ctx.leave();
 }
-<<<<<<< HEAD
-#line 3361 "dhcp4_parser.cc" // lalr1.cc:856
-    break;
-
-  case 594:
-#line 2037 "dhcp4_parser.yy" // lalr1.cc:856
-=======
-#line 3353 "dhcp4_parser.cc" // lalr1.cc:859
-    break;
-
-  case 593:
-#line 2050 "dhcp4_parser.yy" // lalr1.cc:859
->>>>>>> 87a15e84
+#line 3362 "dhcp4_parser.cc" // lalr1.cc:859
+    break;
+
+  case 597:
+#line 2059 "dhcp4_parser.yy" // lalr1.cc:859
     {
     ElementPtr m(new MapElement(ctx.loc2pos(yystack_[0].location)));
     ctx.stack_.back()->add(m);
     ctx.stack_.push_back(m);
 }
-<<<<<<< HEAD
-#line 3371 "dhcp4_parser.cc" // lalr1.cc:856
-    break;
-
-  case 595:
-#line 2041 "dhcp4_parser.yy" // lalr1.cc:856
+#line 3372 "dhcp4_parser.cc" // lalr1.cc:859
+    break;
+
+  case 598:
+#line 2063 "dhcp4_parser.yy" // lalr1.cc:859
     {
     ctx.stack_.pop_back();
 }
-#line 3379 "dhcp4_parser.cc" // lalr1.cc:856
-    break;
-
-  case 596:
-#line 2046 "dhcp4_parser.yy" // lalr1.cc:856
-=======
-#line 3363 "dhcp4_parser.cc" // lalr1.cc:859
-    break;
-
-  case 594:
-#line 2054 "dhcp4_parser.yy" // lalr1.cc:859
-    {
-    ctx.stack_.pop_back();
-}
-#line 3371 "dhcp4_parser.cc" // lalr1.cc:859
-    break;
-
-  case 595:
-#line 2059 "dhcp4_parser.yy" // lalr1.cc:859
->>>>>>> 87a15e84
+#line 3380 "dhcp4_parser.cc" // lalr1.cc:859
+    break;
+
+  case 599:
+#line 2068 "dhcp4_parser.yy" // lalr1.cc:859
     {
     ElementPtr i(new MapElement(ctx.loc2pos(yystack_[0].location)));
     ctx.stack_.back()->set("config-control", i);
     ctx.stack_.push_back(i);
     ctx.enter(ctx.CONFIG_CONTROL);
 }
-<<<<<<< HEAD
-#line 3390 "dhcp4_parser.cc" // lalr1.cc:856
-    break;
-
-  case 597:
-#line 2051 "dhcp4_parser.yy" // lalr1.cc:856
-=======
-#line 3382 "dhcp4_parser.cc" // lalr1.cc:859
-    break;
-
-  case 596:
-#line 2064 "dhcp4_parser.yy" // lalr1.cc:859
->>>>>>> 87a15e84
+#line 3391 "dhcp4_parser.cc" // lalr1.cc:859
+    break;
+
+  case 600:
+#line 2073 "dhcp4_parser.yy" // lalr1.cc:859
     {
     // No config control params are required
     ctx.stack_.pop_back();
     ctx.leave();
 }
-<<<<<<< HEAD
-#line 3400 "dhcp4_parser.cc" // lalr1.cc:856
-    break;
-
-  case 598:
-#line 2057 "dhcp4_parser.yy" // lalr1.cc:856
-=======
-#line 3392 "dhcp4_parser.cc" // lalr1.cc:859
-    break;
-
-  case 597:
-#line 2070 "dhcp4_parser.yy" // lalr1.cc:859
->>>>>>> 87a15e84
+#line 3401 "dhcp4_parser.cc" // lalr1.cc:859
+    break;
+
+  case 601:
+#line 2079 "dhcp4_parser.yy" // lalr1.cc:859
     {
     // Parse the config-control map
     ElementPtr m(new MapElement(ctx.loc2pos(yystack_[0].location)));
     ctx.stack_.push_back(m);
 }
-<<<<<<< HEAD
-#line 3410 "dhcp4_parser.cc" // lalr1.cc:856
-    break;
-
-  case 599:
-#line 2061 "dhcp4_parser.yy" // lalr1.cc:856
-=======
-#line 3402 "dhcp4_parser.cc" // lalr1.cc:859
-    break;
-
-  case 598:
-#line 2074 "dhcp4_parser.yy" // lalr1.cc:859
->>>>>>> 87a15e84
+#line 3411 "dhcp4_parser.cc" // lalr1.cc:859
+    break;
+
+  case 602:
+#line 2083 "dhcp4_parser.yy" // lalr1.cc:859
     {
     // No config_control params are required
     // parsing completed
 }
-<<<<<<< HEAD
-#line 3419 "dhcp4_parser.cc" // lalr1.cc:856
-    break;
-
-  case 604:
-#line 2076 "dhcp4_parser.yy" // lalr1.cc:856
-=======
-#line 3411 "dhcp4_parser.cc" // lalr1.cc:859
-    break;
-
-  case 603:
-#line 2089 "dhcp4_parser.yy" // lalr1.cc:859
->>>>>>> 87a15e84
+#line 3420 "dhcp4_parser.cc" // lalr1.cc:859
+    break;
+
+  case 607:
+#line 2098 "dhcp4_parser.yy" // lalr1.cc:859
     {
     ElementPtr l(new ListElement(ctx.loc2pos(yystack_[0].location)));
     ctx.stack_.back()->set("config-databases", l);
     ctx.stack_.push_back(l);
     ctx.enter(ctx.CONFIG_DATABASE);
 }
-<<<<<<< HEAD
-#line 3430 "dhcp4_parser.cc" // lalr1.cc:856
-    break;
-
-  case 605:
-#line 2081 "dhcp4_parser.yy" // lalr1.cc:856
-=======
-#line 3422 "dhcp4_parser.cc" // lalr1.cc:859
-    break;
-
-  case 604:
-#line 2094 "dhcp4_parser.yy" // lalr1.cc:859
->>>>>>> 87a15e84
+#line 3431 "dhcp4_parser.cc" // lalr1.cc:859
+    break;
+
+  case 608:
+#line 2103 "dhcp4_parser.yy" // lalr1.cc:859
     {
     ctx.stack_.pop_back();
     ctx.leave();
 }
-<<<<<<< HEAD
-#line 3439 "dhcp4_parser.cc" // lalr1.cc:856
-    break;
-
-  case 606:
-#line 2091 "dhcp4_parser.yy" // lalr1.cc:856
-=======
-#line 3431 "dhcp4_parser.cc" // lalr1.cc:859
-    break;
-
-  case 605:
-#line 2104 "dhcp4_parser.yy" // lalr1.cc:859
->>>>>>> 87a15e84
+#line 3440 "dhcp4_parser.cc" // lalr1.cc:859
+    break;
+
+  case 609:
+#line 2113 "dhcp4_parser.yy" // lalr1.cc:859
     {
     ElementPtr m(new MapElement(ctx.loc2pos(yystack_[0].location)));
     ctx.stack_.back()->set("Logging", m);
     ctx.stack_.push_back(m);
     ctx.enter(ctx.LOGGING);
 }
-<<<<<<< HEAD
-#line 3450 "dhcp4_parser.cc" // lalr1.cc:856
-    break;
-
-  case 607:
-#line 2096 "dhcp4_parser.yy" // lalr1.cc:856
-=======
-#line 3442 "dhcp4_parser.cc" // lalr1.cc:859
-    break;
-
-  case 606:
-#line 2109 "dhcp4_parser.yy" // lalr1.cc:859
->>>>>>> 87a15e84
+#line 3451 "dhcp4_parser.cc" // lalr1.cc:859
+    break;
+
+  case 610:
+#line 2118 "dhcp4_parser.yy" // lalr1.cc:859
     {
     ctx.stack_.pop_back();
     ctx.leave();
 }
-<<<<<<< HEAD
-#line 3459 "dhcp4_parser.cc" // lalr1.cc:856
-    break;
-
-  case 608:
-#line 2101 "dhcp4_parser.yy" // lalr1.cc:856
-=======
-#line 3451 "dhcp4_parser.cc" // lalr1.cc:859
-    break;
-
-  case 607:
-#line 2114 "dhcp4_parser.yy" // lalr1.cc:859
->>>>>>> 87a15e84
+#line 3460 "dhcp4_parser.cc" // lalr1.cc:859
+    break;
+
+  case 611:
+#line 2123 "dhcp4_parser.yy" // lalr1.cc:859
     {
     // Parse the Logging map
     ElementPtr m(new MapElement(ctx.loc2pos(yystack_[0].location)));
     ctx.stack_.push_back(m);
 }
-<<<<<<< HEAD
-#line 3469 "dhcp4_parser.cc" // lalr1.cc:856
-    break;
-
-  case 609:
-#line 2105 "dhcp4_parser.yy" // lalr1.cc:856
+#line 3470 "dhcp4_parser.cc" // lalr1.cc:859
+    break;
+
+  case 612:
+#line 2127 "dhcp4_parser.yy" // lalr1.cc:859
     {
     // parsing completed
 }
-#line 3477 "dhcp4_parser.cc" // lalr1.cc:856
-    break;
-
-  case 613:
-#line 2121 "dhcp4_parser.yy" // lalr1.cc:856
-=======
-#line 3461 "dhcp4_parser.cc" // lalr1.cc:859
-    break;
-
-  case 608:
-#line 2118 "dhcp4_parser.yy" // lalr1.cc:859
-    {
-    // parsing completed
-}
-#line 3469 "dhcp4_parser.cc" // lalr1.cc:859
-    break;
-
-  case 612:
-#line 2134 "dhcp4_parser.yy" // lalr1.cc:859
->>>>>>> 87a15e84
+#line 3478 "dhcp4_parser.cc" // lalr1.cc:859
+    break;
+
+  case 616:
+#line 2143 "dhcp4_parser.yy" // lalr1.cc:859
     {
     ElementPtr l(new ListElement(ctx.loc2pos(yystack_[0].location)));
     ctx.stack_.back()->set("loggers", l);
     ctx.stack_.push_back(l);
     ctx.enter(ctx.LOGGERS);
 }
-<<<<<<< HEAD
-#line 3488 "dhcp4_parser.cc" // lalr1.cc:856
-    break;
-
-  case 614:
-#line 2126 "dhcp4_parser.yy" // lalr1.cc:856
-=======
-#line 3480 "dhcp4_parser.cc" // lalr1.cc:859
-    break;
-
-  case 613:
-#line 2139 "dhcp4_parser.yy" // lalr1.cc:859
->>>>>>> 87a15e84
+#line 3489 "dhcp4_parser.cc" // lalr1.cc:859
+    break;
+
+  case 617:
+#line 2148 "dhcp4_parser.yy" // lalr1.cc:859
     {
     ctx.stack_.pop_back();
     ctx.leave();
 }
-<<<<<<< HEAD
-#line 3497 "dhcp4_parser.cc" // lalr1.cc:856
-    break;
-
-  case 617:
-#line 2138 "dhcp4_parser.yy" // lalr1.cc:856
-=======
-#line 3489 "dhcp4_parser.cc" // lalr1.cc:859
-    break;
-
-  case 616:
-#line 2151 "dhcp4_parser.yy" // lalr1.cc:859
->>>>>>> 87a15e84
+#line 3498 "dhcp4_parser.cc" // lalr1.cc:859
+    break;
+
+  case 620:
+#line 2160 "dhcp4_parser.yy" // lalr1.cc:859
     {
     ElementPtr l(new MapElement(ctx.loc2pos(yystack_[0].location)));
     ctx.stack_.back()->add(l);
     ctx.stack_.push_back(l);
 }
-<<<<<<< HEAD
-#line 3507 "dhcp4_parser.cc" // lalr1.cc:856
-    break;
-
-  case 618:
-#line 2142 "dhcp4_parser.yy" // lalr1.cc:856
+#line 3508 "dhcp4_parser.cc" // lalr1.cc:859
+    break;
+
+  case 621:
+#line 2164 "dhcp4_parser.yy" // lalr1.cc:859
     {
     ctx.stack_.pop_back();
 }
-#line 3515 "dhcp4_parser.cc" // lalr1.cc:856
-    break;
-
-  case 628:
-#line 2159 "dhcp4_parser.yy" // lalr1.cc:856
-=======
-#line 3499 "dhcp4_parser.cc" // lalr1.cc:859
-    break;
-
-  case 617:
-#line 2155 "dhcp4_parser.yy" // lalr1.cc:859
-    {
-    ctx.stack_.pop_back();
-}
-#line 3507 "dhcp4_parser.cc" // lalr1.cc:859
-    break;
-
-  case 627:
-#line 2172 "dhcp4_parser.yy" // lalr1.cc:859
->>>>>>> 87a15e84
+#line 3516 "dhcp4_parser.cc" // lalr1.cc:859
+    break;
+
+  case 631:
+#line 2181 "dhcp4_parser.yy" // lalr1.cc:859
     {
     ElementPtr dl(new IntElement(yystack_[0].value.as< int64_t > (), ctx.loc2pos(yystack_[0].location)));
     ctx.stack_.back()->set("debuglevel", dl);
 }
-<<<<<<< HEAD
-#line 3524 "dhcp4_parser.cc" // lalr1.cc:856
-    break;
-
-  case 629:
-#line 2164 "dhcp4_parser.yy" // lalr1.cc:856
-    {
-    ctx.enter(ctx.NO_KEYWORD);
-}
-#line 3532 "dhcp4_parser.cc" // lalr1.cc:856
-    break;
-
-  case 630:
-#line 2166 "dhcp4_parser.yy" // lalr1.cc:856
-=======
-#line 3516 "dhcp4_parser.cc" // lalr1.cc:859
-    break;
-
-  case 628:
-#line 2177 "dhcp4_parser.yy" // lalr1.cc:859
-    {
-    ctx.enter(ctx.NO_KEYWORD);
-}
-#line 3524 "dhcp4_parser.cc" // lalr1.cc:859
-    break;
-
-  case 629:
-#line 2179 "dhcp4_parser.yy" // lalr1.cc:859
->>>>>>> 87a15e84
+#line 3525 "dhcp4_parser.cc" // lalr1.cc:859
+    break;
+
+  case 632:
+#line 2186 "dhcp4_parser.yy" // lalr1.cc:859
+    {
+    ctx.enter(ctx.NO_KEYWORD);
+}
+#line 3533 "dhcp4_parser.cc" // lalr1.cc:859
+    break;
+
+  case 633:
+#line 2188 "dhcp4_parser.yy" // lalr1.cc:859
     {
     ElementPtr sev(new StringElement(yystack_[0].value.as< std::string > (), ctx.loc2pos(yystack_[0].location)));
     ctx.stack_.back()->set("severity", sev);
     ctx.leave();
 }
-<<<<<<< HEAD
-#line 3542 "dhcp4_parser.cc" // lalr1.cc:856
-    break;
-
-  case 631:
-#line 2172 "dhcp4_parser.yy" // lalr1.cc:856
-=======
-#line 3534 "dhcp4_parser.cc" // lalr1.cc:859
-    break;
-
-  case 630:
-#line 2185 "dhcp4_parser.yy" // lalr1.cc:859
->>>>>>> 87a15e84
+#line 3543 "dhcp4_parser.cc" // lalr1.cc:859
+    break;
+
+  case 634:
+#line 2194 "dhcp4_parser.yy" // lalr1.cc:859
     {
     ElementPtr l(new ListElement(ctx.loc2pos(yystack_[0].location)));
     ctx.stack_.back()->set("output_options", l);
     ctx.stack_.push_back(l);
     ctx.enter(ctx.OUTPUT_OPTIONS);
 }
-<<<<<<< HEAD
-#line 3553 "dhcp4_parser.cc" // lalr1.cc:856
-    break;
-
-  case 632:
-#line 2177 "dhcp4_parser.yy" // lalr1.cc:856
-=======
-#line 3545 "dhcp4_parser.cc" // lalr1.cc:859
-    break;
-
-  case 631:
-#line 2190 "dhcp4_parser.yy" // lalr1.cc:859
->>>>>>> 87a15e84
+#line 3554 "dhcp4_parser.cc" // lalr1.cc:859
+    break;
+
+  case 635:
+#line 2199 "dhcp4_parser.yy" // lalr1.cc:859
     {
     ctx.stack_.pop_back();
     ctx.leave();
 }
-<<<<<<< HEAD
-#line 3562 "dhcp4_parser.cc" // lalr1.cc:856
-    break;
-
-  case 635:
-#line 2186 "dhcp4_parser.yy" // lalr1.cc:856
-=======
-#line 3554 "dhcp4_parser.cc" // lalr1.cc:859
-    break;
-
-  case 634:
-#line 2199 "dhcp4_parser.yy" // lalr1.cc:859
->>>>>>> 87a15e84
+#line 3563 "dhcp4_parser.cc" // lalr1.cc:859
+    break;
+
+  case 638:
+#line 2208 "dhcp4_parser.yy" // lalr1.cc:859
     {
     ElementPtr m(new MapElement(ctx.loc2pos(yystack_[0].location)));
     ctx.stack_.back()->add(m);
     ctx.stack_.push_back(m);
 }
-<<<<<<< HEAD
-#line 3572 "dhcp4_parser.cc" // lalr1.cc:856
-    break;
-
-  case 636:
-#line 2190 "dhcp4_parser.yy" // lalr1.cc:856
+#line 3573 "dhcp4_parser.cc" // lalr1.cc:859
+    break;
+
+  case 639:
+#line 2212 "dhcp4_parser.yy" // lalr1.cc:859
     {
     ctx.stack_.pop_back();
 }
-#line 3580 "dhcp4_parser.cc" // lalr1.cc:856
-    break;
-
-  case 643:
-#line 2204 "dhcp4_parser.yy" // lalr1.cc:856
-    {
-    ctx.enter(ctx.NO_KEYWORD);
-}
-#line 3588 "dhcp4_parser.cc" // lalr1.cc:856
-    break;
-
-  case 644:
-#line 2206 "dhcp4_parser.yy" // lalr1.cc:856
-=======
-#line 3564 "dhcp4_parser.cc" // lalr1.cc:859
-    break;
-
-  case 635:
-#line 2203 "dhcp4_parser.yy" // lalr1.cc:859
-    {
-    ctx.stack_.pop_back();
-}
-#line 3572 "dhcp4_parser.cc" // lalr1.cc:859
-    break;
-
-  case 642:
-#line 2217 "dhcp4_parser.yy" // lalr1.cc:859
-    {
-    ctx.enter(ctx.NO_KEYWORD);
-}
-#line 3580 "dhcp4_parser.cc" // lalr1.cc:859
-    break;
-
-  case 643:
-#line 2219 "dhcp4_parser.yy" // lalr1.cc:859
->>>>>>> 87a15e84
+#line 3581 "dhcp4_parser.cc" // lalr1.cc:859
+    break;
+
+  case 646:
+#line 2226 "dhcp4_parser.yy" // lalr1.cc:859
+    {
+    ctx.enter(ctx.NO_KEYWORD);
+}
+#line 3589 "dhcp4_parser.cc" // lalr1.cc:859
+    break;
+
+  case 647:
+#line 2228 "dhcp4_parser.yy" // lalr1.cc:859
     {
     ElementPtr sev(new StringElement(yystack_[0].value.as< std::string > (), ctx.loc2pos(yystack_[0].location)));
     ctx.stack_.back()->set("output", sev);
     ctx.leave();
 }
-<<<<<<< HEAD
-#line 3598 "dhcp4_parser.cc" // lalr1.cc:856
-    break;
-
-  case 645:
-#line 2212 "dhcp4_parser.yy" // lalr1.cc:856
-=======
-#line 3590 "dhcp4_parser.cc" // lalr1.cc:859
-    break;
-
-  case 644:
-#line 2225 "dhcp4_parser.yy" // lalr1.cc:859
->>>>>>> 87a15e84
+#line 3599 "dhcp4_parser.cc" // lalr1.cc:859
+    break;
+
+  case 648:
+#line 2234 "dhcp4_parser.yy" // lalr1.cc:859
     {
     ElementPtr flush(new BoolElement(yystack_[0].value.as< bool > (), ctx.loc2pos(yystack_[0].location)));
     ctx.stack_.back()->set("flush", flush);
 }
-<<<<<<< HEAD
-#line 3607 "dhcp4_parser.cc" // lalr1.cc:856
-    break;
-
-  case 646:
-#line 2217 "dhcp4_parser.yy" // lalr1.cc:856
-=======
-#line 3599 "dhcp4_parser.cc" // lalr1.cc:859
-    break;
-
-  case 645:
-#line 2230 "dhcp4_parser.yy" // lalr1.cc:859
->>>>>>> 87a15e84
+#line 3608 "dhcp4_parser.cc" // lalr1.cc:859
+    break;
+
+  case 649:
+#line 2239 "dhcp4_parser.yy" // lalr1.cc:859
     {
     ElementPtr maxsize(new IntElement(yystack_[0].value.as< int64_t > (), ctx.loc2pos(yystack_[0].location)));
     ctx.stack_.back()->set("maxsize", maxsize);
 }
-<<<<<<< HEAD
-#line 3616 "dhcp4_parser.cc" // lalr1.cc:856
-    break;
-
-  case 647:
-#line 2222 "dhcp4_parser.yy" // lalr1.cc:856
-=======
-#line 3608 "dhcp4_parser.cc" // lalr1.cc:859
-    break;
-
-  case 646:
-#line 2235 "dhcp4_parser.yy" // lalr1.cc:859
->>>>>>> 87a15e84
+#line 3617 "dhcp4_parser.cc" // lalr1.cc:859
+    break;
+
+  case 650:
+#line 2244 "dhcp4_parser.yy" // lalr1.cc:859
     {
     ElementPtr maxver(new IntElement(yystack_[0].value.as< int64_t > (), ctx.loc2pos(yystack_[0].location)));
     ctx.stack_.back()->set("maxver", maxver);
 }
-<<<<<<< HEAD
-#line 3625 "dhcp4_parser.cc" // lalr1.cc:856
-    break;
-
-
-#line 3629 "dhcp4_parser.cc" // lalr1.cc:856
-=======
-#line 3617 "dhcp4_parser.cc" // lalr1.cc:859
-    break;
-
-
-#line 3621 "dhcp4_parser.cc" // lalr1.cc:859
->>>>>>> 87a15e84
+#line 3626 "dhcp4_parser.cc" // lalr1.cc:859
+    break;
+
+
+#line 3630 "dhcp4_parser.cc" // lalr1.cc:859
             default:
               break;
             }
@@ -5557,6 +3688,7 @@
        code.  */
     if (false)
       goto yyerrorlab;
+    yyerror_range[1].location = yystack_[yylen - 1].location;
     /* Do not reclaim the symbols of the rule whose action triggered
        this YYERROR.  */
     yypop_ (yylen);
@@ -5630,7 +3762,8 @@
   }
     catch (...)
       {
-        YYCDEBUG << "Exception caught: cleaning lookahead and stack\n";
+        YYCDEBUG << "Exception caught: cleaning lookahead and stack"
+                 << std::endl;
         // Do not try to display the values of the reclaimed symbols,
         // as their printer might throw an exception.
         if (!yyla.empty ())
@@ -5648,7 +3781,7 @@
   void
   Dhcp4Parser::error (const syntax_error& yyexc)
   {
-    error (yyexc.location, yyexc.what ());
+    error (yyexc.location, yyexc.what());
   }
 
   // Generate an error message.
@@ -5724,13 +3857,12 @@
         case N:                               \
           yyformat = S;                       \
         break
-      default: // Avoid compiler warnings.
-        YYCASE_ (0, YY_("syntax error"));
-        YYCASE_ (1, YY_("syntax error, unexpected %s"));
-        YYCASE_ (2, YY_("syntax error, unexpected %s, expecting %s"));
-        YYCASE_ (3, YY_("syntax error, unexpected %s, expecting %s or %s"));
-        YYCASE_ (4, YY_("syntax error, unexpected %s, expecting %s or %s or %s"));
-        YYCASE_ (5, YY_("syntax error, unexpected %s, expecting %s or %s or %s or %s"));
+        YYCASE_(0, YY_("syntax error"));
+        YYCASE_(1, YY_("syntax error, unexpected %s"));
+        YYCASE_(2, YY_("syntax error, unexpected %s, expecting %s"));
+        YYCASE_(3, YY_("syntax error, unexpected %s, expecting %s or %s"));
+        YYCASE_(4, YY_("syntax error, unexpected %s, expecting %s or %s or %s"));
+        YYCASE_(5, YY_("syntax error, unexpected %s, expecting %s or %s or %s or %s"));
 #undef YYCASE_
       }
 
@@ -5749,230 +3881,118 @@
   }
 
 
-<<<<<<< HEAD
-  const short int Dhcp4Parser::yypact_ninf_ = -799;
-=======
-  const short int Dhcp4Parser::yypact_ninf_ = -790;
->>>>>>> 87a15e84
+  const short int Dhcp4Parser::yypact_ninf_ = -795;
 
   const signed char Dhcp4Parser::yytable_ninf_ = -1;
 
   const short int
   Dhcp4Parser::yypact_[] =
   {
-<<<<<<< HEAD
-     400,  -799,  -799,  -799,  -799,  -799,  -799,  -799,  -799,  -799,
-    -799,  -799,  -799,  -799,  -799,    45,    24,    40,    52,    64,
-      79,    93,    97,   117,   180,   187,   191,   197,   220,   222,
-    -799,  -799,  -799,  -799,  -799,  -799,  -799,  -799,  -799,  -799,
-    -799,  -799,  -799,  -799,  -799,  -799,  -799,  -799,  -799,  -799,
-    -799,  -799,  -799,  -799,  -799,  -799,  -799,  -799,  -799,  -799,
-    -799,  -799,  -799,  -799,  -799,  -799,  -799,  -799,    24,  -127,
-      34,    65,    84,   183,    38,   223,    -1,   403,   157,   -40,
-     364,     7,    11,  -799,   233,    85,   254,   248,   266,  -799,
-    -799,  -799,  -799,  -799,   277,  -799,    46,  -799,  -799,  -799,
-    -799,  -799,  -799,  -799,  -799,  -799,  -799,   291,   299,   309,
-    -799,  -799,  -799,  -799,  -799,  -799,   322,   341,   345,   350,
-    -799,  -799,  -799,  -799,  -799,  -799,  -799,  -799,  -799,  -799,
-    -799,  -799,   351,  -799,  -799,  -799,    50,  -799,  -799,  -799,
-    -799,  -799,  -799,  -799,  -799,  -799,  -799,  -799,  -799,  -799,
-    -799,  -799,  -799,  -799,  -799,  -799,  -799,  -799,  -799,  -799,
-    -799,  -799,  -799,  -799,  -799,  -799,  -799,  -799,  -799,  -799,
-    -799,  -799,   353,  -799,    57,  -799,  -799,  -799,  -799,  -799,
-    -799,  -799,  -799,  -799,  -799,  -799,  -799,  -799,   356,  -799,
-    -799,  -799,  -799,  -799,  -799,  -799,  -799,  -799,  -799,    71,
-    -799,  -799,  -799,  -799,  -799,  -799,  -799,  -799,  -799,  -799,
-    -799,  -799,  -799,  -799,  -799,  -799,  -799,  -799,  -799,  -799,
-    -799,  -799,  -799,  -799,    77,  -799,  -799,  -799,  -799,  -799,
-    -799,  -799,  -799,  -799,  -799,  -799,  -799,  -799,  -799,  -799,
-    -799,   326,   334,  -799,  -799,  -799,  -799,  -799,  -799,  -799,
-    -799,  -799,  -799,  -799,  -799,   354,  -799,  -799,   357,  -799,
-    -799,  -799,   360,  -799,  -799,   366,   362,  -799,  -799,  -799,
-    -799,  -799,  -799,  -799,  -799,  -799,  -799,  -799,  -799,  -799,
-     368,   371,  -799,  -799,  -799,  -799,   370,   378,  -799,  -799,
-    -799,  -799,  -799,  -799,  -799,  -799,  -799,  -799,  -799,  -799,
-     109,  -799,  -799,  -799,   380,  -799,  -799,   382,  -799,   383,
-     385,  -799,  -799,   387,   388,   391,  -799,  -799,  -799,  -799,
-    -799,  -799,  -799,   140,  -799,  -799,  -799,  -799,  -799,  -799,
-    -799,  -799,  -799,  -799,  -799,  -799,  -799,  -799,  -799,  -799,
-    -799,  -799,   146,  -799,  -799,  -799,  -799,   147,  -799,  -799,
-    -799,    24,    24,  -799,    76,   393,   394,   397,   398,   405,
-    -799,    34,  -799,    11,   407,   411,   415,   236,   255,   256,
-     416,   421,   423,   425,   426,   427,   216,   271,   272,   273,
-     428,   438,   439,   440,   442,   443,   444,   461,   462,   464,
-     467,   468,   311,   474,   491,    65,  -799,   492,   493,   494,
-     331,    84,  -799,   496,   499,   500,   501,   502,   503,   342,
-     506,   508,   509,   510,   183,  -799,   511,    38,  -799,   513,
-     514,   515,   516,   519,   520,   521,   522,  -799,   223,  -799,
-     523,   526,   365,   528,   529,   531,   372,  -799,   403,   532,
-     373,   374,  -799,   157,   535,   539,    36,  -799,   376,   541,
-     542,   381,   561,   401,   406,   562,   567,   408,   410,   413,
-     569,   570,   571,   575,   364,  -799,   576,     7,  -799,   578,
-      11,  -799,  -799,  -799,   579,   577,   580,    24,    24,    24,
-    -799,   171,   581,   582,   583,  -799,  -799,  -799,   420,   429,
-     430,   584,   585,   588,  -799,  -799,  -799,  -799,   431,   592,
-     593,   594,   595,   596,   436,   597,   599,   600,   601,   602,
-    -799,   603,   604,  -799,   607,   238,   292,  -799,  -799,   448,
-     449,   450,   611,   452,   453,  -799,    81,   607,   454,   613,
-    -799,   456,  -799,   607,   457,   458,   459,   460,   463,   465,
-     466,  -799,   469,   470,  -799,   471,   472,   473,  -799,  -799,
-     475,  -799,  -799,  -799,   476,    24,  -799,  -799,   477,   478,
-    -799,   479,  -799,  -799,    31,   495,  -799,  -799,  -799,   -52,
-     480,   481,   482,  -799,   621,  -799,   624,  -799,    24,    65,
-       7,  -799,  -799,  -799,  -799,    11,    84,   563,  -799,  -799,
-    -799,   412,   412,   625,  -799,   626,   632,   641,   642,  -799,
-    -799,  -799,   120,   643,   644,   645,    26,    54,   364,  -799,
-    -799,  -799,  -799,  -799,  -799,  -799,  -799,  -799,  -799,  -799,
-     646,  -799,  -799,  -799,  -799,  -799,  -799,  -799,  -799,  -799,
-     252,  -799,  -799,  -799,  -799,  -799,  -799,  -799,  -799,  -799,
-    -799,  -799,  -799,  -799,  -799,  -799,  -799,  -799,  -799,  -799,
-    -799,  -799,  -799,  -799,  -799,  -799,  -799,  -799,  -799,  -799,
-    -799,  -799,  -799,  -799,   647,   625,  -799,   172,   193,   199,
-     237,  -799,   245,  -799,  -799,  -799,  -799,  -799,  -799,   651,
-     652,   653,   654,   655,  -799,  -799,   656,   657,   658,   659,
-     660,  -799,   280,  -799,  -799,  -799,  -799,  -799,  -799,  -799,
-    -799,  -799,  -799,  -799,  -799,  -799,  -799,  -799,  -799,  -799,
-    -799,   281,  -799,   661,   605,  -799,  -799,   662,   663,  -799,
-    -799,   664,   666,  -799,  -799,   665,   669,  -799,  -799,   667,
-     671,  -799,  -799,  -799,  -799,  -799,  -799,   150,  -799,  -799,
-    -799,  -799,  -799,  -799,  -799,   182,  -799,  -799,   670,   672,
-    -799,  -799,   673,   674,  -799,   676,   677,   678,   679,   680,
-     681,   282,  -799,  -799,  -799,  -799,  -799,  -799,  -799,  -799,
-    -799,  -799,  -799,  -799,   284,  -799,  -799,  -799,   290,   524,
-    -799,   682,   675,  -799,  -799,  -799,  -799,   683,  -799,   214,
-    -799,   684,  -799,  -799,  -799,  -799,   688,   563,  -799,   689,
-     690,   691,   692,   441,   497,   533,   518,   534,   693,   694,
-     536,   537,   538,   540,   543,   412,  -799,  -799,   412,  -799,
-     625,   183,  -799,   626,   403,  -799,   632,   157,  -799,   641,
-     251,  -799,   642,   120,  -799,    82,   643,  -799,   223,  -799,
-     644,   -40,  -799,   645,   544,   546,   547,   548,   549,   550,
-      26,  -799,   697,   701,    54,  -799,  -799,  -799,   702,   704,
-      38,  -799,   646,   705,  -799,   129,   647,  -799,  -799,   552,
-    -799,   231,   553,   554,   555,  -799,  -799,  -799,  -799,  -799,
-     556,   557,  -799,  -799,  -799,  -799,  -799,  -799,   293,  -799,
-     294,  -799,   715,  -799,   716,  -799,  -799,  -799,  -799,  -799,
-    -799,  -799,  -799,  -799,  -799,  -799,  -799,  -799,   321,  -799,
-    -799,  -799,  -799,  -799,  -799,  -799,  -799,  -799,  -799,  -799,
-     721,  -799,  -799,  -799,  -799,  -799,  -799,  -799,  -799,  -799,
-     718,   724,  -799,  -799,  -799,  -799,  -799,   720,  -799,   330,
-    -799,  -799,  -799,  -799,  -799,  -799,  -799,  -799,   564,   565,
-    -799,  -799,   566,   332,  -799,   607,  -799,   728,  -799,  -799,
-    -799,  -799,  -799,   333,  -799,  -799,  -799,  -799,  -799,  -799,
-    -799,  -799,  -799,  -799,  -799,  -799,  -799,  -799,  -799,  -799,
-    -799,  -799,  -799,  -799,   251,  -799,   729,   568,  -799,    82,
-    -799,  -799,  -799,  -799,  -799,  -799,  -799,   730,   572,   731,
-     129,  -799,  -799,   574,  -799,  -799,   732,  -799,   587,  -799,
-    -799,   733,  -799,  -799,   225,  -799,   -39,   733,  -799,  -799,
-     737,   738,   739,   343,  -799,  -799,  -799,  -799,  -799,  -799,
-     740,   590,   589,   598,   -39,  -799,   591,  -799,  -799,  -799,
-    -799,  -799
-=======
-     400,  -790,  -790,  -790,  -790,  -790,  -790,  -790,  -790,  -790,
-    -790,  -790,  -790,  -790,  -790,    48,    24,    53,   110,   114,
-     118,   122,   155,   159,   168,   188,   192,   200,   202,   219,
-    -790,  -790,  -790,  -790,  -790,  -790,  -790,  -790,  -790,  -790,
-    -790,  -790,  -790,  -790,  -790,  -790,  -790,  -790,  -790,  -790,
-    -790,  -790,  -790,  -790,  -790,  -790,  -790,  -790,  -790,  -790,
-    -790,  -790,  -790,  -790,  -790,  -790,  -790,  -790,    24,     4,
-      22,    52,    71,   152,    36,   226,    98,   263,   372,   -49,
-     366,    33,    11,  -790,   235,   252,   260,   257,   268,  -790,
-    -790,  -790,  -790,  -790,   262,  -790,    85,  -790,  -790,  -790,
-    -790,  -790,  -790,  -790,  -790,  -790,  -790,   292,   293,  -790,
-    -790,  -790,  -790,  -790,  -790,   309,   333,   337,   343,  -790,
-    -790,  -790,  -790,  -790,  -790,  -790,  -790,  -790,  -790,  -790,
-    -790,   344,  -790,  -790,  -790,  -790,    91,  -790,  -790,  -790,
-    -790,  -790,  -790,  -790,  -790,  -790,  -790,  -790,  -790,  -790,
-    -790,  -790,  -790,  -790,  -790,  -790,  -790,  -790,  -790,  -790,
-    -790,  -790,  -790,  -790,  -790,  -790,  -790,  -790,  -790,  -790,
-    -790,  -790,   350,  -790,   146,  -790,  -790,  -790,  -790,  -790,
-    -790,  -790,  -790,  -790,  -790,  -790,  -790,  -790,   352,  -790,
-    -790,  -790,  -790,  -790,  -790,  -790,  -790,  -790,   147,  -790,
-    -790,  -790,  -790,  -790,  -790,  -790,  -790,  -790,  -790,  -790,
-    -790,  -790,  -790,  -790,  -790,  -790,  -790,  -790,  -790,  -790,
-    -790,  -790,  -790,   157,  -790,  -790,  -790,  -790,  -790,  -790,
-    -790,  -790,  -790,  -790,  -790,  -790,  -790,  -790,  -790,  -790,
-     271,   284,  -790,  -790,  -790,  -790,  -790,  -790,  -790,  -790,
-    -790,  -790,  -790,  -790,   353,  -790,  -790,   356,  -790,  -790,
-    -790,   359,  -790,  -790,   363,   342,  -790,  -790,  -790,  -790,
-    -790,  -790,  -790,  -790,  -790,  -790,  -790,  -790,  -790,   360,
-     369,  -790,  -790,  -790,  -790,   373,   371,  -790,  -790,  -790,
-    -790,  -790,  -790,  -790,  -790,  -790,  -790,  -790,  -790,   185,
-    -790,  -790,  -790,   376,  -790,  -790,   379,  -790,   381,   382,
-    -790,  -790,   383,   384,   386,  -790,  -790,  -790,  -790,  -790,
-    -790,  -790,   205,  -790,  -790,  -790,  -790,  -790,  -790,  -790,
-    -790,  -790,  -790,  -790,  -790,  -790,  -790,  -790,  -790,  -790,
-    -790,   215,  -790,  -790,  -790,  -790,   237,  -790,  -790,  -790,
-      24,    24,  -790,   212,   390,   392,   393,   396,   397,  -790,
-      22,  -790,    11,   399,   404,   406,   246,   247,   414,   415,
-     418,   419,   420,   422,   251,   264,   278,   280,   425,   427,
-     439,   461,   462,   463,   464,   465,   466,   467,   468,   469,
-     311,   470,   471,   474,    52,  -790,   475,   476,   477,   314,
-      71,  -790,   493,   494,   495,   496,   497,   498,   339,   502,
-     503,   505,   507,   152,  -790,   508,    36,  -790,   509,   510,
-     512,   513,   514,   515,   518,   519,  -790,   226,  -790,   520,
-     521,   362,   522,   525,   526,   364,  -790,   263,   530,   367,
-     374,  -790,   372,   535,   536,   -56,  -790,   375,   537,   540,
-     380,   541,   401,   403,   545,   561,   398,   405,   407,   567,
-     568,   570,   572,   366,  -790,   573,    33,  -790,   575,    11,
-    -790,  -790,  -790,   576,   574,   577,    24,    24,    24,  -790,
-     241,   578,   579,   580,  -790,  -790,   417,   423,   424,   583,
-     584,   587,  -790,  -790,  -790,  -790,   428,   589,   590,   591,
-     592,   593,   433,   594,   596,   597,   598,   599,  -790,   600,
-     593,   601,  -790,   604,    55,   196,  -790,  -790,   440,   445,
-     446,   607,   448,   449,  -790,    19,   604,   450,   609,  -790,
-     452,  -790,   604,   453,   454,   455,   456,   457,   458,   459,
-    -790,   460,   472,  -790,   473,   478,   479,  -790,  -790,   480,
-    -790,  -790,  -790,   481,    24,  -790,  -790,   482,   483,  -790,
-     484,  -790,  -790,    21,   451,  -790,  -790,  -790,     6,   485,
-     486,   487,  -790,   621,  -790,   622,  -790,    24,    52,    33,
-    -790,  -790,  -790,  -790,    11,    71,   581,  -790,  -790,  -790,
-     413,   413,   623,  -790,   624,   625,   626,   627,  -790,  -790,
-    -790,   166,   628,   629,   632,    76,   162,  -790,   366,  -790,
-    -790,  -790,  -790,  -790,  -790,  -790,  -790,  -790,  -790,  -790,
-     633,  -790,  -790,  -790,  -790,  -790,  -790,  -790,  -790,  -790,
-      -9,  -790,  -790,  -790,  -790,  -790,  -790,  -790,  -790,  -790,
-    -790,  -790,  -790,  -790,  -790,  -790,  -790,  -790,  -790,  -790,
-    -790,  -790,  -790,  -790,  -790,  -790,  -790,  -790,  -790,  -790,
-    -790,  -790,  -790,  -790,   634,   623,  -790,   259,   265,   274,
-     275,  -790,   277,  -790,  -790,  -790,  -790,  -790,  -790,   638,
-     649,   650,   651,   652,  -790,  -790,   653,   654,   655,   656,
-     657,  -790,   283,  -790,  -790,  -790,  -790,  -790,  -790,  -790,
-    -790,  -790,  -790,  -790,  -790,  -790,  -790,  -790,  -790,  -790,
-    -790,   286,  -790,   658,   659,  -790,  -790,   660,   662,  -790,
-    -790,   661,   665,  -790,  -790,   663,   667,  -790,  -790,   666,
-     668,  -790,  -790,  -790,  -790,  -790,  -790,    58,  -790,  -790,
-    -790,  -790,  -790,  -790,  -790,    81,  -790,  -790,   669,   670,
-    -790,  -790,   671,   673,  -790,   674,   675,   676,   677,   678,
-     679,   290,  -790,  -790,  -790,  -790,  -790,  -790,  -790,  -790,
-    -790,  -790,  -790,  -790,   296,  -790,  -790,  -790,   297,   523,
-    -790,   680,   681,  -790,  -790,  -790,  -790,   620,  -790,   130,
-    -790,   683,  -790,  -790,  -790,  -790,   686,   581,  -790,   687,
-     688,   689,   690,   529,   506,   531,   517,   532,   692,   695,
-     534,   538,   539,   542,   533,   413,  -790,  -790,   413,  -790,
-     623,   152,  -790,   624,   263,  -790,   625,   372,  -790,   626,
-     194,  -790,   627,   166,  -790,    69,   628,  -790,   226,  -790,
-     629,   -49,  -790,   632,   543,   544,   546,   547,   548,   549,
-      76,  -790,   698,   699,   162,  -790,  -790,  -790,   700,   684,
-      36,  -790,   633,   703,  -790,    59,   634,  -790,  -790,   551,
-    -790,   317,   552,   553,   554,  -790,  -790,  -790,  -790,  -790,
-     555,   556,  -790,  -790,  -790,  -790,  -790,  -790,   300,  -790,
-     306,  -790,   714,  -790,   715,  -790,  -790,  -790,  -790,  -790,
-    -790,  -790,  -790,  -790,  -790,  -790,  -790,   307,  -790,  -790,
-    -790,  -790,  -790,  -790,  -790,  -790,  -790,  -790,  -790,   707,
-    -790,  -790,  -790,  -790,  -790,  -790,  -790,  -790,  -790,   716,
-     722,  -790,  -790,  -790,  -790,  -790,   718,  -790,   308,  -790,
-    -790,  -790,  -790,  -790,  -790,  -790,  -790,   562,   563,  -790,
-    -790,   564,   328,  -790,   604,  -790,   726,  -790,  -790,  -790,
-    -790,  -790,   332,  -790,  -790,  -790,  -790,  -790,  -790,  -790,
-    -790,  -790,  -790,  -790,  -790,  -790,  -790,  -790,  -790,  -790,
-    -790,  -790,  -790,   194,  -790,   727,   565,  -790,    69,  -790,
-    -790,  -790,  -790,  -790,  -790,  -790,   728,   569,   730,    59,
-    -790,  -790,   571,  -790,  -790,   732,  -790,   582,  -790,  -790,
-     731,  -790,  -790,   145,  -790,   -27,   731,  -790,  -790,   735,
-     736,   737,   341,  -790,  -790,  -790,  -790,  -790,  -790,   738,
-     585,   586,   613,   -27,  -790,   610,  -790,  -790,  -790,  -790,
-    -790
->>>>>>> 87a15e84
+     428,  -795,  -795,  -795,  -795,  -795,  -795,  -795,  -795,  -795,
+    -795,  -795,  -795,  -795,  -795,    38,    24,    42,   106,   143,
+     149,   158,   162,   173,   196,   198,   206,   213,   223,   234,
+    -795,  -795,  -795,  -795,  -795,  -795,  -795,  -795,  -795,  -795,
+    -795,  -795,  -795,  -795,  -795,  -795,  -795,  -795,  -795,  -795,
+    -795,  -795,  -795,  -795,  -795,  -795,  -795,  -795,  -795,  -795,
+    -795,  -795,  -795,  -795,  -795,  -795,  -795,  -795,    24,  -101,
+      13,    65,    84,   147,   -17,   229,    53,   402,    68,   -56,
+     363,    46,    20,  -795,   190,   245,   247,   255,   266,  -795,
+    -795,  -795,  -795,  -795,   271,  -795,   101,  -795,  -795,  -795,
+    -795,  -795,  -795,  -795,  -795,  -795,  -795,   272,   274,   275,
+    -795,  -795,  -795,  -795,  -795,  -795,   283,   287,   297,   304,
+    -795,  -795,  -795,  -795,  -795,  -795,  -795,  -795,  -795,  -795,
+    -795,  -795,   307,  -795,  -795,  -795,  -795,   108,  -795,  -795,
+    -795,  -795,  -795,  -795,  -795,  -795,  -795,  -795,  -795,  -795,
+    -795,  -795,  -795,  -795,  -795,  -795,  -795,  -795,  -795,  -795,
+    -795,  -795,  -795,  -795,  -795,  -795,  -795,  -795,  -795,  -795,
+    -795,  -795,  -795,  -795,   314,  -795,   109,  -795,  -795,  -795,
+    -795,  -795,  -795,  -795,  -795,  -795,  -795,  -795,  -795,  -795,
+     317,  -795,  -795,  -795,  -795,  -795,  -795,  -795,  -795,  -795,
+    -795,   121,  -795,  -795,  -795,  -795,  -795,  -795,  -795,  -795,
+    -795,  -795,  -795,  -795,  -795,  -795,  -795,  -795,  -795,  -795,
+    -795,  -795,  -795,  -795,  -795,  -795,   122,  -795,  -795,  -795,
+    -795,  -795,  -795,  -795,  -795,  -795,  -795,  -795,  -795,  -795,
+    -795,  -795,  -795,   282,   333,  -795,  -795,  -795,  -795,  -795,
+    -795,  -795,  -795,  -795,  -795,  -795,  -795,   292,  -795,  -795,
+     345,  -795,  -795,  -795,   352,  -795,  -795,   329,   357,  -795,
+    -795,  -795,  -795,  -795,  -795,  -795,  -795,  -795,  -795,  -795,
+    -795,  -795,   360,   361,  -795,  -795,  -795,  -795,   359,   365,
+    -795,  -795,  -795,  -795,  -795,  -795,  -795,  -795,  -795,  -795,
+    -795,  -795,   123,  -795,  -795,  -795,   371,  -795,  -795,   373,
+    -795,   374,   377,  -795,  -795,   380,   381,   383,  -795,  -795,
+    -795,  -795,  -795,  -795,  -795,   140,  -795,  -795,  -795,  -795,
+    -795,  -795,  -795,  -795,  -795,  -795,  -795,  -795,  -795,  -795,
+    -795,  -795,  -795,  -795,   151,  -795,  -795,  -795,  -795,   163,
+    -795,  -795,  -795,    24,    24,  -795,   228,   394,   396,   397,
+     400,   401,  -795,    13,  -795,    20,   403,   408,   410,   249,
+     250,   253,   419,   422,   423,   424,   426,   429,   265,   276,
+     277,   278,   437,   438,   443,   444,   445,   463,   466,   467,
+     471,   472,   476,   491,   331,   492,   493,   495,    65,  -795,
+     496,   499,   500,   336,    84,  -795,   502,   503,   504,   505,
+     506,   507,   347,   508,   512,   513,   514,   147,  -795,   515,
+     -17,  -795,   517,   518,   519,   520,   523,   524,   526,   527,
+    -795,   229,  -795,   529,   530,   368,   532,   533,   535,   375,
+    -795,   402,   536,   376,   378,  -795,    68,   538,   542,    -3,
+    -795,   379,   545,   546,   384,   550,   389,   390,   554,   555,
+     391,   392,   393,   559,   560,   561,   562,   363,  -795,   563,
+      46,  -795,   565,    20,  -795,  -795,  -795,   566,   564,   567,
+      24,    24,    24,  -795,   180,   569,   570,   571,  -795,  -795,
+    -795,   406,   430,   431,   587,   588,   593,  -795,  -795,  -795,
+    -795,   433,   595,   596,   597,   598,   599,   439,   602,   603,
+     604,   605,   606,  -795,   607,   599,   608,  -795,   611,   195,
+     120,  -795,  -795,   446,   451,   452,   614,   454,   455,  -795,
+     269,   611,   456,   616,  -795,   458,  -795,   611,   459,   460,
+     461,   462,   464,   465,   468,  -795,   469,   470,  -795,   473,
+     474,   475,  -795,  -795,   477,  -795,  -795,  -795,   478,    24,
+    -795,  -795,   479,   480,  -795,   481,  -795,  -795,    36,   509,
+    -795,  -795,  -795,   -55,   482,   483,   484,  -795,   624,  -795,
+     627,  -795,    24,    65,    46,  -795,  -795,  -795,  -795,    20,
+      84,   581,  -795,  -795,  -795,   413,   413,   626,  -795,   630,
+     631,   644,   645,  -795,  -795,  -795,   -10,   646,   647,   648,
+     175,    70,  -795,   363,  -795,  -795,  -795,  -795,  -795,  -795,
+    -795,  -795,  -795,  -795,  -795,   649,  -795,  -795,  -795,  -795,
+    -795,  -795,  -795,  -795,  -795,   171,  -795,  -795,  -795,  -795,
+    -795,  -795,  -795,  -795,  -795,  -795,  -795,  -795,  -795,  -795,
+    -795,  -795,  -795,  -795,  -795,  -795,  -795,  -795,  -795,  -795,
+    -795,  -795,  -795,  -795,  -795,  -795,  -795,  -795,  -795,   650,
+     626,  -795,   186,   201,   237,   246,  -795,   252,  -795,  -795,
+    -795,  -795,  -795,  -795,   654,   655,   656,   657,   658,  -795,
+    -795,   659,   660,   661,   662,   663,  -795,   256,  -795,  -795,
+    -795,  -795,  -795,  -795,  -795,  -795,  -795,  -795,  -795,  -795,
+    -795,  -795,  -795,  -795,  -795,  -795,   259,  -795,   664,   665,
+    -795,  -795,   666,   668,  -795,  -795,   667,   671,  -795,  -795,
+     669,   673,  -795,  -795,   672,   674,  -795,  -795,  -795,  -795,
+    -795,  -795,    58,  -795,  -795,  -795,  -795,  -795,  -795,  -795,
+     152,  -795,  -795,   675,   676,  -795,  -795,   677,   679,  -795,
+     680,   681,   682,   683,   684,   685,   286,  -795,  -795,  -795,
+    -795,  -795,  -795,  -795,  -795,  -795,  -795,  -795,  -795,   295,
+    -795,  -795,  -795,   296,   525,  -795,   686,   687,  -795,  -795,
+    -795,  -795,   688,  -795,   216,  -795,   689,  -795,  -795,  -795,
+    -795,   690,   581,  -795,   693,   694,   695,   696,   534,   442,
+     537,   511,   539,   698,   699,   540,   541,   543,   544,   547,
+     413,  -795,  -795,   413,  -795,   626,   147,  -795,   630,   402,
+    -795,   631,    68,  -795,   644,   189,  -795,   645,   -10,  -795,
+     268,   646,  -795,   229,  -795,   647,   -56,  -795,   648,   548,
+     551,   552,   553,   556,   557,   175,  -795,   701,   705,    70,
+    -795,  -795,  -795,   706,   710,   -17,  -795,   649,   713,  -795,
+     197,   650,  -795,  -795,   568,  -795,   355,   572,   573,   574,
+    -795,  -795,  -795,  -795,  -795,   575,   576,  -795,  -795,  -795,
+    -795,  -795,  -795,   299,  -795,   309,  -795,   714,  -795,   717,
+    -795,  -795,  -795,  -795,  -795,  -795,  -795,  -795,  -795,  -795,
+    -795,  -795,  -795,   311,  -795,  -795,  -795,  -795,  -795,  -795,
+    -795,  -795,  -795,  -795,  -795,   722,  -795,  -795,  -795,  -795,
+    -795,  -795,  -795,  -795,  -795,   719,   711,  -795,  -795,  -795,
+    -795,  -795,   720,  -795,   312,  -795,  -795,  -795,  -795,  -795,
+    -795,  -795,  -795,   577,   578,  -795,  -795,   579,   330,  -795,
+     611,  -795,   725,  -795,  -795,  -795,  -795,  -795,   332,  -795,
+    -795,  -795,  -795,  -795,  -795,  -795,  -795,  -795,  -795,  -795,
+    -795,  -795,  -795,  -795,  -795,  -795,  -795,  -795,  -795,   189,
+    -795,   726,   580,  -795,   268,  -795,  -795,  -795,  -795,  -795,
+    -795,  -795,   727,   584,   728,   197,  -795,  -795,   582,  -795,
+    -795,   716,  -795,   586,  -795,  -795,   729,  -795,  -795,   226,
+    -795,   -40,   729,  -795,  -795,   731,   733,   742,   340,  -795,
+    -795,  -795,  -795,  -795,  -795,   743,   585,   590,   591,   -40,
+    -795,   589,  -795,  -795,  -795,  -795,  -795
   };
 
   const unsigned short int
@@ -5982,295 +4002,150 @@
       20,    22,    24,    26,    28,     0,     0,     0,     0,     0,
        0,     0,     0,     0,     0,     0,     0,     0,     0,     0,
        1,    45,    38,    34,    33,    30,    31,    32,    37,     3,
-<<<<<<< HEAD
-      35,    36,    58,     5,    70,     7,   126,     9,   263,    11,
-     418,    13,   443,    15,   343,    17,   351,    19,   388,    21,
-     228,    23,   533,    25,   608,    27,   598,    29,    47,    41,
-       0,     0,     0,     0,     0,   445,     0,   353,   390,     0,
+      35,    36,    58,     5,    70,     7,   127,     9,   264,    11,
+     419,    13,   444,    15,   344,    17,   352,    19,   389,    21,
+     229,    23,   536,    25,   611,    27,   601,    29,    47,    41,
+       0,     0,     0,     0,     0,   446,     0,   354,   391,     0,
        0,     0,     0,    49,     0,    48,     0,     0,    42,    68,
-     606,   588,   590,   592,     0,    67,     0,    60,    62,    64,
-      65,    66,    63,   594,   596,   115,   141,     0,     0,     0,
-     464,   466,   468,   139,   148,   150,     0,     0,     0,     0,
-     110,   255,   341,   380,   312,   431,   433,   206,   492,   435,
-     220,   239,     0,   518,   531,   105,     0,    72,    74,    75,
-      76,    77,   104,    93,    94,    95,    80,    81,   101,    82,
-      83,    84,    88,    89,    78,    79,    86,    87,    99,   100,
-     102,    96,    97,    98,    85,    90,    91,    92,   103,   128,
-     130,   134,     0,   125,     0,   117,   119,   120,   121,   122,
-     123,   124,   293,   295,   297,   410,   291,   299,     0,   305,
-     303,   301,   488,   290,   267,   268,   269,   280,   281,     0,
-     265,   272,   285,   286,   287,   273,   275,   276,   278,   274,
-     270,   271,   288,   289,   277,   282,   283,   284,   279,   429,
-     428,   424,   425,   423,     0,   420,   422,   426,   427,   486,
-     474,   476,   480,   478,   484,   482,   470,   463,   457,   461,
-     462,     0,   446,   447,   458,   459,   460,   454,   449,   455,
-     451,   452,   453,   456,   450,     0,   370,   191,     0,   374,
-     372,   377,     0,   366,   367,     0,   354,   355,   357,   369,
-     358,   359,   360,   376,   361,   362,   363,   364,   365,   404,
-       0,     0,   402,   403,   406,   407,     0,   391,   392,   394,
-     395,   396,   397,   398,   399,   400,   401,   235,   237,   232,
-       0,   230,   233,   234,     0,   557,   559,     0,   562,     0,
-       0,   566,   570,     0,     0,     0,   575,   582,   584,   586,
-     555,   553,   554,     0,   535,   537,   538,   539,   540,   541,
-     542,   543,   544,   545,   546,   547,   548,   549,   550,   551,
-     552,   613,     0,   610,   612,   604,   603,     0,   600,   602,
-      46,     0,     0,    39,     0,     0,     0,     0,     0,     0,
-      57,     0,    59,     0,     0,     0,     0,     0,     0,     0,
+     609,   591,   593,   595,     0,    67,     0,    60,    62,    64,
+      65,    66,    63,   597,   599,   116,   142,     0,     0,     0,
+     465,   467,   469,   140,   149,   151,     0,     0,     0,     0,
+     111,   256,   342,   381,   313,   432,   434,   207,   493,   436,
+     221,   240,     0,   519,   532,   534,   106,     0,    72,    74,
+      75,    76,    77,   105,    94,    95,    96,    80,    81,   102,
+      82,    83,    84,    88,    89,    78,    79,    86,    87,   100,
+     101,   103,    97,    98,    99,    85,    90,    91,    92,    93,
+     104,   129,   131,   135,     0,   126,     0,   118,   120,   121,
+     122,   123,   124,   125,   294,   296,   298,   411,   292,   300,
+       0,   306,   304,   302,   489,   291,   268,   269,   270,   281,
+     282,     0,   266,   273,   286,   287,   288,   274,   276,   277,
+     279,   275,   271,   272,   289,   290,   278,   283,   284,   285,
+     280,   430,   429,   425,   426,   424,     0,   421,   423,   427,
+     428,   487,   475,   477,   481,   479,   485,   483,   471,   464,
+     458,   462,   463,     0,   447,   448,   459,   460,   461,   455,
+     450,   456,   452,   453,   454,   457,   451,     0,   371,   192,
+       0,   375,   373,   378,     0,   367,   368,     0,   355,   356,
+     358,   370,   359,   360,   361,   377,   362,   363,   364,   365,
+     366,   405,     0,     0,   403,   404,   407,   408,     0,   392,
+     393,   395,   396,   397,   398,   399,   400,   401,   402,   236,
+     238,   233,     0,   231,   234,   235,     0,   560,   562,     0,
+     565,     0,     0,   569,   573,     0,     0,     0,   578,   585,
+     587,   589,   558,   556,   557,     0,   538,   540,   541,   542,
+     543,   544,   545,   546,   547,   548,   549,   550,   551,   552,
+     553,   554,   555,   616,     0,   613,   615,   607,   606,     0,
+     603,   605,    46,     0,     0,    39,     0,     0,     0,     0,
+       0,     0,    57,     0,    59,     0,     0,     0,     0,     0,
        0,     0,     0,     0,     0,     0,     0,     0,     0,     0,
        0,     0,     0,     0,     0,     0,     0,     0,     0,     0,
-       0,     0,     0,     0,     0,     0,    71,     0,     0,     0,
-       0,     0,   127,     0,     0,     0,     0,     0,     0,     0,
-       0,     0,     0,     0,     0,   264,     0,     0,   419,     0,
-       0,     0,     0,     0,     0,     0,     0,   444,     0,   344,
-       0,     0,     0,     0,     0,     0,     0,   352,     0,     0,
-       0,     0,   389,     0,     0,     0,     0,   229,     0,     0,
+       0,     0,     0,     0,     0,     0,     0,     0,     0,    71,
+       0,     0,     0,     0,     0,   128,     0,     0,     0,     0,
+       0,     0,     0,     0,     0,     0,     0,     0,   265,     0,
+       0,   420,     0,     0,     0,     0,     0,     0,     0,     0,
+     445,     0,   345,     0,     0,     0,     0,     0,     0,     0,
+     353,     0,     0,     0,     0,   390,     0,     0,     0,     0,
+     230,     0,     0,     0,     0,     0,     0,     0,     0,     0,
+       0,     0,     0,     0,     0,     0,     0,     0,   537,     0,
+       0,   612,     0,     0,   602,    50,    43,     0,     0,     0,
+       0,     0,     0,    61,     0,     0,     0,     0,   113,   114,
+     115,     0,     0,     0,     0,     0,     0,   107,   108,   109,
+     110,     0,     0,     0,     0,     0,     0,     0,     0,     0,
+       0,     0,     0,   518,     0,     0,     0,    73,     0,     0,
+       0,   139,   119,     0,     0,     0,     0,     0,     0,   312,
+       0,     0,     0,     0,   267,     0,   422,     0,     0,     0,
+       0,     0,     0,     0,     0,   449,     0,     0,   369,     0,
+       0,     0,   380,   357,     0,   409,   410,   394,     0,     0,
+     232,   559,     0,     0,   564,     0,   567,   568,     0,     0,
+     575,   576,   577,     0,     0,     0,     0,   539,     0,   614,
+       0,   604,     0,     0,     0,   592,   594,   596,   598,     0,
+       0,     0,   466,   468,   470,     0,     0,   153,   112,   258,
+     346,   383,   315,    40,   433,   435,     0,     0,   438,   223,
+       0,     0,   533,     0,    51,   130,   133,   134,   132,   137,
+     138,   136,   295,   297,   299,   413,   293,   301,   308,   309,
+     310,   311,   307,   305,   303,     0,   431,   488,   476,   478,
+     482,   480,   486,   484,   472,   372,   193,   376,   374,   379,
+     406,   237,   239,   561,   563,   566,   571,   572,   570,   574,
+     580,   581,   582,   583,   584,   579,   586,   588,   590,     0,
+     153,    44,     0,     0,     0,     0,   147,     0,   144,   146,
+     179,   185,   187,   189,     0,     0,     0,     0,     0,   201,
+     203,     0,     0,     0,     0,     0,   178,     0,   159,   161,
+     162,   163,   164,   165,   166,   167,   168,   169,   170,   174,
+     175,   176,   171,   177,   172,   173,     0,   157,     0,   154,
+     155,   262,     0,   259,   260,   350,     0,   347,   348,   387,
+       0,   384,   385,   319,     0,   316,   317,   216,   217,   218,
+     219,   220,     0,   209,   211,   212,   213,   214,   215,   497,
+       0,   495,   442,     0,   439,   440,   227,     0,   224,   225,
+       0,     0,     0,     0,     0,     0,     0,   242,   244,   245,
+     246,   247,   248,   249,   528,   530,   527,   525,   526,     0,
+     521,   523,   524,     0,    53,   417,     0,   414,   415,   473,
+     491,   492,     0,   620,     0,   618,     0,    69,   610,   600,
+     117,     0,     0,   143,     0,     0,     0,     0,     0,     0,
        0,     0,     0,     0,     0,     0,     0,     0,     0,     0,
-       0,     0,     0,     0,     0,   534,     0,     0,   609,     0,
-       0,   599,    50,    43,     0,     0,     0,     0,     0,     0,
-      61,     0,     0,     0,     0,   112,   113,   114,     0,     0,
-       0,     0,     0,     0,   106,   107,   108,   109,     0,     0,
-       0,     0,     0,     0,     0,     0,     0,     0,     0,     0,
-     517,     0,     0,    73,     0,     0,     0,   138,   118,     0,
-       0,     0,     0,     0,     0,   311,     0,     0,     0,     0,
-     266,     0,   421,     0,     0,     0,     0,     0,     0,     0,
-       0,   448,     0,     0,   368,     0,     0,     0,   379,   356,
-       0,   408,   409,   393,     0,     0,   231,   556,     0,     0,
-     561,     0,   564,   565,     0,     0,   572,   573,   574,     0,
-       0,     0,     0,   536,     0,   611,     0,   601,     0,     0,
-       0,   589,   591,   593,   595,     0,     0,     0,   465,   467,
-     469,     0,     0,   152,   111,   257,   345,   382,   314,    40,
-     432,   434,     0,     0,   437,   222,     0,     0,     0,    51,
-     129,   132,   133,   131,   136,   137,   135,   294,   296,   298,
-     412,   292,   300,   307,   308,   309,   310,   306,   304,   302,
-       0,   430,   487,   475,   477,   481,   479,   485,   483,   471,
-     371,   192,   375,   373,   378,   405,   236,   238,   558,   560,
-     563,   568,   569,   567,   571,   577,   578,   579,   580,   581,
-     576,   583,   585,   587,     0,   152,    44,     0,     0,     0,
-       0,   146,     0,   143,   145,   178,   184,   186,   188,     0,
-       0,     0,     0,     0,   200,   202,     0,     0,     0,     0,
-       0,   177,     0,   158,   160,   161,   162,   163,   164,   165,
-     166,   167,   168,   169,   173,   174,   175,   170,   176,   171,
-     172,     0,   156,     0,   153,   154,   261,     0,   258,   259,
-     349,     0,   346,   347,   386,     0,   383,   384,   318,     0,
-     315,   316,   215,   216,   217,   218,   219,     0,   208,   210,
-     211,   212,   213,   214,   496,     0,   494,   441,     0,   438,
-     439,   226,     0,   223,   224,     0,     0,     0,     0,     0,
-       0,     0,   241,   243,   244,   245,   246,   247,   248,   527,
-     529,   526,   524,   525,     0,   520,   522,   523,     0,    53,
-     416,     0,   413,   414,   472,   490,   491,     0,   617,     0,
-     615,     0,    69,   607,   597,   116,     0,     0,   142,     0,
-       0,     0,     0,     0,     0,     0,     0,     0,     0,     0,
-       0,     0,     0,     0,     0,     0,   140,   149,     0,   151,
-       0,     0,   256,     0,   353,   342,     0,   390,   381,     0,
-       0,   313,     0,     0,   207,   498,     0,   493,   445,   436,
-       0,     0,   221,     0,     0,     0,     0,     0,     0,     0,
-       0,   240,     0,     0,     0,   519,   532,    55,     0,    54,
-       0,   411,     0,     0,   489,     0,     0,   614,   605,     0,
-     144,     0,     0,     0,     0,   190,   193,   194,   195,   196,
-       0,     0,   204,   205,   197,   198,   199,   159,     0,   155,
-       0,   260,     0,   348,     0,   385,   340,   337,   325,   326,
-     328,   329,   322,   323,   324,   335,   336,   334,     0,   320,
-     327,   338,   339,   330,   331,   332,   333,   317,   209,   514,
-       0,   512,   513,   505,   506,   510,   511,   507,   508,   509,
-       0,   499,   500,   502,   503,   504,   495,     0,   440,     0,
-     225,   249,   250,   251,   252,   253,   254,   242,     0,     0,
-     521,    52,     0,     0,   415,     0,   631,     0,   629,   627,
-     621,   625,   626,     0,   619,   623,   624,   622,   616,   147,
-     180,   181,   182,   183,   179,   185,   187,   189,   201,   203,
-     157,   262,   350,   387,     0,   319,     0,     0,   497,     0,
-     442,   227,   528,   530,    56,   417,   473,     0,     0,     0,
-       0,   618,   321,     0,   516,   501,     0,   628,     0,   620,
-     515,     0,   630,   635,     0,   633,     0,     0,   632,   643,
-       0,     0,     0,     0,   637,   639,   640,   641,   642,   634,
-       0,     0,     0,     0,     0,   636,     0,   645,   646,   647,
-     638,   644
-=======
-      35,    36,    58,     5,    70,     7,   125,     9,   262,    11,
-     415,    13,   440,    15,   340,    17,   348,    19,   385,    21,
-     227,    23,   532,    25,   607,    27,   597,    29,    47,    41,
-       0,     0,     0,     0,     0,   442,     0,   350,   387,     0,
-       0,     0,     0,    49,     0,    48,     0,     0,    42,    68,
-     605,   587,   589,   591,     0,    67,     0,    60,    62,    64,
-      65,    66,    63,   593,   595,   114,   140,     0,     0,   461,
-     463,   465,   138,   147,   149,     0,     0,     0,     0,   110,
-     254,   338,   377,   310,   428,   430,   205,   489,   432,   219,
-     238,     0,   515,   528,   530,   105,     0,    72,    74,    75,
-      76,    77,   104,    94,    95,    80,    81,   101,    82,    83,
-      84,    88,    89,    78,    79,    86,    87,    99,   100,   102,
-      96,    97,    98,    85,    90,    91,    92,    93,   103,   127,
-     129,   133,     0,   124,     0,   116,   118,   119,   120,   121,
-     122,   123,   291,   293,   295,   407,   289,   297,     0,   303,
-     301,   299,   485,   288,   266,   267,   268,   279,     0,   264,
-     271,   283,   284,   285,   272,   274,   275,   277,   273,   269,
-     270,   286,   287,   276,   280,   281,   282,   278,   426,   425,
-     421,   422,   420,     0,   417,   419,   423,   424,   483,   471,
-     473,   477,   475,   481,   479,   467,   460,   454,   458,   459,
-       0,   443,   444,   455,   456,   457,   451,   446,   452,   448,
-     449,   450,   453,   447,     0,   367,   190,     0,   371,   369,
-     374,     0,   363,   364,     0,   351,   352,   354,   366,   355,
-     356,   357,   373,   358,   359,   360,   361,   362,   401,     0,
-       0,   399,   400,   403,   404,     0,   388,   389,   391,   392,
-     393,   394,   395,   396,   397,   398,   234,   236,   231,     0,
-     229,   232,   233,     0,   556,   558,     0,   561,     0,     0,
-     565,   569,     0,     0,     0,   574,   581,   583,   585,   554,
-     552,   553,     0,   534,   536,   537,   538,   539,   540,   541,
-     542,   543,   544,   545,   546,   547,   548,   549,   550,   551,
-     612,     0,   609,   611,   603,   602,     0,   599,   601,    46,
-       0,     0,    39,     0,     0,     0,     0,     0,     0,    57,
-       0,    59,     0,     0,     0,     0,     0,     0,     0,     0,
-       0,     0,     0,     0,     0,     0,     0,     0,     0,     0,
-       0,     0,     0,     0,     0,     0,     0,     0,     0,     0,
-       0,     0,     0,     0,     0,    71,     0,     0,     0,     0,
-       0,   126,     0,     0,     0,     0,     0,     0,     0,     0,
-       0,     0,     0,     0,   263,     0,     0,   416,     0,     0,
-       0,     0,     0,     0,     0,     0,   441,     0,   341,     0,
-       0,     0,     0,     0,     0,     0,   349,     0,     0,     0,
-       0,   386,     0,     0,     0,     0,   228,     0,     0,     0,
-       0,     0,     0,     0,     0,     0,     0,     0,     0,     0,
-       0,     0,     0,     0,   533,     0,     0,   608,     0,     0,
-     598,    50,    43,     0,     0,     0,     0,     0,     0,    61,
-       0,     0,     0,     0,   112,   113,     0,     0,     0,     0,
-       0,     0,   106,   107,   108,   109,     0,     0,     0,     0,
-       0,     0,     0,     0,     0,     0,     0,     0,   514,     0,
-       0,     0,    73,     0,     0,     0,   137,   117,     0,     0,
-       0,     0,     0,     0,   309,     0,     0,     0,     0,   265,
-       0,   418,     0,     0,     0,     0,     0,     0,     0,     0,
-     445,     0,     0,   365,     0,     0,     0,   376,   353,     0,
-     405,   406,   390,     0,     0,   230,   555,     0,     0,   560,
-       0,   563,   564,     0,     0,   571,   572,   573,     0,     0,
-       0,     0,   535,     0,   610,     0,   600,     0,     0,     0,
-     588,   590,   592,   594,     0,     0,     0,   462,   464,   466,
-       0,     0,   151,   111,   256,   342,   379,   312,    40,   429,
-     431,     0,     0,   434,   221,     0,     0,   529,     0,    51,
-     128,   131,   132,   130,   135,   136,   134,   292,   294,   296,
-     409,   290,   298,   305,   306,   307,   308,   304,   302,   300,
-       0,   427,   484,   472,   474,   478,   476,   482,   480,   468,
-     368,   191,   372,   370,   375,   402,   235,   237,   557,   559,
-     562,   567,   568,   566,   570,   576,   577,   578,   579,   580,
-     575,   582,   584,   586,     0,   151,    44,     0,     0,     0,
-       0,   145,     0,   142,   144,   177,   183,   185,   187,     0,
-       0,     0,     0,     0,   199,   201,     0,     0,     0,     0,
-       0,   176,     0,   157,   159,   160,   161,   162,   163,   164,
-     165,   166,   167,   168,   172,   173,   174,   169,   175,   170,
-     171,     0,   155,     0,   152,   153,   260,     0,   257,   258,
-     346,     0,   343,   344,   383,     0,   380,   381,   316,     0,
-     313,   314,   214,   215,   216,   217,   218,     0,   207,   209,
-     210,   211,   212,   213,   493,     0,   491,   438,     0,   435,
-     436,   225,     0,   222,   223,     0,     0,     0,     0,     0,
-       0,     0,   240,   242,   243,   244,   245,   246,   247,   524,
-     526,   523,   521,   522,     0,   517,   519,   520,     0,    53,
-     413,     0,   410,   411,   469,   487,   488,     0,   616,     0,
-     614,     0,    69,   606,   596,   115,     0,     0,   141,     0,
-       0,     0,     0,     0,     0,     0,     0,     0,     0,     0,
-       0,     0,     0,     0,     0,     0,   139,   148,     0,   150,
-       0,     0,   255,     0,   350,   339,     0,   387,   378,     0,
-       0,   311,     0,     0,   206,   495,     0,   490,   442,   433,
-       0,     0,   220,     0,     0,     0,     0,     0,     0,     0,
-       0,   239,     0,     0,     0,   516,   531,    55,     0,    54,
-       0,   408,     0,     0,   486,     0,     0,   613,   604,     0,
-     143,     0,     0,     0,     0,   189,   192,   193,   194,   195,
-       0,     0,   203,   204,   196,   197,   198,   158,     0,   154,
-       0,   259,     0,   345,     0,   382,   337,   334,   323,   324,
-     326,   320,   321,   322,   332,   333,   331,     0,   318,   325,
-     335,   336,   327,   328,   329,   330,   315,   208,   511,     0,
-     509,   510,   502,   503,   507,   508,   504,   505,   506,     0,
-     496,   497,   499,   500,   501,   492,     0,   437,     0,   224,
-     248,   249,   250,   251,   252,   253,   241,     0,     0,   518,
-      52,     0,     0,   412,     0,   630,     0,   628,   626,   620,
-     624,   625,     0,   618,   622,   623,   621,   615,   146,   179,
-     180,   181,   182,   178,   184,   186,   188,   200,   202,   156,
-     261,   347,   384,     0,   317,     0,     0,   494,     0,   439,
-     226,   525,   527,    56,   414,   470,     0,     0,     0,     0,
-     617,   319,     0,   513,   498,     0,   627,     0,   619,   512,
-       0,   629,   634,     0,   632,     0,     0,   631,   642,     0,
-       0,     0,     0,   636,   638,   639,   640,   641,   633,     0,
-       0,     0,     0,     0,   635,     0,   644,   645,   646,   637,
-     643
->>>>>>> 87a15e84
+       0,   141,   150,     0,   152,     0,     0,   257,     0,   354,
+     343,     0,   391,   382,     0,     0,   314,     0,     0,   208,
+     499,     0,   494,   446,   437,     0,     0,   222,     0,     0,
+       0,     0,     0,     0,     0,     0,   241,     0,     0,     0,
+     520,   535,    55,     0,    54,     0,   412,     0,     0,   490,
+       0,     0,   617,   608,     0,   145,     0,     0,     0,     0,
+     191,   194,   195,   196,   197,     0,     0,   205,   206,   198,
+     199,   200,   160,     0,   156,     0,   261,     0,   349,     0,
+     386,   341,   338,   326,   327,   329,   330,   323,   324,   325,
+     336,   337,   335,     0,   321,   328,   339,   340,   331,   332,
+     333,   334,   318,   210,   515,     0,   513,   514,   506,   507,
+     511,   512,   508,   509,   510,     0,   500,   501,   503,   504,
+     505,   496,     0,   441,     0,   226,   250,   251,   252,   253,
+     254,   255,   243,     0,     0,   522,    52,     0,     0,   416,
+       0,   634,     0,   632,   630,   624,   628,   629,     0,   622,
+     626,   627,   625,   619,   148,   181,   182,   183,   184,   180,
+     186,   188,   190,   202,   204,   158,   263,   351,   388,     0,
+     320,     0,     0,   498,     0,   443,   228,   529,   531,    56,
+     418,   474,     0,     0,     0,     0,   621,   322,     0,   517,
+     502,     0,   631,     0,   623,   516,     0,   633,   638,     0,
+     636,     0,     0,   635,   646,     0,     0,     0,     0,   640,
+     642,   643,   644,   645,   637,     0,     0,     0,     0,     0,
+     639,     0,   648,   649,   650,   641,   647
   };
 
   const short int
   Dhcp4Parser::yypgoto_[] =
   {
-<<<<<<< HEAD
-    -799,  -799,  -799,  -799,  -799,  -799,  -799,  -799,  -799,  -799,
-    -799,  -799,  -799,  -799,  -799,  -799,   -44,  -799,   184,  -799,
-    -799,  -799,  -799,  -799,  -799,  -799,  -799,  -506,  -799,  -799,
-    -799,   -70,  -799,  -799,  -799,   386,  -799,  -799,  -799,  -799,
-     167,   355,   -48,   -45,   -43,  -799,  -799,  -799,  -799,   -11,
-       4,  -799,  -799,   163,   352,  -799,  -799,  -799,  -799,  -799,
-    -799,  -799,  -799,  -799,  -799,  -799,  -799,  -799,  -799,  -799,
-    -799,   -35,  -799,  -799,  -799,  -799,  -799,  -799,    94,  -799,
-     -41,  -799,  -586,   -34,  -799,  -799,  -799,  -799,  -799,  -799,
-    -799,  -799,  -799,  -799,   -26,  -799,  -799,  -799,  -799,  -799,
-    -799,  -799,  -799,  -799,  -799,  -799,  -799,  -799,  -799,  -799,
-    -799,  -799,   -42,  -799,  -799,  -799,  -799,  -799,  -799,  -799,
-    -799,  -799,   -68,  -799,  -799,  -799,   -53,   347,  -799,  -799,
-    -799,  -799,  -799,  -799,  -799,   -56,  -799,  -799,  -799,  -799,
-    -799,  -799,  -798,  -799,  -799,  -799,   -15,  -799,  -799,  -799,
-     -22,   399,  -799,  -799,  -799,  -799,  -799,  -799,  -799,  -799,
-    -789,  -799,   -24,  -799,    -4,  -799,  -787,  -799,  -799,  -799,
-    -799,  -799,  -799,  -799,   -27,  -799,  -799,  -173,   -65,  -799,
-    -799,  -799,  -799,  -799,    -8,  -799,  -799,  -799,     9,  -799,
-     402,  -799,   -66,  -799,  -799,  -799,  -799,  -799,   -60,  -799,
-    -799,  -799,  -799,  -799,   -18,  -799,  -799,  -799,     8,  -799,
-    -799,  -799,    14,  -799,   404,  -799,  -799,  -799,  -799,  -799,
-    -799,  -799,  -799,  -799,  -799,  -799,   -19,  -799,  -799,  -799,
-     -16,   432,  -799,  -799,   -58,  -799,   -38,  -799,   -47,  -799,
-    -799,  -799,     5,  -799,  -799,  -799,    10,  -799,   418,    -7,
-    -799,    -6,  -799,     0,  -799,   221,  -799,  -799,  -799,  -799,
-    -799,  -799,  -799,  -799,  -799,  -799,  -799,  -799,  -799,  -799,
-    -799,  -799,  -799,  -784,  -799,  -799,  -799,  -799,  -799,    16,
-    -799,  -799,  -799,  -139,  -799,  -799,  -799,  -799,  -799,  -799,
-    -799,  -799,     1,  -799,  -799,  -799,  -799,  -799,  -799,  -799,
-    -799,   246,   389,  -799,  -799,  -799,  -799,  -799,  -799,  -799,
-    -799,  -799,  -799,  -799,  -799,  -799,  -799,  -799,  -799,  -799,
-    -799,  -799,  -799,  -799,  -799,  -799,  -799,  -799,  -799,  -799,
-    -799,  -799,  -799,  -799,  -799,  -799,  -799,  -799,  -799,  -799,
-    -799,  -350,   390,  -799,  -799,  -799,  -799,  -799,  -799,   278,
-     392,  -799,  -799,  -799,    -9,  -799,  -799,  -138,  -799,  -799,
-    -799,  -799,  -799,  -799,  -156,  -799,  -799,  -171,  -799,  -799,
-    -799,  -799,  -799
-=======
-    -790,  -790,  -790,  -790,  -790,  -790,  -790,  -790,  -790,  -790,
-    -790,  -790,  -790,  -790,  -790,  -790,   -44,  -790,  -452,  -790,
-     119,  -790,  -790,  -790,  -790,  -790,  -790,  -505,  -790,  -790,
-    -790,   -70,  -790,  -790,  -790,   303,  -790,  -790,  -790,  -790,
-     165,   355,   -48,   -45,   -43,  -790,  -790,  -790,  -790,   -11,
-    -790,  -790,   161,   358,  -790,  -790,  -790,  -790,  -790,  -790,
-    -790,  -790,  -790,  -790,  -790,  -790,  -790,  -790,  -790,  -790,
-     -53,  -790,  -790,  -790,  -790,  -790,  -790,    90,  -790,   -64,
-    -790,  -585,   -51,  -790,  -790,  -790,  -790,  -790,  -790,  -790,
-    -790,  -790,  -790,   -26,  -790,  -790,  -790,  -790,  -790,  -790,
-    -790,  -790,  -790,  -790,  -790,  -790,  -790,  -790,  -790,  -790,
-    -790,   -83,  -790,  -790,  -790,  -790,  -790,  -790,  -790,  -790,
-    -790,   -84,  -790,  -790,  -790,   -79,   336,  -790,  -790,  -790,
-    -790,  -790,  -790,  -790,   -62,  -790,  -790,  -790,  -790,  -790,
-    -790,  -789,  -790,  -790,  -790,   -32,  -790,  -790,  -790,   -28,
-     395,  -790,  -790,  -790,  -790,  -790,  -790,  -790,  -790,  -787,
-    -790,   -24,  -790,    -4,  -790,  -786,  -790,  -790,  -790,  -790,
-    -790,  -790,  -790,   -33,  -790,  -790,  -189,   -65,  -790,  -790,
-    -790,  -790,  -790,   -21,  -790,  -790,  -790,   -13,  -790,   388,
-    -790,   -66,  -790,  -790,  -790,  -790,  -790,   -60,  -790,  -790,
-    -790,  -790,  -790,   -18,  -790,  -790,  -790,   -16,  -790,  -790,
-    -790,     7,  -790,   391,  -790,  -790,  -790,  -790,  -790,  -790,
-    -790,  -790,  -790,  -790,  -790,   -25,  -790,  -790,  -790,   -42,
-     429,  -790,  -790,   -58,  -790,   -38,  -790,   -47,  -790,  -790,
-    -790,     1,  -790,  -790,  -790,     2,  -790,   416,    -7,  -790,
-      -6,  -790,     0,  -790,   214,  -790,  -790,  -790,  -790,  -790,
-    -790,  -790,  -790,  -790,  -790,  -790,  -790,  -790,  -790,  -790,
-    -790,  -790,  -785,  -790,  -790,  -790,  -790,  -790,    10,  -790,
-    -790,  -790,  -141,  -790,  -790,  -790,  -790,  -790,  -790,  -790,
-    -790,    -5,  -790,  -790,  -790,  -790,  -790,  -790,  -790,  -790,
-    -790,  -790,   240,   387,  -790,  -790,  -790,  -790,  -790,  -790,
-    -790,  -790,  -790,  -790,  -790,  -790,  -790,  -790,  -790,  -790,
-    -790,  -790,  -790,  -790,  -790,  -790,  -790,  -790,  -790,  -790,
-    -790,  -790,  -790,  -790,  -790,  -790,  -790,  -790,  -790,  -790,
-    -790,  -790,  -349,   385,  -790,  -790,  -790,  -790,  -790,  -790,
-     272,   389,  -790,  -790,  -790,   -14,  -790,  -790,  -146,  -790,
-    -790,  -790,  -790,  -790,  -790,  -159,  -790,  -790,  -175,  -790,
-    -790,  -790,  -790,  -790
->>>>>>> 87a15e84
+    -795,  -795,  -795,  -795,  -795,  -795,  -795,  -795,  -795,  -795,
+    -795,  -795,  -795,  -795,  -795,  -795,   -44,  -795,  -452,  -795,
+     154,  -795,  -795,  -795,  -795,  -795,  -795,  -510,  -795,  -795,
+    -795,   -70,  -795,  -795,  -795,   370,  -795,  -795,  -795,  -795,
+     110,   362,   -48,   -45,   -43,  -795,  -795,  -795,  -795,   -11,
+       4,  -795,  -795,   174,   382,  -795,  -795,  -795,  -795,  -795,
+    -795,  -795,  -795,  -795,  -795,  -795,  -795,  -795,  -795,  -795,
+    -795,   -41,  -795,  -795,  -795,  -795,  -795,  -795,    93,  -795,
+     -32,  -795,  -590,   -53,  -795,  -795,  -795,  -795,  -795,  -795,
+    -795,  -795,  -795,  -795,   -26,  -795,  -795,  -795,  -795,  -795,
+    -795,  -795,  -795,  -795,  -795,  -795,  -795,  -795,  -795,  -795,
+    -795,  -795,   -69,  -795,  -795,  -795,  -795,  -795,  -795,  -795,
+    -795,  -795,   -68,  -795,  -795,  -795,   -62,   349,  -795,  -795,
+    -795,  -795,  -795,  -795,  -795,   -59,  -795,  -795,  -795,  -795,
+    -795,  -795,  -794,  -795,  -795,  -795,   -29,  -795,  -795,  -795,
+     -22,   399,  -795,  -795,  -795,  -795,  -795,  -795,  -795,  -795,
+    -792,  -795,   -24,  -795,    -4,  -795,  -791,  -795,  -795,  -795,
+    -795,  -795,  -795,  -795,   -27,  -795,  -795,  -176,   -65,  -795,
+    -795,  -795,  -795,  -795,   -13,  -795,  -795,  -795,     9,  -795,
+     404,  -795,   -66,  -795,  -795,  -795,  -795,  -795,   -60,  -795,
+    -795,  -795,  -795,  -795,   -18,  -795,  -795,  -795,     8,  -795,
+    -795,  -795,    -9,  -795,   405,  -795,  -795,  -795,  -795,  -795,
+    -795,  -795,  -795,  -795,  -795,  -795,   -21,  -795,  -795,  -795,
+     -16,   432,  -795,  -795,   -58,  -795,   -38,  -795,   -47,  -795,
+    -795,  -795,     3,  -795,  -795,  -795,     7,  -795,   425,    -7,
+    -795,    -6,  -795,     0,  -795,   218,  -795,  -795,  -795,  -795,
+    -795,  -795,  -795,  -795,  -795,  -795,  -795,  -795,  -795,  -795,
+    -795,  -795,  -795,  -790,  -795,  -795,  -795,  -795,  -795,    14,
+    -795,  -795,  -795,  -140,  -795,  -795,  -795,  -795,  -795,  -795,
+    -795,  -795,    -2,  -795,  -795,  -795,  -795,  -795,  -795,  -795,
+    -795,  -795,  -795,   251,   395,  -795,  -795,  -795,  -795,  -795,
+    -795,  -795,  -795,  -795,  -795,  -795,  -795,  -795,  -795,  -795,
+    -795,  -795,  -795,  -795,  -795,  -795,  -795,  -795,  -795,  -795,
+    -795,  -795,  -795,  -795,  -795,  -795,  -795,  -795,  -795,  -795,
+    -795,  -795,  -795,  -352,   385,  -795,  -795,  -795,  -795,  -795,
+    -795,   279,   398,  -795,  -795,  -795,   -12,  -795,  -795,  -145,
+    -795,  -795,  -795,  -795,  -795,  -795,  -157,  -795,  -795,  -173,
+    -795,  -795,  -795,  -795,  -795
   };
 
   const short int
@@ -6278,832 +4153,433 @@
   {
       -1,    15,    16,    17,    18,    19,    20,    21,    22,    23,
       24,    25,    26,    27,    28,    29,    38,    39,    40,    69,
-<<<<<<< HEAD
-     600,    87,    88,    41,    68,    84,    85,   610,   779,   858,
-     859,   346,    43,    70,    96,    97,    98,   355,    45,    71,
-     136,   137,   138,   139,   140,   141,   142,   380,   143,   144,
-     145,   146,   365,   174,   175,    47,    72,   176,   397,   177,
-     398,   613,   178,   399,   616,   179,   147,   373,   148,   366,
-     672,   673,   674,   796,   149,   374,   150,   375,   713,   714,
-     715,   818,   692,   693,   694,   799,   974,   695,   800,   696,
-     801,   697,   802,   698,   699,   431,   700,   701,   702,   703,
-     704,   705,   706,   707,   808,   708,   809,   709,   710,   151,
-     387,   737,   738,   739,   740,   741,   742,   743,   152,   390,
-     752,   753,   754,   841,    61,    79,   300,   301,   302,   444,
-     303,   445,   153,   391,   761,   762,   763,   764,   765,   766,
-     767,   768,   154,   381,   717,   718,   719,   821,    49,    73,
-     199,   200,   201,   407,   202,   403,   203,   404,   204,   405,
-     205,   408,   206,   412,   207,   411,   208,   410,   627,   209,
-     155,   384,   729,   730,   731,   830,   908,   909,   156,   382,
-      55,    76,   721,   722,   723,   824,    57,    77,   265,   266,
-     267,   268,   269,   270,   271,   430,   272,   434,   273,   433,
-     274,   275,   435,   276,   157,   383,   725,   726,   727,   827,
-      59,    78,   286,   287,   288,   289,   290,   439,   291,   292,
-     293,   294,   211,   406,   781,   782,   783,   860,    51,    74,
-     224,   225,   226,   416,   158,   385,   159,   386,   160,   389,
-     748,   749,   750,   838,    53,    75,   241,   242,   243,   161,
-     370,   162,   371,   163,   372,   247,   426,   786,   863,   248,
-     420,   249,   421,   250,   423,   251,   422,   252,   425,   253,
-     424,   254,   419,   218,   413,   787,   164,   388,   745,   746,
-     835,   930,   931,   932,   933,   934,   986,   935,   165,   166,
-     393,   774,   775,   776,   852,   777,   853,   167,   394,    63,
-      80,   323,   324,   325,   326,   449,   327,   450,   328,   329,
-     452,   330,   331,   332,   455,   653,   333,   456,   334,   335,
-     336,   337,   460,   660,   338,   461,   339,   462,   340,   463,
-      99,   357,   100,   358,   101,   359,   168,   363,   364,    67,
-      82,   347,   348,   349,   469,   102,   356,    65,    81,   342,
-     343,   344,   466,   789,   790,   865,   963,   964,   965,   966,
-     999,   967,   997,  1014,  1015,  1016,  1023,  1024,  1025,  1030,
-    1026,  1027,  1028
-=======
-     599,    87,    88,    41,    68,    84,    85,   610,   779,   858,
-     859,   345,    43,    70,    96,    97,    98,   354,    45,    71,
-     136,   137,   138,   139,   140,   141,   142,   378,   143,   144,
-     145,   364,   174,   175,    47,    72,   176,   396,   177,   397,
-     613,   178,   398,   616,   179,   146,   371,   147,   365,   672,
-     673,   674,   796,   148,   372,   149,   373,   713,   714,   715,
-     818,   692,   693,   694,   799,   973,   695,   800,   696,   801,
-     697,   802,   698,   699,   430,   700,   701,   702,   703,   704,
-     705,   706,   707,   808,   708,   809,   709,   710,   150,   385,
-     737,   738,   739,   740,   741,   742,   743,   151,   388,   752,
-     753,   754,   841,    61,    79,   299,   300,   301,   443,   302,
-     444,   152,   389,   761,   762,   763,   764,   765,   766,   767,
-     768,   153,   379,   717,   718,   719,   821,    49,    73,   198,
-     199,   200,   406,   201,   402,   202,   403,   203,   404,   204,
-     407,   205,   411,   206,   410,   207,   409,   627,   208,   154,
-     382,   729,   730,   731,   830,   907,   908,   155,   380,    55,
-      76,   721,   722,   723,   824,    57,    77,   264,   265,   266,
-     267,   268,   269,   270,   429,   271,   433,   272,   432,   273,
-     274,   434,   275,   156,   381,   725,   726,   727,   827,    59,
-      78,   285,   286,   287,   288,   289,   438,   290,   291,   292,
-     293,   210,   405,   781,   782,   783,   860,    51,    74,   223,
-     224,   225,   415,   157,   383,   158,   384,   159,   387,   748,
-     749,   750,   838,    53,    75,   240,   241,   242,   160,   368,
-     161,   369,   162,   370,   246,   425,   786,   863,   247,   419,
-     248,   420,   249,   422,   250,   421,   251,   424,   252,   423,
-     253,   418,   217,   412,   787,   163,   386,   745,   746,   835,
-     929,   930,   931,   932,   933,   985,   934,   164,   165,   391,
-     774,   775,   776,   852,   777,   853,   166,   392,   167,   393,
-      63,    80,   322,   323,   324,   325,   448,   326,   449,   327,
-     328,   451,   329,   330,   331,   454,   653,   332,   455,   333,
-     334,   335,   336,   459,   660,   337,   460,   338,   461,   339,
-     462,    99,   356,   100,   357,   101,   358,   168,   362,   363,
-      67,    82,   346,   347,   348,   468,   102,   355,    65,    81,
-     341,   342,   343,   465,   789,   790,   865,   962,   963,   964,
-     965,   998,   966,   996,  1013,  1014,  1015,  1022,  1023,  1024,
-    1029,  1025,  1026,  1027
->>>>>>> 87a15e84
+     604,    87,    88,    41,    68,    84,    85,   615,   784,   863,
+     864,   348,    43,    70,    96,    97,    98,   357,    45,    71,
+     137,   138,   139,   140,   141,   142,   143,   382,   144,   145,
+     146,   147,   367,   176,   177,    47,    72,   178,   400,   179,
+     401,   618,   180,   402,   621,   181,   148,   375,   149,   368,
+     677,   678,   679,   801,   150,   376,   151,   377,   718,   719,
+     720,   823,   697,   698,   699,   804,   979,   700,   805,   701,
+     806,   702,   807,   703,   704,   434,   705,   706,   707,   708,
+     709,   710,   711,   712,   813,   713,   814,   714,   715,   152,
+     389,   742,   743,   744,   745,   746,   747,   748,   153,   392,
+     757,   758,   759,   846,    61,    79,   302,   303,   304,   447,
+     305,   448,   154,   393,   766,   767,   768,   769,   770,   771,
+     772,   773,   155,   383,   722,   723,   724,   826,    49,    73,
+     201,   202,   203,   410,   204,   406,   205,   407,   206,   408,
+     207,   411,   208,   415,   209,   414,   210,   413,   632,   211,
+     156,   386,   734,   735,   736,   835,   913,   914,   157,   384,
+      55,    76,   726,   727,   728,   829,    57,    77,   267,   268,
+     269,   270,   271,   272,   273,   433,   274,   437,   275,   436,
+     276,   277,   438,   278,   158,   385,   730,   731,   732,   832,
+      59,    78,   288,   289,   290,   291,   292,   442,   293,   294,
+     295,   296,   213,   409,   786,   787,   788,   865,    51,    74,
+     226,   227,   228,   419,   159,   387,   160,   388,   161,   391,
+     753,   754,   755,   843,    53,    75,   243,   244,   245,   162,
+     372,   163,   373,   164,   374,   249,   429,   791,   868,   250,
+     423,   251,   424,   252,   426,   253,   425,   254,   428,   255,
+     427,   256,   422,   220,   416,   792,   165,   390,   750,   751,
+     840,   935,   936,   937,   938,   939,   991,   940,   166,   167,
+     395,   779,   780,   781,   857,   782,   858,   168,   396,   169,
+     397,    63,    80,   325,   326,   327,   328,   452,   329,   453,
+     330,   331,   455,   332,   333,   334,   458,   658,   335,   459,
+     336,   337,   338,   339,   463,   665,   340,   464,   341,   465,
+     342,   466,    99,   359,   100,   360,   101,   361,   170,   365,
+     366,    67,    82,   349,   350,   351,   472,   102,   358,    65,
+      81,   344,   345,   346,   469,   794,   795,   870,   968,   969,
+     970,   971,  1004,   972,  1002,  1019,  1020,  1021,  1028,  1029,
+    1030,  1035,  1031,  1032,  1033
   };
 
   const unsigned short int
   Dhcp4Parser::yytable_[] =
   {
-<<<<<<< HEAD
-      95,   135,   173,   193,   220,   237,   711,   263,   282,   299,
-     320,   255,   284,   481,   180,   212,   227,   239,   285,   277,
-     295,   628,   321,   345,    83,   194,   214,   632,   195,    31,
-     196,    32,   903,    33,   181,   213,   228,   240,    86,   278,
-     296,   904,   322,   907,    89,    30,   916,    42,   651,   361,
-     221,   264,   283,   395,   362,   210,   223,   238,   396,    44,
-     401,   122,   197,   297,   298,   402,   215,   216,   244,   245,
-     222,    46,   103,   217,   414,   246,   104,   198,   105,   415,
-     417,   655,   656,   657,   658,   418,    48,   106,   351,   107,
-     108,   109,   110,   111,   112,   113,   114,   115,   169,   170,
-      50,   123,   171,  1019,    52,   172,  1020,  1021,  1022,   110,
-     111,   112,   446,   219,   125,   126,   659,   447,   116,   117,
-     118,   119,   120,   121,    54,    94,   190,   122,   123,   191,
-     125,   126,   755,   756,   757,   758,   759,   760,   124,   297,
-     298,   125,   126,   464,   122,   123,   257,   341,   465,   467,
-     470,   127,   128,   833,   468,   471,   834,   129,   125,   126,
-     125,   126,   652,   623,   624,   625,   626,   130,   769,   770,
-     131,   919,   920,    90,   470,   395,    94,   132,   133,   584,
-     792,   134,    91,    92,    93,   836,   903,    56,   837,    34,
-      35,    36,    37,   257,    58,   904,   467,   907,    60,    94,
-     916,   793,   470,    94,    62,   125,   126,   794,   108,   109,
-     110,   111,   112,   732,   733,   734,   735,   866,   736,    94,
-     867,   257,   279,   258,   259,   280,   281,    64,  1017,    66,
-      94,  1018,   888,   125,   126,   669,   116,   117,   118,   350,
-     401,   474,   182,   183,   184,   795,   123,    94,   797,    94,
-     110,   111,   112,   798,   611,   612,   353,   185,   352,   125,
-     126,   186,   187,   188,   189,   970,   971,   972,   973,   354,
-     956,   190,   957,   958,   191,   129,   108,   109,   110,   111,
-     112,   360,   192,   815,   815,   850,   123,   854,   816,   817,
-     851,    95,   855,   464,    94,   367,   815,   414,   856,   125,
-     126,   980,   981,   368,   116,   117,   118,   472,   473,   121,
-     229,   614,   615,   369,   123,   257,   230,   231,   232,   233,
-     234,   235,    94,   236,   984,   135,   376,   125,   126,   985,
-     187,   173,   189,   446,   427,   417,  1000,   428,   991,   190,
-     995,  1001,   191,   180,   193,   377,  1034,   220,    94,   378,
-     192,  1035,   236,   784,   379,   392,   212,   400,   237,   227,
-     409,   432,   429,   181,   436,   438,   194,   214,   263,   195,
-     239,   196,   440,   282,   437,   441,   213,   284,   442,   228,
-     277,   443,   494,   285,   448,   295,   451,   453,    94,   454,
-     240,   457,   458,   221,   320,   459,   210,   475,   476,   223,
-     278,   477,   478,   197,   485,   296,   321,   215,   216,   479,
-     238,   482,   264,   222,   217,   483,    94,   283,   198,   484,
-     488,   244,   245,   486,   487,   489,   322,   490,   246,   491,
-     492,   493,   498,   581,   582,   583,   256,   495,   496,   497,
-     125,   126,   499,   500,   501,   675,   502,   503,   504,   996,
-     676,   677,   678,   679,   680,   681,   682,   683,   684,   685,
-     686,   687,   688,   689,   690,   505,   506,   257,   507,   258,
-     259,   508,   509,   260,   261,   262,   257,   510,   511,   125,
-     126,   304,   305,   306,   307,   308,   309,   310,   311,   312,
-     313,   314,   315,   316,   317,   512,   514,   515,   516,   517,
-     519,   318,   319,   520,   521,   522,   523,   524,   525,   135,
-     526,   647,   527,   528,   529,   531,   173,   533,   534,   535,
-     536,   691,   691,   537,   538,   539,   540,   542,   180,    94,
-     543,   544,   545,   546,   666,   547,   550,   771,   320,   554,
-     548,   551,   552,   555,   557,   558,   559,   560,   181,   772,
-     321,     1,     2,     3,     4,     5,     6,     7,     8,     9,
-      10,    11,    12,    13,    14,   561,   564,   562,    94,   773,
-     322,   565,   563,   569,   570,   571,   566,    94,   567,   572,
-     574,   568,   576,   578,   579,   588,   671,   580,   585,   586,
-     587,   591,   592,   593,   589,   590,   594,   595,   596,   597,
-     598,   601,   602,    32,   603,   604,   605,   875,   820,   606,
-     607,   608,   609,   617,   618,   619,   620,   621,   622,   629,
-     630,   631,   633,   634,   635,   636,   664,   654,   637,   665,
-     638,   639,   712,   716,   640,   641,   642,   643,   644,   720,
-     645,   646,   648,   649,   650,   661,   662,   663,   724,   728,
-     744,   747,   751,   780,   788,   803,   804,   805,   806,   807,
-     810,   811,   812,   813,   814,   876,   823,   819,   822,   826,
-     825,   828,   829,   831,   832,   840,   839,   843,   862,   842,
-     844,   845,   846,   847,   848,   849,   878,   599,   861,   857,
-     868,   864,   869,   871,   872,   873,   874,   880,   881,   877,
-     879,   948,   882,   883,   884,   949,   885,   952,   951,   955,
-     941,   886,   942,   943,   944,   945,   946,   969,   975,   976,
-     977,   978,   979,   982,   983,   987,   988,   989,   990,   992,
-     993,   994,   998,  1003,  1006,  1008,  1004,  1011,  1007,  1010,
-    1013,  1031,  1032,  1033,  1036,   691,   667,   480,   691,   670,
-     513,   193,  1012,   518,   263,  1038,  1041,   282,  1037,   791,
-     896,   284,   870,   212,  1039,   921,   277,   285,   237,   295,
-     923,   299,   911,   194,   214,   940,   195,   925,   196,   889,
-     239,   887,   897,   213,   771,   898,   278,   899,   939,   296,
-     220,   918,   912,   556,   947,   959,   772,   926,   264,   890,
-     240,   283,   227,   210,   902,   917,   905,   961,   891,   922,
-     197,  1002,   910,   530,   215,   216,   773,   924,   893,   900,
-     238,   217,   228,   913,   914,   198,   906,   962,   927,   928,
-     915,   244,   245,   892,   901,   929,   221,   895,   246,   960,
-     549,   894,   223,   954,   953,   938,   541,   553,   937,   532,
-    1005,   785,   936,   573,   778,   950,   222,   968,   668,   575,
-     577,  1029,  1009,  1040,     0,     0,     0,     0,     0,     0,
-=======
-      95,   135,   173,   193,   219,   236,   711,   262,   281,   298,
-     319,   254,   283,   480,   180,   211,   226,   238,   284,   276,
-     294,   628,   320,   344,    83,   194,   213,   632,   195,    31,
-     196,    32,    89,    33,   181,   212,   227,   239,   651,   277,
-     295,   902,   321,   903,   906,   915,   296,   297,    30,   598,
-     220,   263,   282,   296,   297,   209,   222,   237,   598,   103,
-      42,   833,   197,   104,   834,   105,   214,   215,   243,   244,
-     221,   611,   612,   216,   106,   245,   107,   108,   109,   110,
-     111,   112,   113,   114,   836,   169,   170,   837,   360,   171,
-     235,   784,   172,   361,   394,   109,   110,   111,   122,   395,
-     623,   624,   625,   626,   115,   116,   117,   118,   119,   120,
-     218,   124,   125,   121,   122,  1018,    94,    44,  1019,  1020,
-    1021,    46,   256,   190,   123,    48,   191,   124,   125,    50,
-     121,   122,   256,   866,   124,   125,   867,   126,   127,   655,
-     656,   657,   658,   128,   124,   125,   124,   125,  1016,   400,
-     413,  1017,   652,   129,   401,   414,   130,   918,   919,   121,
-     416,    90,    52,   131,   132,   417,    54,   133,   134,    86,
-      91,    92,    93,   340,   659,    56,    94,   108,   109,   110,
-     111,   755,   756,   757,   758,   759,   760,    94,   445,    34,
-      35,    36,    37,   446,   902,    58,   903,   906,   915,    60,
-     955,    94,   956,   957,   115,   116,   117,    62,   463,    64,
-     182,   183,   184,   464,   122,   614,   615,    94,   466,   108,
-     109,   110,   111,   467,    94,   185,    66,   124,   125,   186,
-     187,   188,   189,   888,    94,   669,    94,   124,   125,   190,
-     469,   349,   191,   128,   469,   470,   115,   116,   117,   583,
-     192,   120,   109,   110,   111,   350,   122,   256,   732,   733,
-     734,   735,   394,   736,   351,   352,   359,   792,   466,   124,
-     125,   353,   187,   793,   189,   769,   770,   469,   400,   426,
-     797,   190,   794,   795,   191,   798,   815,   427,   122,   815,
-      95,   816,   192,   850,   817,   255,   366,   367,   851,   854,
-     463,   124,   125,   815,   855,   856,   471,   472,   979,   413,
-     983,   445,   228,   374,   980,   984,   990,    94,   229,   230,
-     231,   232,   233,   234,   135,   235,   256,    94,   257,   258,
-     173,   416,   259,   260,   261,   999,   994,   375,   124,   125,
-    1000,   376,   180,   193,  1033,   437,   219,   377,   390,  1034,
-     969,   970,   971,   972,   399,   211,   408,   236,   226,    94,
-     431,   428,   181,   435,   439,   194,   213,   262,   195,   238,
-     196,   436,   281,   440,   442,   212,   283,   473,   227,   276,
-     447,   441,   284,   450,   294,   452,   453,   456,   457,   239,
-     458,    94,   220,   319,   474,   209,   475,   476,   222,   277,
-     477,   478,   197,   481,   295,   320,   214,   215,   482,   237,
-     483,   263,   221,   216,   484,   485,   282,   492,   486,   487,
-     243,   244,   488,   489,   490,   321,   491,   245,    94,   496,
-     493,   497,   580,   581,   582,   256,   278,   257,   258,   279,
-     280,   124,   125,   498,   494,   675,   495,   124,   125,   995,
-     676,   677,   678,   679,   680,   681,   682,   683,   684,   685,
-     686,   687,   688,   689,   690,   499,   500,   501,   502,   503,
-     504,   505,   506,   507,   509,   510,   256,   508,   511,   513,
-     514,   515,   516,   303,   304,   305,   306,   307,   308,   309,
-     310,   311,   312,   313,   314,   315,   316,   518,   519,   520,
-     521,   522,   523,   317,   318,   524,   525,   526,   135,   527,
-     647,   528,   530,   532,   533,   173,   534,   535,   536,   537,
-     691,   691,   538,   539,   541,   542,   544,   180,   543,   545,
-     546,    94,   547,   666,   549,   550,   771,    94,   319,   553,
-     554,   557,   551,   556,   558,   560,   559,   181,   772,   563,
-     320,     1,     2,     3,     4,     5,     6,     7,     8,     9,
-      10,    11,    12,    13,    14,   564,   565,   561,   773,   562,
-     321,   568,   569,   566,   570,   567,   571,   573,    94,   575,
-     577,   578,   587,   654,   579,   584,   585,   586,   588,   589,
-     590,   591,   592,   593,   594,   595,   596,   597,   600,   601,
-      32,   602,   603,   604,   671,   617,   605,   606,   608,   609,
-     618,   619,   620,   621,   622,   629,   630,   631,   633,   634,
-     635,   636,   637,   638,   639,   640,   664,   665,   864,   607,
-     712,   716,   720,   724,   728,   744,   747,   641,   642,   751,
-     780,   788,   803,   643,   644,   645,   646,   648,   649,   650,
-     661,   662,   663,   804,   805,   806,   807,   810,   811,   812,
-     813,   814,   820,   479,   819,   823,   822,   825,   826,   828,
-     829,   832,   831,   840,   876,   839,   843,   842,   844,   845,
-     846,   847,   848,   849,   862,   878,   861,   951,   857,   868,
-     869,   871,   872,   873,   874,   875,   880,   877,   879,   881,
-     882,   886,   947,   948,   883,   884,   950,   954,   885,   940,
-     941,   986,   942,   943,   944,   945,   968,   974,   975,   976,
-     977,   978,   981,   982,   987,   988,   989,   991,   992,   993,
-     997,  1002,  1005,  1003,  1007,  1006,  1009,  1010,  1012,  1030,
-    1031,  1032,  1035,   667,   870,   691,   670,  1011,   691,   512,
-     917,   193,  1037,  1036,   262,   791,   889,   281,   517,   939,
-     896,   283,   938,   211,   887,   920,   276,   284,   236,   294,
-     922,   298,   910,   194,   213,  1040,   195,   924,   196,  1038,
-     238,   555,   897,   212,   771,   898,   277,   899,   946,   295,
-     219,   891,   911,   890,  1001,   958,   772,   925,   263,   916,
-     239,   282,   226,   209,   901,   893,   904,   960,   529,   921,
-     197,   892,   909,   895,   214,   215,   773,   923,   952,   900,
-     237,   216,   227,   912,   913,   548,   905,   961,   926,   927,
-     914,   243,   244,   552,   894,   928,   220,   953,   245,   959,
-     936,   937,   222,   540,   785,   531,   935,  1004,   778,   949,
-     572,   668,   967,  1008,   576,   574,   221,  1028,  1039,     0,
->>>>>>> 87a15e84
+      95,   136,   175,   195,   222,   239,   716,   265,   284,   301,
+     322,   257,   286,   484,   182,   214,   229,   241,   287,   279,
+     297,   633,   323,    89,    83,   196,   216,   637,   197,    31,
+     198,    32,   347,    33,   183,   215,   230,   242,    30,   280,
+     298,   908,   324,   909,   912,   921,   123,   299,   300,    42,
+     223,   266,   285,   656,   603,   212,   225,   240,   221,   125,
+     126,   838,   199,   603,   839,    86,   217,   218,   246,   247,
+     224,   192,   103,   219,   193,   248,   104,   200,   105,   660,
+     661,   662,   663,   737,   738,   739,   740,   106,   741,   107,
+     108,   109,   110,   111,   112,   113,   114,   115,   171,   172,
+     299,   300,   173,  1024,   363,   174,  1025,  1026,  1027,   364,
+      94,   398,   404,    44,   664,   122,   399,   405,   116,   117,
+     118,   119,   120,   121,   417,   420,   449,   122,   123,   418,
+     421,   450,   259,   281,   260,   261,   282,   283,   124,   619,
+     620,   125,   126,   467,   125,   126,   125,   126,   468,    94,
+      46,   127,   128,    90,   470,   841,    48,   129,   842,   471,
+     125,   126,    91,    92,    93,    50,   473,   130,   657,    52,
+     131,   474,   108,   109,   110,   111,   112,   132,   133,    94,
+      54,   134,   135,   473,   774,   775,    94,   343,   588,   398,
+      34,    35,    36,    37,   797,   908,   352,   909,   912,   921,
+     116,   117,   118,    56,   470,    58,   184,   185,   186,   798,
+     123,   616,   617,    60,   108,   109,   110,   111,   112,   871,
+      62,   187,   872,   125,   126,   188,   189,   190,   191,  1022,
+      64,    94,  1023,   893,    94,   192,    94,   674,   193,   129,
+     473,    66,   116,   117,   118,   799,   194,   121,   353,   404,
+      94,   354,   123,   259,   800,   802,   110,   111,   112,   820,
+     803,   259,   820,   355,   821,   125,   126,   822,   189,   356,
+     191,   238,   789,   125,   126,   362,   369,   192,   370,   371,
+     193,   760,   761,   762,   763,   764,   765,   378,   194,   855,
+     430,   379,   123,    95,   856,   110,   111,   112,   859,   467,
+     432,   380,   820,   860,   861,   125,   126,   985,   381,   475,
+     476,   394,   417,    94,   989,   449,   231,   986,   403,   990,
+     996,   412,   232,   233,   234,   235,   236,   237,   136,   238,
+     122,   123,   259,   420,   175,  1005,   431,   440,  1000,   961,
+    1006,   962,   963,  1039,   125,   126,   182,   195,  1040,   435,
+     222,   628,   629,   630,   631,    94,   439,   924,   925,   214,
+     441,   239,   229,    94,   443,   444,   183,   445,   446,   196,
+     216,   265,   197,   241,   198,   451,   284,   454,   456,   215,
+     286,   457,   230,   279,   460,   461,   287,   462,   297,   975,
+     976,   977,   978,   242,   477,    94,   223,   322,   478,   212,
+     479,   480,   225,   280,   481,   482,   199,   485,   298,   323,
+     217,   218,   486,   240,   487,   266,   224,   219,   488,   489,
+     285,   200,   490,   491,   246,   247,   492,   493,   494,   324,
+     495,   248,   497,   496,    94,   258,   585,   586,   587,   125,
+     126,   501,   502,   498,   499,   500,   680,   503,   504,   505,
+    1001,   681,   682,   683,   684,   685,   686,   687,   688,   689,
+     690,   691,   692,   693,   694,   695,   259,   506,   260,   261,
+     507,   508,   262,   263,   264,   509,   510,   259,   125,   126,
+     511,   306,   307,   308,   309,   310,   311,   312,   313,   314,
+     315,   316,   317,   318,   319,   512,   514,   515,   513,   516,
+     518,   320,   321,   519,   520,   521,   523,   524,   525,   526,
+     527,   528,   530,   136,   529,   652,   531,   532,   533,   535,
+     175,   537,   538,   539,   540,   696,   696,   541,   542,    94,
+     543,   544,   182,   546,   547,   548,   549,   550,   671,   551,
+     554,   776,   558,   322,   552,   555,   559,   556,   561,   562,
+     563,   564,   183,   777,   565,   323,   566,   567,   568,   569,
+     570,   571,   572,   573,   574,   575,   576,   578,    94,   580,
+     582,   583,   592,   778,   584,   324,   589,   590,   591,    94,
+       1,     2,     3,     4,     5,     6,     7,     8,     9,    10,
+      11,    12,    13,    14,   595,   596,   593,   594,   597,   598,
+     599,   600,   601,   602,   676,   605,    32,   606,   607,   608,
+     609,   881,   622,   610,   611,   613,   614,   623,   624,   625,
+     626,   627,   634,   635,   636,   638,   639,   640,   641,   669,
+     642,   643,   670,   717,   644,   645,   646,   721,   725,   647,
+     648,   649,   659,   650,   651,   653,   654,   655,   666,   667,
+     668,   729,   733,   749,   752,   756,   785,   793,   808,   809,
+     810,   811,   812,   815,   816,   817,   818,   819,   825,   612,
+     824,   828,   827,   830,   831,   833,   834,   837,   836,   845,
+     883,   844,   848,   847,   849,   850,   851,   852,   853,   854,
+     867,   862,   866,   672,   874,   873,   869,   876,   877,   878,
+     879,   880,   885,   886,   882,   953,   884,   887,   888,   954,
+     889,   890,   956,   957,   994,   946,   891,   960,   947,   948,
+     949,  1016,   987,   950,   951,   988,   992,   993,   995,  1003,
+    1008,  1011,  1013,   483,   974,  1036,  1018,  1037,   980,   981,
+     982,   983,   984,   997,   998,   999,  1038,  1041,  1015,  1009,
+     696,  1012,  1017,   696,  1042,  1046,   195,  1043,  1044,   265,
+     517,   875,   284,   796,   675,   901,   286,   892,   214,   923,
+     926,   279,   287,   239,   297,   928,   301,   916,   196,   216,
+     945,   197,   930,   198,   944,   241,   522,   902,   215,   776,
+     903,   280,   904,   894,   298,   222,   952,   917,   560,   896,
+     964,   777,   931,   266,   895,   242,   285,   229,   212,   907,
+     922,   910,   966,  1007,   927,   199,   534,   915,   898,   217,
+     218,   778,   929,   899,   905,   240,   219,   230,   918,   919,
+     200,   911,   967,   932,   933,   920,   246,   247,   897,   906,
+     934,   223,   900,   248,   965,   553,   959,   225,   943,   958,
+     942,   557,   536,   790,  1010,   941,   545,   955,   581,   973,
+    1014,   224,   577,   673,   783,  1034,  1045,     0,   579,     0,
        0,     0,     0,     0,     0,     0,     0,     0,     0,     0,
        0,     0,     0,     0,     0,     0,     0,     0,     0,     0,
        0,     0,     0,     0,     0,     0,     0,     0,     0,     0,
        0,     0,     0,     0,     0,     0,     0,     0,     0,     0,
-<<<<<<< HEAD
-       0,     0,     0,     0,   896,     0,     0,     0,     0,   921,
-       0,     0,     0,     0,   923,     0,   911,     0,     0,     0,
-     959,   925,     0,     0,     0,     0,   897,     0,     0,   898,
-       0,   899,   961,     0,     0,     0,   912,     0,     0,     0,
-       0,   926,     0,     0,     0,     0,     0,     0,   902,     0,
-     905,     0,   962,   922,     0,     0,   910,     0,     0,     0,
-       0,   924,     0,   900,   960,     0,     0,   913,   914,     0,
-     906,     0,   927,   928,   915,     0,     0,     0,   901,   929
-=======
-       0,     0,     0,     0,     0,     0,     0,     0,     0,     0,
-       0,     0,     0,   896,     0,     0,     0,     0,   920,     0,
-       0,     0,     0,   922,     0,   910,     0,     0,     0,   958,
-     924,     0,     0,     0,     0,   897,     0,     0,   898,     0,
-     899,   960,     0,     0,     0,   911,     0,     0,     0,     0,
-     925,     0,     0,     0,     0,     0,     0,   901,     0,   904,
-       0,   961,   921,     0,     0,   909,     0,     0,     0,     0,
-     923,     0,   900,   959,     0,     0,   912,   913,     0,   905,
-       0,   926,   927,   914,     0,     0,     0,     0,   928
->>>>>>> 87a15e84
+       0,     0,     0,     0,     0,     0,     0,     0,     0,   901,
+       0,     0,     0,     0,   926,     0,     0,     0,     0,   928,
+       0,   916,     0,     0,     0,   964,   930,     0,     0,     0,
+       0,   902,     0,     0,   903,     0,   904,   966,     0,     0,
+       0,   917,     0,     0,     0,     0,   931,     0,     0,     0,
+       0,     0,     0,   907,     0,   910,     0,   967,   927,     0,
+       0,   915,     0,     0,     0,     0,   929,     0,   905,   965,
+       0,     0,   918,   919,     0,   911,     0,   932,   933,   920,
+       0,     0,     0,   906,   934
   };
 
   const short int
   Dhcp4Parser::yycheck_[] =
   {
-<<<<<<< HEAD
-      70,    71,    72,    73,    74,    75,   592,    77,    78,    79,
-      80,    76,    78,   363,    72,    73,    74,    75,    78,    77,
-      78,   527,    80,    12,    68,    73,    73,   533,    73,     5,
-      73,     7,   830,     9,    72,    73,    74,    75,   165,    77,
-      78,   830,    80,   830,    10,     0,   830,     7,    17,     3,
-      74,    77,    78,     3,     8,    73,    74,    75,     8,     7,
-       3,    62,    73,   103,   104,     8,    73,    73,    75,    75,
-      74,     7,     7,    73,     3,    75,    11,    73,    13,     8,
-       3,   133,   134,   135,   136,     8,     7,    22,     3,    24,
+      70,    71,    72,    73,    74,    75,   596,    77,    78,    79,
+      80,    76,    78,   365,    72,    73,    74,    75,    78,    77,
+      78,   531,    80,    10,    68,    73,    73,   537,    73,     5,
+      73,     7,    12,     9,    72,    73,    74,    75,     0,    77,
+      78,   835,    80,   835,   835,   835,    63,   103,   104,     7,
+      74,    77,    78,    17,   506,    73,    74,    75,    75,    76,
+      77,     3,    73,   515,     6,   166,    73,    73,    75,    75,
+      74,    88,     7,    73,    91,    75,    11,    73,    13,   134,
+     135,   136,   137,    93,    94,    95,    96,    22,    98,    24,
       25,    26,    27,    28,    29,    30,    31,    32,    14,    15,
-       7,    63,    18,   142,     7,    21,   145,   146,   147,    27,
-      28,    29,     3,    75,    76,    77,   168,     8,    53,    54,
-      55,    56,    57,    58,     7,   165,    88,    62,    63,    91,
-      76,    77,   106,   107,   108,   109,   110,   111,    73,   103,
-     104,    76,    77,     3,    62,    63,    64,   140,     8,     3,
-       3,    86,    87,     3,     8,     8,     6,    92,    76,    77,
-      76,    77,   131,    82,    83,    84,    85,   102,   114,   115,
-     105,    89,    90,   139,     3,     3,   165,   112,   113,     8,
-       8,   116,   148,   149,   150,     3,   984,     7,     6,   165,
-     166,   167,   168,    64,     7,   984,     3,   984,     7,   165,
-     984,     8,     3,   165,     7,    76,    77,     8,    25,    26,
-      27,    28,    29,    93,    94,    95,    96,     3,    98,   165,
-       6,    64,    65,    66,    67,    68,    69,     7,     3,     7,
-     165,     6,   818,    76,    77,   585,    53,    54,    55,     6,
-       3,   165,    59,    60,    61,     8,    63,   165,     3,   165,
-      27,    28,    29,     8,    16,    17,     8,    74,     4,    76,
-      77,    78,    79,    80,    81,    34,    35,    36,    37,     3,
-     141,    88,   143,   144,    91,    92,    25,    26,    27,    28,
-      29,     4,    99,     3,     3,     3,    63,     3,     8,     8,
-       8,   361,     8,     3,   165,     4,     3,     3,     8,    76,
-      77,     8,     8,     4,    53,    54,    55,   351,   352,    58,
-      87,    19,    20,     4,    63,    64,    93,    94,    95,    96,
-      97,    98,   165,   100,     3,   395,     4,    76,    77,     8,
-      79,   401,    81,     3,     8,     3,     3,     3,     8,    88,
-       8,     8,    91,   401,   414,     4,     3,   417,   165,     4,
-      99,     8,   100,   101,     4,     4,   414,     4,   428,   417,
-       4,     4,     8,   401,     4,     3,   414,   414,   438,   414,
-     428,   414,     4,   443,     8,     4,   414,   443,     8,   417,
-     438,     3,   166,   443,     4,   443,     4,     4,   165,     4,
-     428,     4,     4,   417,   464,     4,   414,     4,     4,   417,
-     438,     4,     4,   414,   168,   443,   464,   414,   414,     4,
-     428,     4,   438,   417,   414,     4,   165,   443,   414,     4,
-       4,   428,   428,   168,   168,     4,   464,     4,   428,     4,
-       4,     4,     4,   477,   478,   479,    33,   166,   166,   166,
-      76,    77,     4,     4,     4,    33,     4,     4,     4,   955,
-      38,    39,    40,    41,    42,    43,    44,    45,    46,    47,
-      48,    49,    50,    51,    52,     4,     4,    64,     4,    66,
-      67,     4,     4,    70,    71,    72,    64,   166,     4,    76,
-      77,   117,   118,   119,   120,   121,   122,   123,   124,   125,
-     126,   127,   128,   129,   130,     4,     4,     4,     4,   168,
-       4,   137,   138,     4,     4,     4,     4,     4,   166,   579,
-       4,   555,     4,     4,     4,     4,   586,     4,     4,     4,
-       4,   591,   592,     4,     4,     4,     4,     4,   586,   165,
-       4,   166,     4,     4,   578,     4,     4,   607,   608,     4,
-     168,   168,   168,     4,   168,     4,     4,   166,   586,   607,
-     608,   151,   152,   153,   154,   155,   156,   157,   158,   159,
-     160,   161,   162,   163,   164,     4,     4,   166,   165,   607,
-     608,     4,   166,     4,     4,     4,   168,   165,   168,     4,
-       4,   168,     4,     4,     7,   165,    23,     7,     7,     7,
-       7,     7,     7,     5,   165,   165,   165,     5,     5,     5,
-       5,   165,     5,     7,     5,     5,     5,   166,     3,     7,
-       7,     7,     5,   165,   165,   165,     5,   165,   165,   165,
-       7,   165,   165,   165,   165,   165,     5,   132,   165,     5,
-     165,   165,     7,     7,   165,   165,   165,   165,   165,     7,
-     165,   165,   165,   165,   165,   165,   165,   165,     7,     7,
-       7,     7,     7,     7,     7,     4,     4,     4,     4,     4,
-       4,     4,     4,     4,     4,   168,     3,     6,     6,     3,
-       6,     6,     3,     6,     3,     3,     6,     3,     3,     6,
-       4,     4,     4,     4,     4,     4,   168,   503,     6,   165,
-       6,     8,     4,     4,     4,     4,     4,     4,     4,   166,
-     166,     4,   166,   166,   166,     4,   166,     3,     6,     4,
-     166,   168,   166,   166,   166,   166,   166,   165,   165,   165,
-     165,   165,   165,     8,     8,     4,     8,     3,     8,   165,
-     165,   165,     4,     4,     4,     4,   168,     5,   166,   165,
-       7,     4,     4,     4,     4,   815,   579,   361,   818,   586,
-     395,   821,   165,   401,   824,   166,   165,   827,   168,   665,
-     830,   827,   797,   821,   166,   835,   824,   827,   838,   827,
-     835,   841,   830,   821,   821,   843,   821,   835,   821,   820,
-     838,   815,   830,   821,   854,   830,   824,   830,   841,   827,
-     860,   833,   830,   446,   850,   865,   854,   835,   824,   821,
-     838,   827,   860,   821,   830,   832,   830,   865,   823,   835,
-     821,   984,   830,   414,   821,   821,   854,   835,   826,   830,
-     838,   821,   860,   830,   830,   821,   830,   865,   835,   835,
-     830,   838,   838,   824,   830,   835,   860,   829,   838,   865,
-     438,   827,   860,   862,   860,   840,   428,   443,   838,   417,
-     989,   630,   836,   464,   608,   854,   860,   866,   580,   467,
-     470,  1017,  1000,  1034,    -1,    -1,    -1,    -1,    -1,    -1,
-=======
-      70,    71,    72,    73,    74,    75,   591,    77,    78,    79,
-      80,    76,    78,   362,    72,    73,    74,    75,    78,    77,
-      78,   526,    80,    12,    68,    73,    73,   532,    73,     5,
-      73,     7,    10,     9,    72,    73,    74,    75,    17,    77,
-      78,   830,    80,   830,   830,   830,   102,   103,     0,   501,
-      74,    77,    78,   102,   103,    73,    74,    75,   510,     7,
-       7,     3,    73,    11,     6,    13,    73,    73,    75,    75,
-      74,    16,    17,    73,    22,    75,    24,    25,    26,    27,
-      28,    29,    30,    31,     3,    14,    15,     6,     3,    18,
-      99,   100,    21,     8,     3,    26,    27,    28,    62,     8,
-      81,    82,    83,    84,    52,    53,    54,    55,    56,    57,
-      74,    75,    76,    61,    62,   142,   165,     7,   145,   146,
-     147,     7,    63,    87,    72,     7,    90,    75,    76,     7,
-      61,    62,    63,     3,    75,    76,     6,    85,    86,   133,
-     134,   135,   136,    91,    75,    76,    75,    76,     3,     3,
-       3,     6,   131,   101,     8,     8,   104,    88,    89,    61,
-       3,   139,     7,   111,   112,     8,     7,   115,   116,   165,
-     148,   149,   150,   140,   168,     7,   165,    25,    26,    27,
-      28,   105,   106,   107,   108,   109,   110,   165,     3,   165,
-     166,   167,   168,     8,   983,     7,   983,   983,   983,     7,
-     141,   165,   143,   144,    52,    53,    54,     7,     3,     7,
-      58,    59,    60,     8,    62,    19,    20,   165,     3,    25,
-      26,    27,    28,     8,   165,    73,     7,    75,    76,    77,
-      78,    79,    80,   818,   165,   584,   165,    75,    76,    87,
-       3,     6,    90,    91,     3,     8,    52,    53,    54,     8,
-      98,    57,    26,    27,    28,     3,    62,    63,    92,    93,
-      94,    95,     3,    97,     4,     8,     4,     8,     3,    75,
-      76,     3,    78,     8,    80,   113,   114,     3,     3,     8,
-       3,    87,     8,     8,    90,     8,     3,     3,    62,     3,
-     360,     8,    98,     3,     8,    32,     4,     4,     8,     3,
-       3,    75,    76,     3,     8,     8,   350,   351,     8,     3,
-       3,     3,    86,     4,     8,     8,     8,   165,    92,    93,
-      94,    95,    96,    97,   394,    99,    63,   165,    65,    66,
-     400,     3,    69,    70,    71,     3,     8,     4,    75,    76,
-       8,     4,   400,   413,     3,     3,   416,     4,     4,     8,
-      33,    34,    35,    36,     4,   413,     4,   427,   416,   165,
-       4,     8,   400,     4,     4,   413,   413,   437,   413,   427,
-     413,     8,   442,     4,     3,   413,   442,   165,   416,   437,
-       4,     8,   442,     4,   442,     4,     4,     4,     4,   427,
-       4,   165,   416,   463,     4,   413,     4,     4,   416,   437,
-       4,     4,   413,     4,   442,   463,   413,   413,     4,   427,
-       4,   437,   416,   413,   168,   168,   442,   166,     4,     4,
-     427,   427,     4,     4,     4,   463,     4,   427,   165,     4,
-     166,     4,   476,   477,   478,    63,    64,    65,    66,    67,
-      68,    75,    76,     4,   166,    32,   166,    75,    76,   954,
-      37,    38,    39,    40,    41,    42,    43,    44,    45,    46,
-      47,    48,    49,    50,    51,     4,     4,     4,     4,     4,
-       4,     4,     4,     4,     4,     4,    63,   166,     4,     4,
-       4,     4,   168,   117,   118,   119,   120,   121,   122,   123,
-     124,   125,   126,   127,   128,   129,   130,     4,     4,     4,
-       4,     4,     4,   137,   138,   166,     4,     4,   578,     4,
-     554,     4,     4,     4,     4,   585,     4,     4,     4,     4,
-     590,   591,     4,     4,     4,     4,     4,   585,   166,     4,
-       4,   165,   168,   577,     4,   168,   606,   165,   608,     4,
-       4,     4,   168,   168,     4,     4,   166,   585,   606,     4,
-     608,   151,   152,   153,   154,   155,   156,   157,   158,   159,
-     160,   161,   162,   163,   164,     4,   168,   166,   606,   166,
-     608,     4,     4,   168,     4,   168,     4,     4,   165,     4,
-       4,     7,   165,   132,     7,     7,     7,     7,   165,   165,
-       7,     7,     5,   165,     5,     5,     5,     5,   165,     5,
-       7,     5,     5,     5,    23,   165,     7,     7,     7,     5,
-     165,   165,     5,   165,   165,   165,     7,   165,   165,   165,
-     165,   165,   165,   165,   165,   165,     5,     5,     8,   510,
-       7,     7,     7,     7,     7,     7,     7,   165,   165,     7,
-       7,     7,     4,   165,   165,   165,   165,   165,   165,   165,
-     165,   165,   165,     4,     4,     4,     4,     4,     4,     4,
-       4,     4,     3,   360,     6,     3,     6,     6,     3,     6,
-       3,     3,     6,     3,   168,     6,     3,     6,     4,     4,
-       4,     4,     4,     4,     3,   168,     6,     3,   165,     6,
-       4,     4,     4,     4,     4,   166,     4,   166,   166,     4,
-     166,   168,     4,     4,   166,   166,     6,     4,   166,   166,
-     166,     4,   166,   166,   166,   166,   165,   165,   165,   165,
-     165,   165,     8,     8,     8,     3,     8,   165,   165,   165,
-       4,     4,     4,   168,     4,   166,   165,     5,     7,     4,
-       4,     4,     4,   578,   797,   815,   585,   165,   818,   394,
-     833,   821,   166,   168,   824,   665,   820,   827,   400,   843,
-     830,   827,   841,   821,   815,   835,   824,   827,   838,   827,
-     835,   841,   830,   821,   821,   165,   821,   835,   821,   166,
-     838,   445,   830,   821,   854,   830,   824,   830,   850,   827,
-     860,   823,   830,   821,   983,   865,   854,   835,   824,   832,
-     838,   827,   860,   821,   830,   826,   830,   865,   413,   835,
-     821,   824,   830,   829,   821,   821,   854,   835,   860,   830,
-     838,   821,   860,   830,   830,   437,   830,   865,   835,   835,
-     830,   838,   838,   442,   827,   835,   860,   862,   838,   865,
-     838,   840,   860,   427,   630,   416,   836,   988,   608,   854,
-     463,   579,   866,   999,   469,   466,   860,  1016,  1033,    -1,
-      -1,    -1,    -1,    -1,    -1,    -1,    -1,    -1,    -1,    -1,
->>>>>>> 87a15e84
+     103,   104,    18,   143,     3,    21,   146,   147,   148,     8,
+     166,     3,     3,     7,   169,    62,     8,     8,    53,    54,
+      55,    56,    57,    58,     3,     3,     3,    62,    63,     8,
+       8,     8,    64,    65,    66,    67,    68,    69,    73,    19,
+      20,    76,    77,     3,    76,    77,    76,    77,     8,   166,
+       7,    86,    87,   140,     3,     3,     7,    92,     6,     8,
+      76,    77,   149,   150,   151,     7,     3,   102,   132,     7,
+     105,     8,    25,    26,    27,    28,    29,   112,   113,   166,
+       7,   116,   117,     3,   114,   115,   166,   141,     8,     3,
+     166,   167,   168,   169,     8,   989,     6,   989,   989,   989,
+      53,    54,    55,     7,     3,     7,    59,    60,    61,     8,
+      63,    16,    17,     7,    25,    26,    27,    28,    29,     3,
+       7,    74,     6,    76,    77,    78,    79,    80,    81,     3,
+       7,   166,     6,   823,   166,    88,   166,   589,    91,    92,
+       3,     7,    53,    54,    55,     8,    99,    58,     3,     3,
+     166,     4,    63,    64,     8,     3,    27,    28,    29,     3,
+       8,    64,     3,     8,     8,    76,    77,     8,    79,     3,
+      81,   100,   101,    76,    77,     4,     4,    88,     4,     4,
+      91,   106,   107,   108,   109,   110,   111,     4,    99,     3,
+       8,     4,    63,   363,     8,    27,    28,    29,     3,     3,
+       8,     4,     3,     8,     8,    76,    77,     8,     4,   353,
+     354,     4,     3,   166,     3,     3,    87,     8,     4,     8,
+       8,     4,    93,    94,    95,    96,    97,    98,   398,   100,
+      62,    63,    64,     3,   404,     3,     3,     8,     8,   142,
+       8,   144,   145,     3,    76,    77,   404,   417,     8,     4,
+     420,    82,    83,    84,    85,   166,     4,    89,    90,   417,
+       3,   431,   420,   166,     4,     4,   404,     8,     3,   417,
+     417,   441,   417,   431,   417,     4,   446,     4,     4,   417,
+     446,     4,   420,   441,     4,     4,   446,     4,   446,    34,
+      35,    36,    37,   431,   166,   166,   420,   467,     4,   417,
+       4,     4,   420,   441,     4,     4,   417,     4,   446,   467,
+     417,   417,     4,   431,     4,   441,   420,   417,   169,   169,
+     446,   417,   169,     4,   431,   431,     4,     4,     4,   467,
+       4,   431,   167,     4,   166,    33,   480,   481,   482,    76,
+      77,     4,     4,   167,   167,   167,    33,     4,     4,     4,
+     960,    38,    39,    40,    41,    42,    43,    44,    45,    46,
+      47,    48,    49,    50,    51,    52,    64,     4,    66,    67,
+       4,     4,    70,    71,    72,     4,     4,    64,    76,    77,
+       4,   118,   119,   120,   121,   122,   123,   124,   125,   126,
+     127,   128,   129,   130,   131,     4,     4,     4,   167,     4,
+       4,   138,   139,     4,     4,   169,     4,     4,     4,     4,
+       4,     4,     4,   583,   167,   559,     4,     4,     4,     4,
+     590,     4,     4,     4,     4,   595,   596,     4,     4,   166,
+       4,     4,   590,     4,     4,   167,     4,     4,   582,     4,
+       4,   611,     4,   613,   169,   169,     4,   169,   169,     4,
+       4,   167,   590,   611,     4,   613,   167,   167,     4,     4,
+     169,   169,   169,     4,     4,     4,     4,     4,   166,     4,
+       4,     7,   166,   611,     7,   613,     7,     7,     7,   166,
+     152,   153,   154,   155,   156,   157,   158,   159,   160,   161,
+     162,   163,   164,   165,     7,     7,   166,   166,     5,   166,
+       5,     5,     5,     5,    23,   166,     7,     5,     5,     5,
+       5,   169,   166,     7,     7,     7,     5,   166,   166,     5,
+     166,   166,   166,     7,   166,   166,   166,   166,   166,     5,
+     166,   166,     5,     7,   166,   166,   166,     7,     7,   166,
+     166,   166,   133,   166,   166,   166,   166,   166,   166,   166,
+     166,     7,     7,     7,     7,     7,     7,     7,     4,     4,
+       4,     4,     4,     4,     4,     4,     4,     4,     3,   515,
+       6,     3,     6,     6,     3,     6,     3,     3,     6,     3,
+     169,     6,     3,     6,     4,     4,     4,     4,     4,     4,
+       3,   166,     6,   583,     4,     6,     8,     4,     4,     4,
+       4,   167,     4,     4,   167,     4,   167,   167,   167,     4,
+     167,   167,     6,     3,     3,   167,   169,     4,   167,   167,
+     167,     5,     8,   167,   167,     8,     4,     8,     8,     4,
+       4,     4,     4,   363,   166,     4,     7,     4,   166,   166,
+     166,   166,   166,   166,   166,   166,     4,     4,   166,   169,
+     820,   167,   166,   823,   169,   166,   826,   167,   167,   829,
+     398,   802,   832,   670,   590,   835,   832,   820,   826,   838,
+     840,   829,   832,   843,   832,   840,   846,   835,   826,   826,
+     848,   826,   840,   826,   846,   843,   404,   835,   826,   859,
+     835,   829,   835,   825,   832,   865,   855,   835,   449,   828,
+     870,   859,   840,   829,   826,   843,   832,   865,   826,   835,
+     837,   835,   870,   989,   840,   826,   417,   835,   831,   826,
+     826,   859,   840,   832,   835,   843,   826,   865,   835,   835,
+     826,   835,   870,   840,   840,   835,   843,   843,   829,   835,
+     840,   865,   834,   843,   870,   441,   867,   865,   845,   865,
+     843,   446,   420,   635,   994,   841,   431,   859,   473,   871,
+    1005,   865,   467,   584,   613,  1022,  1039,    -1,   470,    -1,
       -1,    -1,    -1,    -1,    -1,    -1,    -1,    -1,    -1,    -1,
       -1,    -1,    -1,    -1,    -1,    -1,    -1,    -1,    -1,    -1,
       -1,    -1,    -1,    -1,    -1,    -1,    -1,    -1,    -1,    -1,
       -1,    -1,    -1,    -1,    -1,    -1,    -1,    -1,    -1,    -1,
-<<<<<<< HEAD
-      -1,    -1,    -1,    -1,   984,    -1,    -1,    -1,    -1,   989,
-      -1,    -1,    -1,    -1,   989,    -1,   984,    -1,    -1,    -1,
-    1000,   989,    -1,    -1,    -1,    -1,   984,    -1,    -1,   984,
-      -1,   984,  1000,    -1,    -1,    -1,   984,    -1,    -1,    -1,
-      -1,   989,    -1,    -1,    -1,    -1,    -1,    -1,   984,    -1,
-     984,    -1,  1000,   989,    -1,    -1,   984,    -1,    -1,    -1,
-      -1,   989,    -1,   984,  1000,    -1,    -1,   984,   984,    -1,
-     984,    -1,   989,   989,   984,    -1,    -1,    -1,   984,   989
-=======
-      -1,    -1,    -1,   983,    -1,    -1,    -1,    -1,   988,    -1,
-      -1,    -1,    -1,   988,    -1,   983,    -1,    -1,    -1,   999,
-     988,    -1,    -1,    -1,    -1,   983,    -1,    -1,   983,    -1,
-     983,   999,    -1,    -1,    -1,   983,    -1,    -1,    -1,    -1,
-     988,    -1,    -1,    -1,    -1,    -1,    -1,   983,    -1,   983,
-      -1,   999,   988,    -1,    -1,   983,    -1,    -1,    -1,    -1,
-     988,    -1,   983,   999,    -1,    -1,   983,   983,    -1,   983,
-      -1,   988,   988,   983,    -1,    -1,    -1,    -1,   988
->>>>>>> 87a15e84
+      -1,    -1,    -1,    -1,    -1,    -1,    -1,    -1,    -1,   989,
+      -1,    -1,    -1,    -1,   994,    -1,    -1,    -1,    -1,   994,
+      -1,   989,    -1,    -1,    -1,  1005,   994,    -1,    -1,    -1,
+      -1,   989,    -1,    -1,   989,    -1,   989,  1005,    -1,    -1,
+      -1,   989,    -1,    -1,    -1,    -1,   994,    -1,    -1,    -1,
+      -1,    -1,    -1,   989,    -1,   989,    -1,  1005,   994,    -1,
+      -1,   989,    -1,    -1,    -1,    -1,   994,    -1,   989,  1005,
+      -1,    -1,   989,   989,    -1,   989,    -1,   994,   994,   989,
+      -1,    -1,    -1,   989,   994
   };
 
   const unsigned short int
   Dhcp4Parser::yystos_[] =
   {
-       0,   151,   152,   153,   154,   155,   156,   157,   158,   159,
-     160,   161,   162,   163,   164,   170,   171,   172,   173,   174,
-     175,   176,   177,   178,   179,   180,   181,   182,   183,   184,
-       0,     5,     7,     9,   165,   166,   167,   168,   185,   186,
-<<<<<<< HEAD
-     187,   192,     7,   201,     7,   207,     7,   224,     7,   317,
-       7,   397,     7,   413,     7,   349,     7,   355,     7,   379,
-       7,   293,     7,   468,     7,   516,     7,   508,   193,   188,
-     202,   208,   225,   318,   398,   414,   350,   356,   380,   294,
-     469,   517,   509,   185,   194,   195,   165,   190,   191,    10,
-     139,   148,   149,   150,   165,   200,   203,   204,   205,   499,
-     501,   503,   514,     7,    11,    13,    22,    24,    25,    26,
+       0,   152,   153,   154,   155,   156,   157,   158,   159,   160,
+     161,   162,   163,   164,   165,   171,   172,   173,   174,   175,
+     176,   177,   178,   179,   180,   181,   182,   183,   184,   185,
+       0,     5,     7,     9,   166,   167,   168,   169,   186,   187,
+     188,   193,     7,   202,     7,   208,     7,   225,     7,   318,
+       7,   398,     7,   414,     7,   350,     7,   356,     7,   380,
+       7,   294,     7,   471,     7,   519,     7,   511,   194,   189,
+     203,   209,   226,   319,   399,   415,   351,   357,   381,   295,
+     472,   520,   512,   186,   195,   196,   166,   191,   192,    10,
+     140,   149,   150,   151,   166,   201,   204,   205,   206,   502,
+     504,   506,   517,     7,    11,    13,    22,    24,    25,    26,
       27,    28,    29,    30,    31,    32,    53,    54,    55,    56,
       57,    58,    62,    63,    73,    76,    77,    86,    87,    92,
-     102,   105,   112,   113,   116,   200,   209,   210,   211,   212,
-     213,   214,   215,   217,   218,   219,   220,   235,   237,   243,
-     245,   278,   287,   301,   311,   339,   347,   373,   403,   405,
-     407,   418,   420,   422,   445,   457,   458,   466,   505,    14,
-      15,    18,    21,   200,   222,   223,   226,   228,   231,   234,
-     403,   405,    59,    60,    61,    74,    78,    79,    80,    81,
-      88,    91,    99,   200,   211,   212,   213,   218,   219,   319,
-     320,   321,   323,   325,   327,   329,   331,   333,   335,   338,
-     373,   391,   403,   405,   407,   418,   420,   422,   442,    75,
-     200,   331,   333,   373,   399,   400,   401,   403,   405,    87,
-      93,    94,    95,    96,    97,    98,   100,   200,   373,   403,
-     405,   415,   416,   417,   418,   420,   422,   424,   428,   430,
-     432,   434,   436,   438,   440,   347,    33,    64,    66,    67,
-      70,    71,    72,   200,   263,   357,   358,   359,   360,   361,
-     362,   363,   365,   367,   369,   370,   372,   403,   405,    65,
-      68,    69,   200,   263,   361,   367,   381,   382,   383,   384,
-     385,   387,   388,   389,   390,   403,   405,   103,   104,   200,
-     295,   296,   297,   299,   117,   118,   119,   120,   121,   122,
-     123,   124,   125,   126,   127,   128,   129,   130,   137,   138,
-     200,   403,   405,   470,   471,   472,   473,   475,   477,   478,
-     480,   481,   482,   485,   487,   488,   489,   490,   493,   495,
-     497,   140,   518,   519,   520,    12,   200,   510,   511,   512,
-       6,     3,     4,     8,     3,   206,   515,   500,   502,   504,
-       4,     3,     8,   506,   507,   221,   238,     4,     4,     4,
-     419,   421,   423,   236,   244,   246,     4,     4,     4,     4,
-     216,   312,   348,   374,   340,   404,   406,   279,   446,   408,
-     288,   302,     4,   459,   467,     3,     8,   227,   229,   232,
-       4,     3,     8,   324,   326,   328,   392,   322,   330,     4,
-     336,   334,   332,   443,     3,     8,   402,     3,     8,   441,
-     429,   431,   435,   433,   439,   437,   425,     8,     3,     8,
-     364,   264,     4,   368,   366,   371,     4,     8,     3,   386,
-       4,     4,     8,     3,   298,   300,     3,     8,     4,   474,
-     476,     4,   479,     4,     4,   483,   486,     4,     4,     4,
-     491,   494,   496,   498,     3,     8,   521,     3,     8,   513,
-       3,     8,   185,   185,   165,     4,     4,     4,     4,     4,
-     204,   510,     4,     4,     4,   168,   168,   168,     4,     4,
-       4,     4,     4,     4,   166,   166,   166,   166,     4,     4,
-       4,     4,     4,     4,     4,     4,     4,     4,     4,     4,
-     166,     4,     4,   210,     4,     4,     4,   168,   223,     4,
-       4,     4,     4,     4,     4,   166,     4,     4,     4,     4,
-     320,     4,   400,     4,     4,     4,     4,     4,     4,     4,
-       4,   417,     4,     4,   166,     4,     4,     4,   168,   359,
-       4,   168,   168,   383,     4,     4,   296,   168,     4,     4,
-     166,     4,   166,   166,     4,     4,   168,   168,   168,     4,
-       4,     4,     4,   471,     4,   519,     4,   511,     4,     7,
-       7,   185,   185,   185,     8,     7,     7,     7,   165,   165,
-     165,     7,     7,     5,   165,     5,     5,     5,     5,   187,
-     189,   165,     5,     5,     5,     5,     7,     7,     7,     5,
-     196,    16,    17,   230,    19,    20,   233,   165,   165,   165,
-       5,   165,   165,    82,    83,    84,    85,   337,   196,   165,
-       7,   165,   196,   165,   165,   165,   165,   165,   165,   165,
-     165,   165,   165,   165,   165,   165,   165,   185,   165,   165,
-     165,    17,   131,   484,   132,   133,   134,   135,   136,   168,
-     492,   165,   165,   165,     5,     5,   185,   209,   518,   510,
-     222,    23,   239,   240,   241,    33,    38,    39,    40,    41,
-      42,    43,    44,    45,    46,    47,    48,    49,    50,    51,
-      52,   200,   251,   252,   253,   256,   258,   260,   262,   263,
-     265,   266,   267,   268,   269,   270,   271,   272,   274,   276,
-     277,   251,     7,   247,   248,   249,     7,   313,   314,   315,
-       7,   351,   352,   353,     7,   375,   376,   377,     7,   341,
-     342,   343,    93,    94,    95,    96,    98,   280,   281,   282,
-     283,   284,   285,   286,     7,   447,   448,     7,   409,   410,
-     411,     7,   289,   290,   291,   106,   107,   108,   109,   110,
-     111,   303,   304,   305,   306,   307,   308,   309,   310,   114,
-     115,   200,   403,   405,   460,   461,   462,   464,   470,   197,
-       7,   393,   394,   395,   101,   424,   426,   444,     7,   522,
-     523,   247,     8,     8,     8,     8,   242,     3,     8,   254,
-     257,   259,   261,     4,     4,     4,     4,     4,   273,   275,
-       4,     4,     4,     4,     4,     3,     8,     8,   250,     6,
-       3,   316,     6,     3,   354,     6,     3,   378,     6,     3,
-     344,     6,     3,     3,     6,   449,     3,     6,   412,     6,
-       3,   292,     6,     3,     4,     4,     4,     4,     4,     4,
-       3,     8,   463,   465,     3,     8,     8,   165,   198,   199,
-     396,     6,     3,   427,     8,   524,     3,     6,     6,     4,
-     240,     4,     4,     4,     4,   166,   168,   166,   168,   166,
-       4,     4,   166,   166,   166,   166,   168,   252,   251,   249,
-     319,   315,   357,   353,   381,   377,   200,   211,   212,   213,
-     218,   219,   263,   311,   329,   331,   333,   335,   345,   346,
-     373,   403,   405,   418,   420,   422,   442,   343,   281,    89,
-      90,   200,   263,   347,   373,   403,   405,   418,   420,   422,
-     450,   451,   452,   453,   454,   456,   448,   415,   411,   295,
-     291,   166,   166,   166,   166,   166,   166,   304,     4,     4,
-     461,     6,     3,   399,   395,     4,   141,   143,   144,   200,
-     263,   403,   405,   525,   526,   527,   528,   530,   523,   165,
-      34,    35,    36,    37,   255,   165,   165,   165,   165,   165,
-       8,     8,     8,     8,     3,     8,   455,     4,     8,     3,
-       8,     8,   165,   165,   165,     8,   196,   531,     4,   529,
-       3,     8,   346,     4,   168,   452,     4,   166,     4,   526,
-     165,     5,   165,     7,   532,   533,   534,     3,     6,   142,
-     145,   146,   147,   535,   536,   537,   539,   540,   541,   533,
-     538,     4,     4,     4,     3,     8,     4,   168,   166,   166,
-     536,   165
-=======
-     187,   192,     7,   201,     7,   207,     7,   223,     7,   316,
-       7,   396,     7,   412,     7,   348,     7,   354,     7,   378,
-       7,   292,     7,   469,     7,   517,     7,   509,   193,   188,
-     202,   208,   224,   317,   397,   413,   349,   355,   379,   293,
-     470,   518,   510,   185,   194,   195,   165,   190,   191,    10,
-     139,   148,   149,   150,   165,   200,   203,   204,   205,   500,
-     502,   504,   515,     7,    11,    13,    22,    24,    25,    26,
-      27,    28,    29,    30,    31,    52,    53,    54,    55,    56,
-      57,    61,    62,    72,    75,    76,    85,    86,    91,   101,
-     104,   111,   112,   115,   116,   200,   209,   210,   211,   212,
-     213,   214,   215,   217,   218,   219,   234,   236,   242,   244,
-     277,   286,   300,   310,   338,   346,   372,   402,   404,   406,
-     417,   419,   421,   444,   456,   457,   465,   467,   506,    14,
-      15,    18,    21,   200,   221,   222,   225,   227,   230,   233,
-     402,   404,    58,    59,    60,    73,    77,    78,    79,    80,
-      87,    90,    98,   200,   211,   212,   213,   218,   318,   319,
-     320,   322,   324,   326,   328,   330,   332,   334,   337,   372,
-     390,   402,   404,   406,   417,   419,   421,   441,    74,   200,
-     330,   332,   372,   398,   399,   400,   402,   404,    86,    92,
-      93,    94,    95,    96,    97,    99,   200,   372,   402,   404,
-     414,   415,   416,   417,   419,   421,   423,   427,   429,   431,
-     433,   435,   437,   439,   346,    32,    63,    65,    66,    69,
-      70,    71,   200,   262,   356,   357,   358,   359,   360,   361,
-     362,   364,   366,   368,   369,   371,   402,   404,    64,    67,
-      68,   200,   262,   360,   366,   380,   381,   382,   383,   384,
-     386,   387,   388,   389,   402,   404,   102,   103,   200,   294,
-     295,   296,   298,   117,   118,   119,   120,   121,   122,   123,
-     124,   125,   126,   127,   128,   129,   130,   137,   138,   200,
-     402,   404,   471,   472,   473,   474,   476,   478,   479,   481,
-     482,   483,   486,   488,   489,   490,   491,   494,   496,   498,
-     140,   519,   520,   521,    12,   200,   511,   512,   513,     6,
-       3,     4,     8,     3,   206,   516,   501,   503,   505,     4,
-       3,     8,   507,   508,   220,   237,     4,     4,   418,   420,
-     422,   235,   243,   245,     4,     4,     4,     4,   216,   311,
-     347,   373,   339,   403,   405,   278,   445,   407,   287,   301,
-       4,   458,   466,   468,     3,     8,   226,   228,   231,     4,
-       3,     8,   323,   325,   327,   391,   321,   329,     4,   335,
-     333,   331,   442,     3,     8,   401,     3,     8,   440,   428,
-     430,   434,   432,   438,   436,   424,     8,     3,     8,   363,
-     263,     4,   367,   365,   370,     4,     8,     3,   385,     4,
-       4,     8,     3,   297,   299,     3,     8,     4,   475,   477,
-       4,   480,     4,     4,   484,   487,     4,     4,     4,   492,
-     495,   497,   499,     3,     8,   522,     3,     8,   514,     3,
-       8,   185,   185,   165,     4,     4,     4,     4,     4,   204,
-     511,     4,     4,     4,   168,   168,     4,     4,     4,     4,
-       4,     4,   166,   166,   166,   166,     4,     4,     4,     4,
-       4,     4,     4,     4,     4,     4,     4,     4,   166,     4,
-       4,     4,   210,     4,     4,     4,   168,   222,     4,     4,
-       4,     4,     4,     4,   166,     4,     4,     4,     4,   319,
-       4,   399,     4,     4,     4,     4,     4,     4,     4,     4,
-     416,     4,     4,   166,     4,     4,     4,   168,   358,     4,
-     168,   168,   382,     4,     4,   295,   168,     4,     4,   166,
-       4,   166,   166,     4,     4,   168,   168,   168,     4,     4,
-       4,     4,   472,     4,   520,     4,   512,     4,     7,     7,
-     185,   185,   185,     8,     7,     7,     7,   165,   165,   165,
-       7,     7,     5,   165,     5,     5,     5,     5,   187,   189,
-     165,     5,     5,     5,     5,     7,     7,   189,     7,     5,
-     196,    16,    17,   229,    19,    20,   232,   165,   165,   165,
-       5,   165,   165,    81,    82,    83,    84,   336,   196,   165,
-       7,   165,   196,   165,   165,   165,   165,   165,   165,   165,
-     165,   165,   165,   165,   165,   165,   165,   185,   165,   165,
-     165,    17,   131,   485,   132,   133,   134,   135,   136,   168,
-     493,   165,   165,   165,     5,     5,   185,   209,   519,   511,
-     221,    23,   238,   239,   240,    32,    37,    38,    39,    40,
-      41,    42,    43,    44,    45,    46,    47,    48,    49,    50,
-      51,   200,   250,   251,   252,   255,   257,   259,   261,   262,
-     264,   265,   266,   267,   268,   269,   270,   271,   273,   275,
-     276,   250,     7,   246,   247,   248,     7,   312,   313,   314,
-       7,   350,   351,   352,     7,   374,   375,   376,     7,   340,
-     341,   342,    92,    93,    94,    95,    97,   279,   280,   281,
-     282,   283,   284,   285,     7,   446,   447,     7,   408,   409,
-     410,     7,   288,   289,   290,   105,   106,   107,   108,   109,
-     110,   302,   303,   304,   305,   306,   307,   308,   309,   113,
-     114,   200,   402,   404,   459,   460,   461,   463,   471,   197,
-       7,   392,   393,   394,   100,   423,   425,   443,     7,   523,
-     524,   246,     8,     8,     8,     8,   241,     3,     8,   253,
-     256,   258,   260,     4,     4,     4,     4,     4,   272,   274,
-       4,     4,     4,     4,     4,     3,     8,     8,   249,     6,
-       3,   315,     6,     3,   353,     6,     3,   377,     6,     3,
-     343,     6,     3,     3,     6,   448,     3,     6,   411,     6,
-       3,   291,     6,     3,     4,     4,     4,     4,     4,     4,
-       3,     8,   462,   464,     3,     8,     8,   165,   198,   199,
-     395,     6,     3,   426,     8,   525,     3,     6,     6,     4,
-     239,     4,     4,     4,     4,   166,   168,   166,   168,   166,
-       4,     4,   166,   166,   166,   166,   168,   251,   250,   248,
-     318,   314,   356,   352,   380,   376,   200,   211,   212,   213,
-     218,   262,   310,   328,   330,   332,   334,   344,   345,   372,
-     402,   404,   417,   419,   421,   441,   342,   280,    88,    89,
-     200,   262,   346,   372,   402,   404,   417,   419,   421,   449,
-     450,   451,   452,   453,   455,   447,   414,   410,   294,   290,
-     166,   166,   166,   166,   166,   166,   303,     4,     4,   460,
-       6,     3,   398,   394,     4,   141,   143,   144,   200,   262,
-     402,   404,   526,   527,   528,   529,   531,   524,   165,    33,
-      34,    35,    36,   254,   165,   165,   165,   165,   165,     8,
-       8,     8,     8,     3,     8,   454,     4,     8,     3,     8,
-       8,   165,   165,   165,     8,   196,   532,     4,   530,     3,
-       8,   345,     4,   168,   451,     4,   166,     4,   527,   165,
-       5,   165,     7,   533,   534,   535,     3,     6,   142,   145,
-     146,   147,   536,   537,   538,   540,   541,   542,   534,   539,
-       4,     4,     4,     3,     8,     4,   168,   166,   166,   537,
-     165
->>>>>>> 87a15e84
+     102,   105,   112,   113,   116,   117,   201,   210,   211,   212,
+     213,   214,   215,   216,   218,   219,   220,   221,   236,   238,
+     244,   246,   279,   288,   302,   312,   340,   348,   374,   404,
+     406,   408,   419,   421,   423,   446,   458,   459,   467,   469,
+     508,    14,    15,    18,    21,   201,   223,   224,   227,   229,
+     232,   235,   404,   406,    59,    60,    61,    74,    78,    79,
+      80,    81,    88,    91,    99,   201,   212,   213,   214,   219,
+     220,   320,   321,   322,   324,   326,   328,   330,   332,   334,
+     336,   339,   374,   392,   404,   406,   408,   419,   421,   423,
+     443,    75,   201,   332,   334,   374,   400,   401,   402,   404,
+     406,    87,    93,    94,    95,    96,    97,    98,   100,   201,
+     374,   404,   406,   416,   417,   418,   419,   421,   423,   425,
+     429,   431,   433,   435,   437,   439,   441,   348,    33,    64,
+      66,    67,    70,    71,    72,   201,   264,   358,   359,   360,
+     361,   362,   363,   364,   366,   368,   370,   371,   373,   404,
+     406,    65,    68,    69,   201,   264,   362,   368,   382,   383,
+     384,   385,   386,   388,   389,   390,   391,   404,   406,   103,
+     104,   201,   296,   297,   298,   300,   118,   119,   120,   121,
+     122,   123,   124,   125,   126,   127,   128,   129,   130,   131,
+     138,   139,   201,   404,   406,   473,   474,   475,   476,   478,
+     480,   481,   483,   484,   485,   488,   490,   491,   492,   493,
+     496,   498,   500,   141,   521,   522,   523,    12,   201,   513,
+     514,   515,     6,     3,     4,     8,     3,   207,   518,   503,
+     505,   507,     4,     3,     8,   509,   510,   222,   239,     4,
+       4,     4,   420,   422,   424,   237,   245,   247,     4,     4,
+       4,     4,   217,   313,   349,   375,   341,   405,   407,   280,
+     447,   409,   289,   303,     4,   460,   468,   470,     3,     8,
+     228,   230,   233,     4,     3,     8,   325,   327,   329,   393,
+     323,   331,     4,   337,   335,   333,   444,     3,     8,   403,
+       3,     8,   442,   430,   432,   436,   434,   440,   438,   426,
+       8,     3,     8,   365,   265,     4,   369,   367,   372,     4,
+       8,     3,   387,     4,     4,     8,     3,   299,   301,     3,
+       8,     4,   477,   479,     4,   482,     4,     4,   486,   489,
+       4,     4,     4,   494,   497,   499,   501,     3,     8,   524,
+       3,     8,   516,     3,     8,   186,   186,   166,     4,     4,
+       4,     4,     4,   205,   513,     4,     4,     4,   169,   169,
+     169,     4,     4,     4,     4,     4,     4,   167,   167,   167,
+     167,     4,     4,     4,     4,     4,     4,     4,     4,     4,
+       4,     4,     4,   167,     4,     4,     4,   211,     4,     4,
+       4,   169,   224,     4,     4,     4,     4,     4,     4,   167,
+       4,     4,     4,     4,   321,     4,   401,     4,     4,     4,
+       4,     4,     4,     4,     4,   418,     4,     4,   167,     4,
+       4,     4,   169,   360,     4,   169,   169,   384,     4,     4,
+     297,   169,     4,     4,   167,     4,   167,   167,     4,     4,
+     169,   169,   169,     4,     4,     4,     4,   474,     4,   522,
+       4,   514,     4,     7,     7,   186,   186,   186,     8,     7,
+       7,     7,   166,   166,   166,     7,     7,     5,   166,     5,
+       5,     5,     5,   188,   190,   166,     5,     5,     5,     5,
+       7,     7,   190,     7,     5,   197,    16,    17,   231,    19,
+      20,   234,   166,   166,   166,     5,   166,   166,    82,    83,
+      84,    85,   338,   197,   166,     7,   166,   197,   166,   166,
+     166,   166,   166,   166,   166,   166,   166,   166,   166,   166,
+     166,   166,   186,   166,   166,   166,    17,   132,   487,   133,
+     134,   135,   136,   137,   169,   495,   166,   166,   166,     5,
+       5,   186,   210,   521,   513,   223,    23,   240,   241,   242,
+      33,    38,    39,    40,    41,    42,    43,    44,    45,    46,
+      47,    48,    49,    50,    51,    52,   201,   252,   253,   254,
+     257,   259,   261,   263,   264,   266,   267,   268,   269,   270,
+     271,   272,   273,   275,   277,   278,   252,     7,   248,   249,
+     250,     7,   314,   315,   316,     7,   352,   353,   354,     7,
+     376,   377,   378,     7,   342,   343,   344,    93,    94,    95,
+      96,    98,   281,   282,   283,   284,   285,   286,   287,     7,
+     448,   449,     7,   410,   411,   412,     7,   290,   291,   292,
+     106,   107,   108,   109,   110,   111,   304,   305,   306,   307,
+     308,   309,   310,   311,   114,   115,   201,   404,   406,   461,
+     462,   463,   465,   473,   198,     7,   394,   395,   396,   101,
+     425,   427,   445,     7,   525,   526,   248,     8,     8,     8,
+       8,   243,     3,     8,   255,   258,   260,   262,     4,     4,
+       4,     4,     4,   274,   276,     4,     4,     4,     4,     4,
+       3,     8,     8,   251,     6,     3,   317,     6,     3,   355,
+       6,     3,   379,     6,     3,   345,     6,     3,     3,     6,
+     450,     3,     6,   413,     6,     3,   293,     6,     3,     4,
+       4,     4,     4,     4,     4,     3,     8,   464,   466,     3,
+       8,     8,   166,   199,   200,   397,     6,     3,   428,     8,
+     527,     3,     6,     6,     4,   241,     4,     4,     4,     4,
+     167,   169,   167,   169,   167,     4,     4,   167,   167,   167,
+     167,   169,   253,   252,   250,   320,   316,   358,   354,   382,
+     378,   201,   212,   213,   214,   219,   220,   264,   312,   330,
+     332,   334,   336,   346,   347,   374,   404,   406,   419,   421,
+     423,   443,   344,   282,    89,    90,   201,   264,   348,   374,
+     404,   406,   419,   421,   423,   451,   452,   453,   454,   455,
+     457,   449,   416,   412,   296,   292,   167,   167,   167,   167,
+     167,   167,   305,     4,     4,   462,     6,     3,   400,   396,
+       4,   142,   144,   145,   201,   264,   404,   406,   528,   529,
+     530,   531,   533,   526,   166,    34,    35,    36,    37,   256,
+     166,   166,   166,   166,   166,     8,     8,     8,     8,     3,
+       8,   456,     4,     8,     3,     8,     8,   166,   166,   166,
+       8,   197,   534,     4,   532,     3,     8,   347,     4,   169,
+     453,     4,   167,     4,   529,   166,     5,   166,     7,   535,
+     536,   537,     3,     6,   143,   146,   147,   148,   538,   539,
+     540,   542,   543,   544,   536,   541,     4,     4,     4,     3,
+       8,     4,   169,   167,   167,   539,   166
   };
 
   const unsigned short int
   Dhcp4Parser::yyr1_[] =
   {
-       0,   169,   171,   170,   172,   170,   173,   170,   174,   170,
-     175,   170,   176,   170,   177,   170,   178,   170,   179,   170,
-     180,   170,   181,   170,   182,   170,   183,   170,   184,   170,
-     185,   185,   185,   185,   185,   185,   185,   186,   188,   187,
-     189,   190,   190,   191,   191,   193,   192,   194,   194,   195,
-     195,   197,   196,   198,   198,   199,   199,   200,   202,   201,
-     203,   203,   204,   204,   204,   204,   204,   204,   206,   205,
-     208,   207,   209,   209,   210,   210,   210,   210,   210,   210,
-     210,   210,   210,   210,   210,   210,   210,   210,   210,   210,
-     210,   210,   210,   210,   210,   210,   210,   210,   210,   210,
-     210,   210,   210,   210,   210,   210,   211,   212,   213,   214,
-<<<<<<< HEAD
-     216,   215,   217,   218,   219,   221,   220,   222,   222,   223,
-     223,   223,   223,   223,   223,   223,   225,   224,   227,   226,
-     229,   228,   230,   230,   232,   231,   233,   233,   234,   236,
-     235,   238,   237,   239,   239,   240,   242,   241,   244,   243,
-     246,   245,   247,   247,   248,   248,   250,   249,   251,   251,
-     252,   252,   252,   252,   252,   252,   252,   252,   252,   252,
-     252,   252,   252,   252,   252,   252,   252,   252,   254,   253,
-     255,   255,   255,   255,   257,   256,   259,   258,   261,   260,
-     262,   264,   263,   265,   266,   267,   268,   269,   270,   271,
-     273,   272,   275,   274,   276,   277,   279,   278,   280,   280,
-     281,   281,   281,   281,   281,   282,   283,   284,   285,   286,
-     288,   287,   289,   289,   290,   290,   292,   291,   294,   293,
-     295,   295,   295,   296,   296,   298,   297,   300,   299,   302,
-     301,   303,   303,   304,   304,   304,   304,   304,   304,   305,
-     306,   307,   308,   309,   310,   312,   311,   313,   313,   314,
-     314,   316,   315,   318,   317,   319,   319,   320,   320,   320,
-     320,   320,   320,   320,   320,   320,   320,   320,   320,   320,
-     320,   320,   320,   320,   320,   320,   320,   320,   320,   320,
-     320,   322,   321,   324,   323,   326,   325,   328,   327,   330,
-     329,   332,   331,   334,   333,   336,   335,   337,   337,   337,
-     337,   338,   340,   339,   341,   341,   342,   342,   344,   343,
-     345,   345,   346,   346,   346,   346,   346,   346,   346,   346,
-     346,   346,   346,   346,   346,   346,   346,   346,   346,   346,
-     346,   348,   347,   350,   349,   351,   351,   352,   352,   354,
-     353,   356,   355,   357,   357,   358,   358,   359,   359,   359,
-     359,   359,   359,   359,   359,   359,   359,   360,   361,   362,
-     364,   363,   366,   365,   368,   367,   369,   371,   370,   372,
-     374,   373,   375,   375,   376,   376,   378,   377,   380,   379,
-     381,   381,   382,   382,   383,   383,   383,   383,   383,   383,
-     383,   383,   383,   384,   386,   385,   387,   388,   389,   390,
-     392,   391,   393,   393,   394,   394,   396,   395,   398,   397,
-     399,   399,   400,   400,   400,   400,   400,   400,   400,   402,
-     401,   404,   403,   406,   405,   408,   407,   409,   409,   410,
-     410,   412,   411,   414,   413,   415,   415,   416,   416,   417,
-     417,   417,   417,   417,   417,   417,   417,   417,   417,   417,
-     417,   417,   417,   417,   419,   418,   421,   420,   423,   422,
-     425,   424,   427,   426,   429,   428,   431,   430,   433,   432,
-     435,   434,   437,   436,   439,   438,   441,   440,   443,   442,
-     444,   444,   446,   445,   447,   447,   449,   448,   450,   450,
-     451,   451,   452,   452,   452,   452,   452,   452,   452,   452,
-     452,   452,   452,   453,   455,   454,   456,   457,   459,   458,
-     460,   460,   461,   461,   461,   461,   461,   463,   462,   465,
-     464,   467,   466,   469,   468,   470,   470,   471,   471,   471,
-     471,   471,   471,   471,   471,   471,   471,   471,   471,   471,
-     471,   471,   471,   471,   471,   471,   472,   474,   473,   476,
-     475,   477,   479,   478,   480,   481,   483,   482,   484,   484,
-     486,   485,   487,   488,   489,   491,   490,   492,   492,   492,
-     492,   492,   494,   493,   496,   495,   498,   497,   500,   499,
-     502,   501,   504,   503,   506,   505,   507,   505,   509,   508,
-     510,   510,   511,   511,   513,   512,   515,   514,   517,   516,
-     518,   518,   519,   521,   520,   522,   522,   524,   523,   525,
-     525,   526,   526,   526,   526,   526,   526,   526,   527,   529,
-     528,   531,   530,   532,   532,   534,   533,   535,   535,   536,
-     536,   536,   536,   538,   537,   539,   540,   541
-=======
-     216,   215,   217,   218,   220,   219,   221,   221,   222,   222,
-     222,   222,   222,   222,   222,   224,   223,   226,   225,   228,
-     227,   229,   229,   231,   230,   232,   232,   233,   235,   234,
-     237,   236,   238,   238,   239,   241,   240,   243,   242,   245,
-     244,   246,   246,   247,   247,   249,   248,   250,   250,   251,
-     251,   251,   251,   251,   251,   251,   251,   251,   251,   251,
-     251,   251,   251,   251,   251,   251,   251,   253,   252,   254,
-     254,   254,   254,   256,   255,   258,   257,   260,   259,   261,
-     263,   262,   264,   265,   266,   267,   268,   269,   270,   272,
-     271,   274,   273,   275,   276,   278,   277,   279,   279,   280,
-     280,   280,   280,   280,   281,   282,   283,   284,   285,   287,
-     286,   288,   288,   289,   289,   291,   290,   293,   292,   294,
-     294,   294,   295,   295,   297,   296,   299,   298,   301,   300,
-     302,   302,   303,   303,   303,   303,   303,   303,   304,   305,
-     306,   307,   308,   309,   311,   310,   312,   312,   313,   313,
-     315,   314,   317,   316,   318,   318,   319,   319,   319,   319,
-     319,   319,   319,   319,   319,   319,   319,   319,   319,   319,
-     319,   319,   319,   319,   319,   319,   319,   319,   319,   321,
-     320,   323,   322,   325,   324,   327,   326,   329,   328,   331,
-     330,   333,   332,   335,   334,   336,   336,   336,   336,   337,
-     339,   338,   340,   340,   341,   341,   343,   342,   344,   344,
-     345,   345,   345,   345,   345,   345,   345,   345,   345,   345,
-     345,   345,   345,   345,   345,   345,   345,   345,   347,   346,
-     349,   348,   350,   350,   351,   351,   353,   352,   355,   354,
-     356,   356,   357,   357,   358,   358,   358,   358,   358,   358,
-     358,   358,   358,   358,   359,   360,   361,   363,   362,   365,
-     364,   367,   366,   368,   370,   369,   371,   373,   372,   374,
-     374,   375,   375,   377,   376,   379,   378,   380,   380,   381,
-     381,   382,   382,   382,   382,   382,   382,   382,   382,   382,
-     383,   385,   384,   386,   387,   388,   389,   391,   390,   392,
-     392,   393,   393,   395,   394,   397,   396,   398,   398,   399,
-     399,   399,   399,   399,   399,   399,   401,   400,   403,   402,
-     405,   404,   407,   406,   408,   408,   409,   409,   411,   410,
-     413,   412,   414,   414,   415,   415,   416,   416,   416,   416,
-     416,   416,   416,   416,   416,   416,   416,   416,   416,   416,
-     416,   418,   417,   420,   419,   422,   421,   424,   423,   426,
-     425,   428,   427,   430,   429,   432,   431,   434,   433,   436,
-     435,   438,   437,   440,   439,   442,   441,   443,   443,   445,
-     444,   446,   446,   448,   447,   449,   449,   450,   450,   451,
-     451,   451,   451,   451,   451,   451,   451,   451,   451,   451,
-     452,   454,   453,   455,   456,   458,   457,   459,   459,   460,
-     460,   460,   460,   460,   462,   461,   464,   463,   466,   465,
-     468,   467,   470,   469,   471,   471,   472,   472,   472,   472,
-     472,   472,   472,   472,   472,   472,   472,   472,   472,   472,
-     472,   472,   472,   472,   472,   473,   475,   474,   477,   476,
-     478,   480,   479,   481,   482,   484,   483,   485,   485,   487,
-     486,   488,   489,   490,   492,   491,   493,   493,   493,   493,
-     493,   495,   494,   497,   496,   499,   498,   501,   500,   503,
-     502,   505,   504,   507,   506,   508,   506,   510,   509,   511,
-     511,   512,   512,   514,   513,   516,   515,   518,   517,   519,
-     519,   520,   522,   521,   523,   523,   525,   524,   526,   526,
-     527,   527,   527,   527,   527,   527,   527,   528,   530,   529,
-     532,   531,   533,   533,   535,   534,   536,   536,   537,   537,
-     537,   537,   539,   538,   540,   541,   542
->>>>>>> 87a15e84
+       0,   170,   172,   171,   173,   171,   174,   171,   175,   171,
+     176,   171,   177,   171,   178,   171,   179,   171,   180,   171,
+     181,   171,   182,   171,   183,   171,   184,   171,   185,   171,
+     186,   186,   186,   186,   186,   186,   186,   187,   189,   188,
+     190,   191,   191,   192,   192,   194,   193,   195,   195,   196,
+     196,   198,   197,   199,   199,   200,   200,   201,   203,   202,
+     204,   204,   205,   205,   205,   205,   205,   205,   207,   206,
+     209,   208,   210,   210,   211,   211,   211,   211,   211,   211,
+     211,   211,   211,   211,   211,   211,   211,   211,   211,   211,
+     211,   211,   211,   211,   211,   211,   211,   211,   211,   211,
+     211,   211,   211,   211,   211,   211,   211,   212,   213,   214,
+     215,   217,   216,   218,   219,   220,   222,   221,   223,   223,
+     224,   224,   224,   224,   224,   224,   224,   226,   225,   228,
+     227,   230,   229,   231,   231,   233,   232,   234,   234,   235,
+     237,   236,   239,   238,   240,   240,   241,   243,   242,   245,
+     244,   247,   246,   248,   248,   249,   249,   251,   250,   252,
+     252,   253,   253,   253,   253,   253,   253,   253,   253,   253,
+     253,   253,   253,   253,   253,   253,   253,   253,   253,   255,
+     254,   256,   256,   256,   256,   258,   257,   260,   259,   262,
+     261,   263,   265,   264,   266,   267,   268,   269,   270,   271,
+     272,   274,   273,   276,   275,   277,   278,   280,   279,   281,
+     281,   282,   282,   282,   282,   282,   283,   284,   285,   286,
+     287,   289,   288,   290,   290,   291,   291,   293,   292,   295,
+     294,   296,   296,   296,   297,   297,   299,   298,   301,   300,
+     303,   302,   304,   304,   305,   305,   305,   305,   305,   305,
+     306,   307,   308,   309,   310,   311,   313,   312,   314,   314,
+     315,   315,   317,   316,   319,   318,   320,   320,   321,   321,
+     321,   321,   321,   321,   321,   321,   321,   321,   321,   321,
+     321,   321,   321,   321,   321,   321,   321,   321,   321,   321,
+     321,   321,   323,   322,   325,   324,   327,   326,   329,   328,
+     331,   330,   333,   332,   335,   334,   337,   336,   338,   338,
+     338,   338,   339,   341,   340,   342,   342,   343,   343,   345,
+     344,   346,   346,   347,   347,   347,   347,   347,   347,   347,
+     347,   347,   347,   347,   347,   347,   347,   347,   347,   347,
+     347,   347,   349,   348,   351,   350,   352,   352,   353,   353,
+     355,   354,   357,   356,   358,   358,   359,   359,   360,   360,
+     360,   360,   360,   360,   360,   360,   360,   360,   361,   362,
+     363,   365,   364,   367,   366,   369,   368,   370,   372,   371,
+     373,   375,   374,   376,   376,   377,   377,   379,   378,   381,
+     380,   382,   382,   383,   383,   384,   384,   384,   384,   384,
+     384,   384,   384,   384,   385,   387,   386,   388,   389,   390,
+     391,   393,   392,   394,   394,   395,   395,   397,   396,   399,
+     398,   400,   400,   401,   401,   401,   401,   401,   401,   401,
+     403,   402,   405,   404,   407,   406,   409,   408,   410,   410,
+     411,   411,   413,   412,   415,   414,   416,   416,   417,   417,
+     418,   418,   418,   418,   418,   418,   418,   418,   418,   418,
+     418,   418,   418,   418,   418,   420,   419,   422,   421,   424,
+     423,   426,   425,   428,   427,   430,   429,   432,   431,   434,
+     433,   436,   435,   438,   437,   440,   439,   442,   441,   444,
+     443,   445,   445,   447,   446,   448,   448,   450,   449,   451,
+     451,   452,   452,   453,   453,   453,   453,   453,   453,   453,
+     453,   453,   453,   453,   454,   456,   455,   457,   458,   460,
+     459,   461,   461,   462,   462,   462,   462,   462,   464,   463,
+     466,   465,   468,   467,   470,   469,   472,   471,   473,   473,
+     474,   474,   474,   474,   474,   474,   474,   474,   474,   474,
+     474,   474,   474,   474,   474,   474,   474,   474,   474,   475,
+     477,   476,   479,   478,   480,   482,   481,   483,   484,   486,
+     485,   487,   487,   489,   488,   490,   491,   492,   494,   493,
+     495,   495,   495,   495,   495,   497,   496,   499,   498,   501,
+     500,   503,   502,   505,   504,   507,   506,   509,   508,   510,
+     508,   512,   511,   513,   513,   514,   514,   516,   515,   518,
+     517,   520,   519,   521,   521,   522,   524,   523,   525,   525,
+     527,   526,   528,   528,   529,   529,   529,   529,   529,   529,
+     529,   530,   532,   531,   534,   533,   535,   535,   537,   536,
+     538,   538,   539,   539,   539,   539,   541,   540,   542,   543,
+     544
   };
 
   const unsigned char
@@ -7119,118 +4595,62 @@
        0,     4,     1,     3,     1,     1,     1,     1,     1,     1,
        1,     1,     1,     1,     1,     1,     1,     1,     1,     1,
        1,     1,     1,     1,     1,     1,     1,     1,     1,     1,
-       1,     1,     1,     1,     1,     1,     3,     3,     3,     3,
-<<<<<<< HEAD
-       0,     4,     3,     3,     3,     0,     6,     1,     3,     1,
-       1,     1,     1,     1,     1,     1,     0,     4,     0,     4,
-       0,     4,     1,     1,     0,     4,     1,     1,     3,     0,
-       6,     0,     6,     1,     3,     1,     0,     4,     0,     6,
-       0,     6,     0,     1,     1,     3,     0,     4,     1,     3,
-       1,     1,     1,     1,     1,     1,     1,     1,     1,     1,
-       1,     1,     1,     1,     1,     1,     1,     1,     0,     4,
-       1,     1,     1,     1,     0,     4,     0,     4,     0,     4,
-       3,     0,     4,     3,     3,     3,     3,     3,     3,     3,
-       0,     4,     0,     4,     3,     3,     0,     6,     1,     3,
-       1,     1,     1,     1,     1,     1,     1,     1,     1,     1,
-       0,     6,     0,     1,     1,     3,     0,     4,     0,     4,
-       1,     3,     1,     1,     1,     0,     4,     0,     4,     0,
-       6,     1,     3,     1,     1,     1,     1,     1,     1,     3,
-       3,     3,     3,     3,     3,     0,     6,     0,     1,     1,
-       3,     0,     4,     0,     4,     1,     3,     1,     1,     1,
+       1,     1,     1,     1,     1,     1,     1,     3,     3,     3,
+       3,     0,     4,     3,     3,     3,     0,     6,     1,     3,
+       1,     1,     1,     1,     1,     1,     1,     0,     4,     0,
+       4,     0,     4,     1,     1,     0,     4,     1,     1,     3,
+       0,     6,     0,     6,     1,     3,     1,     0,     4,     0,
+       6,     0,     6,     0,     1,     1,     3,     0,     4,     1,
+       3,     1,     1,     1,     1,     1,     1,     1,     1,     1,
+       1,     1,     1,     1,     1,     1,     1,     1,     1,     0,
+       4,     1,     1,     1,     1,     0,     4,     0,     4,     0,
+       4,     3,     0,     4,     3,     3,     3,     3,     3,     3,
+       3,     0,     4,     0,     4,     3,     3,     0,     6,     1,
+       3,     1,     1,     1,     1,     1,     1,     1,     1,     1,
+       1,     0,     6,     0,     1,     1,     3,     0,     4,     0,
+       4,     1,     3,     1,     1,     1,     0,     4,     0,     4,
+       0,     6,     1,     3,     1,     1,     1,     1,     1,     1,
+       3,     3,     3,     3,     3,     3,     0,     6,     0,     1,
+       1,     3,     0,     4,     0,     4,     1,     3,     1,     1,
        1,     1,     1,     1,     1,     1,     1,     1,     1,     1,
        1,     1,     1,     1,     1,     1,     1,     1,     1,     1,
-       1,     0,     4,     0,     4,     0,     4,     0,     4,     0,
-       4,     0,     4,     0,     4,     0,     4,     1,     1,     1,
-       1,     3,     0,     6,     0,     1,     1,     3,     0,     4,
-       1,     3,     1,     1,     1,     1,     1,     1,     1,     1,
+       1,     1,     0,     4,     0,     4,     0,     4,     0,     4,
+       0,     4,     0,     4,     0,     4,     0,     4,     1,     1,
+       1,     1,     3,     0,     6,     0,     1,     1,     3,     0,
+       4,     1,     3,     1,     1,     1,     1,     1,     1,     1,
        1,     1,     1,     1,     1,     1,     1,     1,     1,     1,
-       1,     0,     6,     0,     4,     0,     1,     1,     3,     0,
-       4,     0,     4,     0,     1,     1,     3,     1,     1,     1,
-       1,     1,     1,     1,     1,     1,     1,     1,     3,     1,
-       0,     4,     0,     4,     0,     4,     1,     0,     4,     3,
-       0,     6,     0,     1,     1,     3,     0,     4,     0,     4,
-       0,     1,     1,     3,     1,     1,     1,     1,     1,     1,
-       1,     1,     1,     1,     0,     4,     1,     1,     3,     3,
-       0,     6,     0,     1,     1,     3,     0,     4,     0,     4,
-       1,     3,     1,     1,     1,     1,     1,     1,     1,     0,
-       4,     0,     4,     0,     4,     0,     6,     0,     1,     1,
-       3,     0,     4,     0,     4,     0,     1,     1,     3,     1,
+       1,     1,     0,     6,     0,     4,     0,     1,     1,     3,
+       0,     4,     0,     4,     0,     1,     1,     3,     1,     1,
+       1,     1,     1,     1,     1,     1,     1,     1,     1,     3,
+       1,     0,     4,     0,     4,     0,     4,     1,     0,     4,
+       3,     0,     6,     0,     1,     1,     3,     0,     4,     0,
+       4,     0,     1,     1,     3,     1,     1,     1,     1,     1,
+       1,     1,     1,     1,     1,     0,     4,     1,     1,     3,
+       3,     0,     6,     0,     1,     1,     3,     0,     4,     0,
+       4,     1,     3,     1,     1,     1,     1,     1,     1,     1,
+       0,     4,     0,     4,     0,     4,     0,     6,     0,     1,
+       1,     3,     0,     4,     0,     4,     0,     1,     1,     3,
        1,     1,     1,     1,     1,     1,     1,     1,     1,     1,
-       1,     1,     1,     1,     0,     4,     0,     4,     0,     4,
-       0,     4,     0,     4,     0,     4,     0,     4,     0,     4,
-       0,     4,     0,     4,     0,     4,     0,     4,     0,     6,
-       1,     1,     0,     6,     1,     3,     0,     4,     0,     1,
-       1,     3,     1,     1,     1,     1,     1,     1,     1,     1,
-       1,     1,     1,     1,     0,     4,     3,     3,     0,     6,
-       1,     3,     1,     1,     1,     1,     1,     0,     4,     0,
-       4,     0,     6,     0,     4,     1,     3,     1,     1,     1,
+       1,     1,     1,     1,     1,     0,     4,     0,     4,     0,
+       4,     0,     4,     0,     4,     0,     4,     0,     4,     0,
+       4,     0,     4,     0,     4,     0,     4,     0,     4,     0,
+       6,     1,     1,     0,     6,     1,     3,     0,     4,     0,
+       1,     1,     3,     1,     1,     1,     1,     1,     1,     1,
+       1,     1,     1,     1,     1,     0,     4,     3,     3,     0,
+       6,     1,     3,     1,     1,     1,     1,     1,     0,     4,
+       0,     4,     0,     4,     0,     6,     0,     4,     1,     3,
        1,     1,     1,     1,     1,     1,     1,     1,     1,     1,
-       1,     1,     1,     1,     1,     1,     3,     0,     4,     0,
-       4,     3,     0,     4,     3,     3,     0,     4,     1,     1,
-       0,     4,     3,     3,     3,     0,     4,     1,     1,     1,
-       1,     1,     0,     4,     0,     4,     0,     4,     0,     4,
-       0,     4,     0,     4,     0,     4,     0,     6,     0,     4,
-       1,     3,     1,     1,     0,     6,     0,     6,     0,     4,
-       1,     3,     1,     0,     6,     1,     3,     0,     4,     1,
-       3,     1,     1,     1,     1,     1,     1,     1,     3,     0,
-       4,     0,     6,     1,     3,     0,     4,     1,     3,     1,
-       1,     1,     1,     0,     4,     3,     3,     3
-=======
-       0,     4,     3,     3,     0,     6,     1,     3,     1,     1,
+       1,     1,     1,     1,     1,     1,     1,     1,     1,     3,
+       0,     4,     0,     4,     3,     0,     4,     3,     3,     0,
+       4,     1,     1,     0,     4,     3,     3,     3,     0,     4,
        1,     1,     1,     1,     1,     0,     4,     0,     4,     0,
-       4,     1,     1,     0,     4,     1,     1,     3,     0,     6,
-       0,     6,     1,     3,     1,     0,     4,     0,     6,     0,
-       6,     0,     1,     1,     3,     0,     4,     1,     3,     1,
-       1,     1,     1,     1,     1,     1,     1,     1,     1,     1,
-       1,     1,     1,     1,     1,     1,     1,     0,     4,     1,
-       1,     1,     1,     0,     4,     0,     4,     0,     4,     3,
-       0,     4,     3,     3,     3,     3,     3,     3,     3,     0,
-       4,     0,     4,     3,     3,     0,     6,     1,     3,     1,
-       1,     1,     1,     1,     1,     1,     1,     1,     1,     0,
-       6,     0,     1,     1,     3,     0,     4,     0,     4,     1,
-       3,     1,     1,     1,     0,     4,     0,     4,     0,     6,
-       1,     3,     1,     1,     1,     1,     1,     1,     3,     3,
-       3,     3,     3,     3,     0,     6,     0,     1,     1,     3,
-       0,     4,     0,     4,     1,     3,     1,     1,     1,     1,
-       1,     1,     1,     1,     1,     1,     1,     1,     1,     1,
-       1,     1,     1,     1,     1,     1,     1,     1,     1,     0,
        4,     0,     4,     0,     4,     0,     4,     0,     4,     0,
-       4,     0,     4,     0,     4,     1,     1,     1,     1,     3,
-       0,     6,     0,     1,     1,     3,     0,     4,     1,     3,
-       1,     1,     1,     1,     1,     1,     1,     1,     1,     1,
-       1,     1,     1,     1,     1,     1,     1,     1,     0,     6,
-       0,     4,     0,     1,     1,     3,     0,     4,     0,     4,
-       0,     1,     1,     3,     1,     1,     1,     1,     1,     1,
-       1,     1,     1,     1,     1,     3,     1,     0,     4,     0,
-       4,     0,     4,     1,     0,     4,     3,     0,     6,     0,
-       1,     1,     3,     0,     4,     0,     4,     0,     1,     1,
-       3,     1,     1,     1,     1,     1,     1,     1,     1,     1,
-       1,     0,     4,     1,     1,     3,     3,     0,     6,     0,
-       1,     1,     3,     0,     4,     0,     4,     1,     3,     1,
-       1,     1,     1,     1,     1,     1,     0,     4,     0,     4,
-       0,     4,     0,     6,     0,     1,     1,     3,     0,     4,
-       0,     4,     0,     1,     1,     3,     1,     1,     1,     1,
-       1,     1,     1,     1,     1,     1,     1,     1,     1,     1,
-       1,     0,     4,     0,     4,     0,     4,     0,     4,     0,
-       4,     0,     4,     0,     4,     0,     4,     0,     4,     0,
-       4,     0,     4,     0,     4,     0,     6,     1,     1,     0,
-       6,     1,     3,     0,     4,     0,     1,     1,     3,     1,
-       1,     1,     1,     1,     1,     1,     1,     1,     1,     1,
-       1,     0,     4,     3,     3,     0,     6,     1,     3,     1,
-       1,     1,     1,     1,     0,     4,     0,     4,     0,     4,
-       0,     6,     0,     4,     1,     3,     1,     1,     1,     1,
-       1,     1,     1,     1,     1,     1,     1,     1,     1,     1,
-       1,     1,     1,     1,     1,     3,     0,     4,     0,     4,
-       3,     0,     4,     3,     3,     0,     4,     1,     1,     0,
-       4,     3,     3,     3,     0,     4,     1,     1,     1,     1,
-       1,     0,     4,     0,     4,     0,     4,     0,     4,     0,
-       4,     0,     4,     0,     4,     0,     6,     0,     4,     1,
-       3,     1,     1,     0,     6,     0,     6,     0,     4,     1,
-       3,     1,     0,     6,     1,     3,     0,     4,     1,     3,
-       1,     1,     1,     1,     1,     1,     1,     3,     0,     4,
-       0,     6,     1,     3,     0,     4,     1,     3,     1,     1,
-       1,     1,     0,     4,     3,     3,     3
->>>>>>> 87a15e84
+       6,     0,     4,     1,     3,     1,     1,     0,     6,     0,
+       6,     0,     4,     1,     3,     1,     0,     6,     1,     3,
+       0,     4,     1,     3,     1,     1,     1,     1,     1,     1,
+       1,     3,     0,     4,     0,     6,     1,     3,     0,     4,
+       1,     3,     1,     1,     1,     1,     0,     4,     3,     3,
+       3
   };
 
 
@@ -7384,139 +4804,72 @@
   const unsigned short int
   Dhcp4Parser::yyrline_[] =
   {
-<<<<<<< HEAD
-       0,   253,   253,   253,   254,   254,   255,   255,   256,   256,
-     257,   257,   258,   258,   259,   259,   260,   260,   261,   261,
-     262,   262,   263,   263,   264,   264,   265,   265,   266,   266,
-     274,   275,   276,   277,   278,   279,   280,   283,   288,   288,
-     299,   302,   303,   306,   310,   317,   317,   324,   325,   328,
-     332,   339,   339,   346,   347,   350,   354,   365,   375,   375,
-     391,   392,   396,   397,   398,   399,   400,   401,   404,   404,
-     419,   419,   428,   429,   434,   435,   436,   437,   438,   439,
-     440,   441,   442,   443,   444,   445,   446,   447,   448,   449,
-     450,   451,   452,   453,   454,   455,   456,   457,   458,   459,
-     460,   461,   462,   463,   464,   465,   468,   473,   478,   483,
-     488,   488,   496,   501,   506,   512,   512,   523,   524,   527,
-     528,   529,   530,   531,   532,   533,   536,   536,   545,   545,
-     555,   555,   562,   563,   566,   566,   573,   575,   579,   585,
-     585,   597,   597,   607,   608,   610,   612,   612,   630,   630,
-     642,   642,   652,   653,   656,   657,   660,   660,   670,   671,
-     674,   675,   676,   677,   678,   679,   680,   681,   682,   683,
-     684,   685,   686,   687,   688,   689,   690,   691,   694,   694,
-     701,   702,   703,   704,   707,   707,   715,   715,   723,   723,
-     731,   736,   736,   744,   749,   754,   759,   764,   769,   774,
-     779,   779,   787,   787,   795,   800,   805,   805,   815,   816,
-     819,   820,   821,   822,   823,   826,   831,   836,   841,   846,
-     851,   851,   861,   862,   865,   866,   869,   869,   879,   879,
-     889,   890,   891,   894,   895,   898,   898,   906,   906,   914,
-     914,   925,   926,   929,   930,   931,   932,   933,   934,   937,
-     942,   947,   952,   957,   962,   970,   970,   983,   984,   987,
-     988,   995,   995,  1021,  1021,  1032,  1033,  1037,  1038,  1039,
-    1040,  1041,  1042,  1043,  1044,  1045,  1046,  1047,  1048,  1049,
-    1050,  1051,  1052,  1053,  1054,  1055,  1056,  1057,  1058,  1059,
-    1060,  1063,  1063,  1071,  1071,  1079,  1079,  1087,  1087,  1095,
-    1095,  1103,  1103,  1111,  1111,  1121,  1121,  1128,  1129,  1130,
-    1131,  1134,  1141,  1141,  1152,  1153,  1157,  1158,  1161,  1161,
-    1169,  1170,  1173,  1174,  1175,  1176,  1177,  1178,  1179,  1180,
-    1181,  1182,  1183,  1184,  1185,  1186,  1187,  1188,  1189,  1190,
-    1191,  1198,  1198,  1211,  1211,  1220,  1221,  1224,  1225,  1230,
-    1230,  1245,  1245,  1259,  1260,  1263,  1264,  1267,  1268,  1269,
-    1270,  1271,  1272,  1273,  1274,  1275,  1276,  1279,  1281,  1286,
-    1288,  1288,  1296,  1296,  1304,  1304,  1312,  1314,  1314,  1322,
-    1331,  1331,  1343,  1344,  1349,  1350,  1355,  1355,  1367,  1367,
-    1379,  1380,  1385,  1386,  1391,  1392,  1393,  1394,  1395,  1396,
-    1397,  1398,  1399,  1402,  1404,  1404,  1412,  1414,  1416,  1421,
-    1429,  1429,  1441,  1442,  1445,  1446,  1449,  1449,  1459,  1459,
-    1469,  1470,  1473,  1474,  1475,  1476,  1477,  1478,  1479,  1482,
-    1482,  1490,  1490,  1515,  1515,  1545,  1545,  1555,  1556,  1559,
-    1560,  1563,  1563,  1572,  1572,  1581,  1582,  1585,  1586,  1590,
-    1591,  1592,  1593,  1594,  1595,  1596,  1597,  1598,  1599,  1600,
-    1601,  1602,  1603,  1604,  1607,  1607,  1615,  1615,  1623,  1623,
-    1631,  1631,  1639,  1639,  1649,  1649,  1657,  1657,  1665,  1665,
-    1673,  1673,  1681,  1681,  1689,  1689,  1697,  1697,  1710,  1710,
-    1720,  1721,  1727,  1727,  1737,  1738,  1741,  1741,  1751,  1752,
-    1755,  1756,  1759,  1760,  1761,  1762,  1763,  1764,  1765,  1766,
-    1767,  1768,  1769,  1772,  1774,  1774,  1782,  1791,  1798,  1798,
-    1808,  1809,  1812,  1813,  1814,  1815,  1816,  1819,  1819,  1827,
-    1827,  1837,  1837,  1849,  1849,  1859,  1860,  1863,  1864,  1865,
-    1866,  1867,  1868,  1869,  1870,  1871,  1872,  1873,  1874,  1875,
-    1876,  1877,  1878,  1879,  1880,  1881,  1884,  1889,  1889,  1897,
-    1897,  1905,  1910,  1910,  1918,  1923,  1928,  1928,  1936,  1937,
-    1940,  1940,  1948,  1953,  1958,  1963,  1963,  1971,  1974,  1977,
-    1980,  1983,  1989,  1989,  1997,  1997,  2005,  2005,  2016,  2016,
-    2023,  2023,  2030,  2030,  2037,  2037,  2046,  2046,  2057,  2057,
-    2067,  2068,  2072,  2073,  2076,  2076,  2091,  2091,  2101,  2101,
-    2112,  2113,  2117,  2121,  2121,  2133,  2134,  2138,  2138,  2146,
-    2147,  2150,  2151,  2152,  2153,  2154,  2155,  2156,  2159,  2164,
-    2164,  2172,  2172,  2182,  2183,  2186,  2186,  2194,  2195,  2198,
-    2199,  2200,  2201,  2204,  2204,  2212,  2217,  2222
-=======
-       0,   254,   254,   254,   255,   255,   256,   256,   257,   257,
-     258,   258,   259,   259,   260,   260,   261,   261,   262,   262,
-     263,   263,   264,   264,   265,   265,   266,   266,   267,   267,
-     275,   276,   277,   278,   279,   280,   281,   284,   289,   289,
-     300,   303,   304,   307,   311,   318,   318,   325,   326,   329,
-     333,   340,   340,   347,   348,   351,   355,   366,   376,   376,
-     392,   393,   397,   398,   399,   400,   401,   402,   405,   405,
-     420,   420,   429,   430,   435,   436,   437,   438,   439,   440,
-     441,   442,   443,   444,   445,   446,   447,   448,   449,   450,
-     451,   452,   453,   454,   455,   456,   457,   458,   459,   460,
-     461,   462,   463,   464,   465,   466,   469,   474,   479,   484,
-     489,   489,   497,   502,   508,   508,   519,   520,   523,   524,
-     525,   526,   527,   528,   529,   532,   532,   541,   541,   551,
-     551,   558,   559,   562,   562,   569,   571,   575,   581,   581,
-     593,   593,   603,   604,   606,   608,   608,   626,   626,   638,
-     638,   648,   649,   652,   653,   656,   656,   666,   667,   670,
-     671,   672,   673,   674,   675,   676,   677,   678,   679,   680,
-     681,   682,   683,   684,   685,   686,   687,   690,   690,   697,
-     698,   699,   700,   703,   703,   711,   711,   719,   719,   727,
-     732,   732,   740,   745,   750,   755,   760,   765,   770,   775,
-     775,   783,   783,   791,   796,   801,   801,   811,   812,   815,
-     816,   817,   818,   819,   822,   827,   832,   837,   842,   847,
-     847,   857,   858,   861,   862,   865,   865,   875,   875,   885,
-     886,   887,   890,   891,   894,   894,   902,   902,   910,   910,
-     921,   922,   925,   926,   927,   928,   929,   930,   933,   938,
-     943,   948,   953,   958,   966,   966,   979,   980,   983,   984,
-     991,   991,  1017,  1017,  1028,  1029,  1033,  1034,  1035,  1036,
-    1037,  1038,  1039,  1040,  1041,  1042,  1043,  1044,  1045,  1046,
-    1047,  1048,  1049,  1050,  1051,  1052,  1053,  1054,  1055,  1058,
-    1058,  1066,  1066,  1074,  1074,  1082,  1082,  1090,  1090,  1098,
-    1098,  1106,  1106,  1116,  1116,  1123,  1124,  1125,  1126,  1129,
-    1136,  1136,  1147,  1148,  1152,  1153,  1156,  1156,  1164,  1165,
-    1168,  1169,  1170,  1171,  1172,  1173,  1174,  1175,  1176,  1177,
-    1178,  1179,  1180,  1181,  1182,  1183,  1184,  1185,  1192,  1192,
-    1205,  1205,  1214,  1215,  1218,  1219,  1224,  1224,  1239,  1239,
-    1253,  1254,  1257,  1258,  1261,  1262,  1263,  1264,  1265,  1266,
-    1267,  1268,  1269,  1270,  1273,  1275,  1280,  1282,  1282,  1290,
-    1290,  1298,  1298,  1306,  1308,  1308,  1316,  1325,  1325,  1337,
-    1338,  1343,  1344,  1349,  1349,  1361,  1361,  1373,  1374,  1379,
-    1380,  1385,  1386,  1387,  1388,  1389,  1390,  1391,  1392,  1393,
-    1396,  1398,  1398,  1406,  1408,  1410,  1415,  1423,  1423,  1435,
-    1436,  1439,  1440,  1443,  1443,  1453,  1453,  1463,  1464,  1467,
-    1468,  1469,  1470,  1471,  1472,  1473,  1476,  1476,  1484,  1484,
-    1509,  1509,  1539,  1539,  1549,  1550,  1553,  1554,  1557,  1557,
-    1566,  1566,  1575,  1576,  1579,  1580,  1584,  1585,  1586,  1587,
-    1588,  1589,  1590,  1591,  1592,  1593,  1594,  1595,  1596,  1597,
-    1598,  1601,  1601,  1609,  1609,  1617,  1617,  1625,  1625,  1633,
-    1633,  1643,  1643,  1651,  1651,  1659,  1659,  1667,  1667,  1675,
-    1675,  1683,  1683,  1691,  1691,  1704,  1704,  1714,  1715,  1721,
-    1721,  1731,  1732,  1735,  1735,  1745,  1746,  1749,  1750,  1753,
-    1754,  1755,  1756,  1757,  1758,  1759,  1760,  1761,  1762,  1763,
-    1766,  1768,  1768,  1776,  1785,  1792,  1792,  1802,  1803,  1806,
-    1807,  1808,  1809,  1810,  1813,  1813,  1821,  1821,  1832,  1832,
-    1850,  1850,  1862,  1862,  1872,  1873,  1876,  1877,  1878,  1879,
-    1880,  1881,  1882,  1883,  1884,  1885,  1886,  1887,  1888,  1889,
-    1890,  1891,  1892,  1893,  1894,  1897,  1902,  1902,  1910,  1910,
-    1918,  1923,  1923,  1931,  1936,  1941,  1941,  1949,  1950,  1953,
-    1953,  1961,  1966,  1971,  1976,  1976,  1984,  1987,  1990,  1993,
-    1996,  2002,  2002,  2010,  2010,  2018,  2018,  2029,  2029,  2036,
-    2036,  2043,  2043,  2050,  2050,  2059,  2059,  2070,  2070,  2080,
-    2081,  2085,  2086,  2089,  2089,  2104,  2104,  2114,  2114,  2125,
-    2126,  2130,  2134,  2134,  2146,  2147,  2151,  2151,  2159,  2160,
-    2163,  2164,  2165,  2166,  2167,  2168,  2169,  2172,  2177,  2177,
-    2185,  2185,  2195,  2196,  2199,  2199,  2207,  2208,  2211,  2212,
-    2213,  2214,  2217,  2217,  2225,  2230,  2235
->>>>>>> 87a15e84
+       0,   255,   255,   255,   256,   256,   257,   257,   258,   258,
+     259,   259,   260,   260,   261,   261,   262,   262,   263,   263,
+     264,   264,   265,   265,   266,   266,   267,   267,   268,   268,
+     276,   277,   278,   279,   280,   281,   282,   285,   290,   290,
+     301,   304,   305,   308,   312,   319,   319,   326,   327,   330,
+     334,   341,   341,   348,   349,   352,   356,   367,   377,   377,
+     393,   394,   398,   399,   400,   401,   402,   403,   406,   406,
+     421,   421,   430,   431,   436,   437,   438,   439,   440,   441,
+     442,   443,   444,   445,   446,   447,   448,   449,   450,   451,
+     452,   453,   454,   455,   456,   457,   458,   459,   460,   461,
+     462,   463,   464,   465,   466,   467,   468,   471,   476,   481,
+     486,   491,   491,   499,   504,   509,   515,   515,   526,   527,
+     530,   531,   532,   533,   534,   535,   536,   539,   539,   548,
+     548,   558,   558,   565,   566,   569,   569,   576,   578,   582,
+     588,   588,   600,   600,   610,   611,   613,   615,   615,   633,
+     633,   645,   645,   655,   656,   659,   660,   663,   663,   673,
+     674,   677,   678,   679,   680,   681,   682,   683,   684,   685,
+     686,   687,   688,   689,   690,   691,   692,   693,   694,   697,
+     697,   704,   705,   706,   707,   710,   710,   718,   718,   726,
+     726,   734,   739,   739,   747,   752,   757,   762,   767,   772,
+     777,   782,   782,   790,   790,   798,   803,   808,   808,   818,
+     819,   822,   823,   824,   825,   826,   829,   834,   839,   844,
+     849,   854,   854,   864,   865,   868,   869,   872,   872,   882,
+     882,   892,   893,   894,   897,   898,   901,   901,   909,   909,
+     917,   917,   928,   929,   932,   933,   934,   935,   936,   937,
+     940,   945,   950,   955,   960,   965,   973,   973,   986,   987,
+     990,   991,   998,   998,  1024,  1024,  1035,  1036,  1040,  1041,
+    1042,  1043,  1044,  1045,  1046,  1047,  1048,  1049,  1050,  1051,
+    1052,  1053,  1054,  1055,  1056,  1057,  1058,  1059,  1060,  1061,
+    1062,  1063,  1066,  1066,  1074,  1074,  1082,  1082,  1090,  1090,
+    1098,  1098,  1106,  1106,  1114,  1114,  1124,  1124,  1131,  1132,
+    1133,  1134,  1137,  1144,  1144,  1155,  1156,  1160,  1161,  1164,
+    1164,  1172,  1173,  1176,  1177,  1178,  1179,  1180,  1181,  1182,
+    1183,  1184,  1185,  1186,  1187,  1188,  1189,  1190,  1191,  1192,
+    1193,  1194,  1201,  1201,  1214,  1214,  1223,  1224,  1227,  1228,
+    1233,  1233,  1248,  1248,  1262,  1263,  1266,  1267,  1270,  1271,
+    1272,  1273,  1274,  1275,  1276,  1277,  1278,  1279,  1282,  1284,
+    1289,  1291,  1291,  1299,  1299,  1307,  1307,  1315,  1317,  1317,
+    1325,  1334,  1334,  1346,  1347,  1352,  1353,  1358,  1358,  1370,
+    1370,  1382,  1383,  1388,  1389,  1394,  1395,  1396,  1397,  1398,
+    1399,  1400,  1401,  1402,  1405,  1407,  1407,  1415,  1417,  1419,
+    1424,  1432,  1432,  1444,  1445,  1448,  1449,  1452,  1452,  1462,
+    1462,  1472,  1473,  1476,  1477,  1478,  1479,  1480,  1481,  1482,
+    1485,  1485,  1493,  1493,  1518,  1518,  1548,  1548,  1558,  1559,
+    1562,  1563,  1566,  1566,  1575,  1575,  1584,  1585,  1588,  1589,
+    1593,  1594,  1595,  1596,  1597,  1598,  1599,  1600,  1601,  1602,
+    1603,  1604,  1605,  1606,  1607,  1610,  1610,  1618,  1618,  1626,
+    1626,  1634,  1634,  1642,  1642,  1652,  1652,  1660,  1660,  1668,
+    1668,  1676,  1676,  1684,  1684,  1692,  1692,  1700,  1700,  1713,
+    1713,  1723,  1724,  1730,  1730,  1740,  1741,  1744,  1744,  1754,
+    1755,  1758,  1759,  1762,  1763,  1764,  1765,  1766,  1767,  1768,
+    1769,  1770,  1771,  1772,  1775,  1777,  1777,  1785,  1794,  1801,
+    1801,  1811,  1812,  1815,  1816,  1817,  1818,  1819,  1822,  1822,
+    1830,  1830,  1841,  1841,  1859,  1859,  1871,  1871,  1881,  1882,
+    1885,  1886,  1887,  1888,  1889,  1890,  1891,  1892,  1893,  1894,
+    1895,  1896,  1897,  1898,  1899,  1900,  1901,  1902,  1903,  1906,
+    1911,  1911,  1919,  1919,  1927,  1932,  1932,  1940,  1945,  1950,
+    1950,  1958,  1959,  1962,  1962,  1970,  1975,  1980,  1985,  1985,
+    1993,  1996,  1999,  2002,  2005,  2011,  2011,  2019,  2019,  2027,
+    2027,  2038,  2038,  2045,  2045,  2052,  2052,  2059,  2059,  2068,
+    2068,  2079,  2079,  2089,  2090,  2094,  2095,  2098,  2098,  2113,
+    2113,  2123,  2123,  2134,  2135,  2139,  2143,  2143,  2155,  2156,
+    2160,  2160,  2168,  2169,  2172,  2173,  2174,  2175,  2176,  2177,
+    2178,  2181,  2186,  2186,  2194,  2194,  2204,  2205,  2208,  2208,
+    2216,  2217,  2220,  2221,  2222,  2223,  2226,  2226,  2234,  2239,
+    2244
   };
 
   // Print the state stack on the debug stream.
@@ -7529,18 +4882,18 @@
            i_end = yystack_.end ();
          i != i_end; ++i)
       *yycdebug_ << ' ' << i->state;
-    *yycdebug_ << '\n';
+    *yycdebug_ << std::endl;
   }
 
   // Report on the debug stream that the rule \a yyrule is going to be reduced.
   void
   Dhcp4Parser::yy_reduce_print_ (int yyrule)
   {
-    unsigned yylno = yyrline_[yyrule];
+    unsigned int yylno = yyrline_[yyrule];
     int yynrhs = yyr2_[yyrule];
     // Print the symbols being reduced, and their result.
     *yycdebug_ << "Reducing stack by rule " << yyrule - 1
-               << " (line " << yylno << "):\n";
+               << " (line " << yylno << "):" << std::endl;
     // The symbols being reduced.
     for (int yyi = 0; yyi < yynrhs; yyi++)
       YY_SYMBOL_PRINT ("   $" << yyi + 1 << " =",
@@ -7549,15 +4902,10 @@
 #endif // PARSER4_DEBUG
 
 
-#line 14 "dhcp4_parser.yy" // lalr1.cc:1163
+#line 14 "dhcp4_parser.yy" // lalr1.cc:1167
 } } // isc::dhcp
-<<<<<<< HEAD
-#line 4900 "dhcp4_parser.cc" // lalr1.cc:1163
-#line 2227 "dhcp4_parser.yy" // lalr1.cc:1164
-=======
-#line 4893 "dhcp4_parser.cc" // lalr1.cc:1167
-#line 2240 "dhcp4_parser.yy" // lalr1.cc:1168
->>>>>>> 87a15e84
+#line 4908 "dhcp4_parser.cc" // lalr1.cc:1167
+#line 2249 "dhcp4_parser.yy" // lalr1.cc:1168
 
 
 void
