--- conflicted
+++ resolved
@@ -42,36 +42,19 @@
 
 if "B10_FROM_BUILD" in os.environ:
     SPECFILE_PATH = os.environ["B10_FROM_BUILD"] + "/src/bin/xfrout"
-<<<<<<< HEAD
-    UNIX_SOCKET_FILE = os.environ["B10_FROM_SOURCE"] + "/auth_xfrout_conn"
-=======
     AUTH_SPECFILE_PATH = os.environ["B10_FROM_BUILD"] + "/src/bin/auth"
     UNIX_SOCKET_FILE= os.environ["B10_FROM_BUILD"] + "/auth_xfrout_conn"
->>>>>>> 2c594d9b
 else:
     PREFIX = "@prefix@"
     DATAROOTDIR = "@datarootdir@"
     SPECFILE_PATH = "@datadir@/@PACKAGE@".replace("${datarootdir}", DATAROOTDIR).replace("${prefix}", PREFIX)
-<<<<<<< HEAD
-    UNIX_SOCKET_FILE = "@@LOCALSTATEDIR@@/auth_xfrout_conn"
-SPECFILE_LOCATION = SPECFILE_PATH + "/xfrout.spec"
-=======
     AUTH_SPECFILE_PATH = SPECFILE_PATH
     UNIX_SOCKET_FILE = "@@LOCALSTATEDIR@@/auth_xfrout_conn"
->>>>>>> 2c594d9b
 
 SPECFILE_LOCATION = SPECFILE_PATH + "/xfrout.spec"
 AUTH_SPECFILE_LOCATION = AUTH_SPECFILE_PATH + os.sep + "auth.spec"
 MAX_TRANSFERS_OUT = 10
-<<<<<<< HEAD
-verbose_mode = False
-
-
-class XfroutException(Exception): pass
-class TmpException(Exception): pass
-=======
 VERBOSE_MODE = False
->>>>>>> 2c594d9b
 
 class XfroutSession(BaseRequestHandler):
     def __init__(self, request, client_address, server, log):
@@ -94,14 +77,8 @@
         sock = socket.fromfd(fd, socket.AF_INET, socket.SOCK_STREAM)
         try:
             self.dns_xfrout_start(sock, msgdata)
-<<<<<<< HEAD
-        except TmpException as e:
-            if verbose_mode:
-                self.log_msg(str(e))
-=======
         except Exception as e:
             self._log.log_message("error", str(e))
->>>>>>> 2c594d9b
 
         sock.shutdown(socket.SHUT_RDWR)
         sock.close()
@@ -112,20 +89,11 @@
         ''' parse query message to [socket,message]'''
         #TODO, need to add parseHeader() in case the message header is invalid 
         try:
-<<<<<<< HEAD
             msg = Message(Message.PARSE)
             Message.from_wire(msg, mdata)
-        except TmpException as err:
-            if verbose_mode:
-                self.log_msg(str(err))
-            return Rcode.FORMERR(), None
-=======
-            msg = message(message_mode.PARSE)
-            msg.from_wire(input_buffer(mdata))
         except Exception as err:
             self._log.log_message("error", str(err))
-            return rcode.FORMERR(), None
->>>>>>> 2c594d9b
+            return Rcode.FORMERR(), None
 
         return Rcode.NOERROR(), msg
 
@@ -216,18 +184,9 @@
         try:
             self._log.log_message("info", "transfer of '%s/IN': AXFR started" % zone_name)
             self._reply_xfrout_query(msg, sock, zone_name)
-<<<<<<< HEAD
-
-            if verbose_mode:
-                self.log_msg("transfer of '%s/IN': AXFR end" % zone_name)
-        except TmpException as err:
-            if verbose_mode:
-                sys.stderr.write("[b10-xfrout] %s\n" % str(err))
-=======
             self._log.log_message("info", "transfer of '%s/IN': AXFR end" % zone_name)
         except Exception as err:
             self._log.log_message("error", str(err))
->>>>>>> 2c594d9b
 
         self.server.decrease_transfers_counter()
         return    
@@ -333,6 +292,7 @@
         self._log = log
         self.update_config_data(config_data)
         self._cc = cc
+
     def finish_request(self, request, client_address):
         '''Finish one request by instantiating RequestHandlerClass.'''
         self.RequestHandlerClass(request, client_address, self, self._log)
