--- conflicted
+++ resolved
@@ -1,5 +1,4 @@
-<<<<<<< HEAD
-375.	[bug]		jinmei, vorner
+376.	[bug]		jinmei, vorner
 	The new query handling module of b10-auth did not handle type DS
 	query correctly: It didn't look for it in the parent zone, and
 	it incorrectly returned a DS from the child zone if it
@@ -7,7 +6,7 @@
 	handles the case of having authority for the child and a grand
 	ancestor.
 	(Trac #1570, git 2858b2098a10a8cc2d34bf87463ace0629d3670e)
-=======
+
 375.	[func]      jelte
 	Modules now inform the system when they are stopping. As a result, they
 	are removed from the 'active modules' list in bindctl, which can then
@@ -15,7 +14,6 @@
 	configuration update. Previously this would result in a 'not responding'
 	error instead of 'not running'.
 	(Trac #640, git 17e78fa1bb1227340aa9815e91ed5c50d174425d)
->>>>>>> 64b4c44c
 
 374.	[func]*     stephen
 	Alter RRsetPtr and ConstRRsetPtr to point to AbstractRRset (instead
