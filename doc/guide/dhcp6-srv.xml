<?xml version="1.0" encoding="UTF-8"?>
<!DOCTYPE book PUBLIC "-//OASIS//DTD DocBook XML V4.2//EN"
"http://www.oasis-open.org/docbook/xml/4.2/docbookx.dtd" [
<!ENTITY mdash  "&#x2014;" >
]>

 <chapter id="dhcp6">
    <title>The DHCPv6 Server</title>

    <section id="dhcp6-start-stop">
      <title>Starting and Stopping the DHCPv6 Server</title>

      <para>
        It is recommended that the Kea DHCPv6 server be started and stopped
        using <command>keactrl</command> (described in <xref linkend="keactrl"/>).
        However, it is also possible to run the server directly: it accepts
        the following command-line switches:
      </para>

      <itemizedlist>
          <listitem>
            <simpara>
            <command>-c <replaceable>file</replaceable></command> -
            specifies the configuration file. This is the only mandatory
            switch.</simpara>
          </listitem>
          <listitem>
            <simpara>
            <command>-d</command> - specifies whether the server
            logging should be switched to verbose mode. In verbose mode,
            the logging severity and debuglevel specified in the configuration
            file are ignored and "debug" severity and the maximum debuglevel
            (99) are assumed. The flag is convenient, for temporarily
            switching the server into maximum verbosity, e.g. when
            debugging.</simpara>
          </listitem>
          <listitem>
            <simpara>
            <command>-p <replaceable>port</replaceable></command> -
            specifies UDP port on which the server will listen. This is only
            useful during testing, as a DHCPv6 server listening on
            ports other than the standard ones will not be able to
            handle regular DHCPv6 queries.</simpara>
          </listitem>
          <listitem>
            <simpara>
            <command>-t <replaceable>file</replaceable></command> -
            specifies the configuration file to be tested. Kea-dhcp6
            will attempt to load it, and will conduct sanity
            checks. Note that certain checks are possible only while
            running the actual server. The actual status is reported
            with exit code (0 = configuration looks ok, 1 = error
            encountered). Kea will print out log messages to standard
            output and error to standard error when testing
            configuration.</simpara>
          </listitem>
          <listitem>
            <simpara>
              <command>-v</command> - prints out the Kea version and exits.
            </simpara>
          </listitem>
          <listitem>
            <simpara>
              <command>-V</command> - prints out the Kea extended version with
              additional parameters and exits. The listing includes the versions
              of the libraries dynamically linked to Kea.
            </simpara>
          </listitem>
          <listitem>
            <simpara>
              <command>-W</command> - prints out the Kea configuration report
              and exits. The report is a copy of the
              <filename>config.report</filename> file produced by
              <userinput>./configure</userinput>: it is embedded in the
              executable binary.
            </simpara>
          </listitem>
      </itemizedlist>

      <para>
        The <filename>config.report</filename> may also be accessed more
        directly.  The following command may be used to extract this
        information.  The binary <userinput>path</userinput> may be found
        in the install directory or in the <filename>.libs</filename>
        subdirectory in the source tree. For example
        <filename>kea/src/bin/dhcp6/.libs/kea-dhcp6</filename>.

<screen>
strings <userinput>path</userinput>/kea-dhcp6 | sed -n 's/;;;; //p'
</screen>
      </para>

      <para>
        On start-up, the server will detect available network interfaces
        and will attempt to open UDP sockets on all interfaces
        mentioned in the configuration file.
        Since the DHCPv6 server opens privileged ports, it requires root
        access. Make sure you run this daemon as root.
      </para>

      <para>
        During startup the server will attempt to create a PID file of the
        form: localstatedir]/[conf name].kea-dhcp6.pid where:
        <itemizedlist>
            <listitem>
            <simpara><command>localstatedir</command>: The value as passed into the
            build configure script. It defaults to "/usr/local/var".  Note
            that this value may be overridden at run time by setting the environment
            variable KEA_PIDFILE_DIR.  This is intended primarily for testing purposes.
            </simpara>
            </listitem>
            <listitem>
            <simpara><command>conf name</command>: The configuration file name
            used to start the server, minus all preceding path and file extension.
            For example, given a pathname of "/usr/local/etc/kea/myconf.txt", the
            portion used would be "myconf".
            </simpara>
            </listitem>
        </itemizedlist>
        If the file already exists and contains the PID of a live process,
        the server will issue a DHCP6_ALREADY_RUNNING log message and exit. It
        is possible, though unlikely, that the file is a remnant of a system crash
        and the process to which the PID belongs is unrelated to Kea.  In such a
        case it would be necessary to manually delete the PID file.
      </para>

      <para>
        The server can be stopped using the <command>kill</command> command.
        When running in a console, the server can be shut down by
        pressing ctrl-c. It detects the key combination and shuts
        down gracefully.
      </para>
    </section>

    <section id="dhcp6-configuration">
      <title>DHCPv6 Server Configuration</title>
<section>
  <title>Introduction</title>
      <para>
        This section explains how to configure the DHCPv6 server using the
        Kea configuration backend. (Kea configuration using any other
        backends is outside of scope of this document.) Before DHCPv6
        is started, its configuration file has to be created. The
        basic configuration is as follows:
<screen>
{
# DHCPv6 configuration starts on the next line
"Dhcp6": {

# First we set up global values
    "valid-lifetime": 4000,
    "renew-timer": 1000,
    "rebind-timer": 2000,
    "preferred-lifetime": 3000,

# Next we setup the interfaces to be used by the server.
    "interfaces-config": {
        "interfaces": [ "eth0" ]
    },

# And we specify the type of lease database
    "lease-database": {
        "type": "memfile",
        "persist": true,
        "name": "/var/kea/dhcp6.leases"
    },

# Finally, we list the subnets from which we will be leasing addresses.
    "subnet6": [
        {
            "subnet": "2001:db8:1::/64",
            "pools": [
                 {
                     "pool": "2001:db8:1::1-2001:db8:1::ffff"
                 }
             ]
        }
    ]
# DHCPv6 configuration ends with the next line
}

} </screen>
</para>

<para>The following paragraphs provide a brief overview of the parameters in
the above example together with
their format. Subsequent sections of this chapter go into much greater detail
for these and other parameters.</para>

<para>The lines starting with a hash (#) are comments and are ignored by
the server; they do not impact its
operation in any way.</para>

<para>The configuration starts in the first line with the initial
opening curly bracket (or brace). Each configuration consists of
one or more objects. In this specific example, we have only one
object, called Dhcp6. This is a simplified configuration, as usually
there will be additional objects, like <command>Logging</command> or
<command>DhcpDdns</command>, but we omit them now for clarity. The Dhcp6
configuration starts with the <command>"Dhcp6": {</command> line
and ends with the corresponding closing brace (in the above example,
the brace after the last comment).  Everything defined between those
lines is considered to be the Dhcp6 configuration.</para>

<para>In the general case, the order in which those parameters appear does not
matter. There are two caveats here though. The first one is to remember that
the configuration file must be well formed JSON. That means that parameters
for any given scope must be separated by a comma and there must not be a comma
after the last parameter. When reordering a configuration file, keep in mind that
moving a parameter to or from the last position in a given scope may also require
moving the comma. The second caveat is that it is uncommon &mdash; although
legal JSON &mdash; to
repeat the same parameter multiple times. If that happens, the last occurrence of a
given parameter in a given scope is used while all previous instances are
ignored. This is unlikely to cause any confusion as there are no real life
reasons to keep multiple copies of the same parameter in your configuration
file.</para>

<para>Moving onto the DHCPv6 configuration elements, the very first few elements
define some global parameters. <command>valid-lifetime</command>
defines for how long the addresses (leases) given out by the server are valid. If
nothing changes, a client that got an address is allowed to use it for 4000
seconds. (Note that integer numbers are specified as is, without any quotes
around them.) The address will become deprecated in 3000 seconds (clients are
allowed to keep old connections, but can't use this address for creating new
connections). <command>renew-timer</command> and
<command> rebind-timer</command> are values that define T1 and T2 timers that
govern when the client will begin the renewal and rebind procedures.</para>

<para>The <command>interfaces-config</command> map specifies the server
configuration concerning the network interfaces, on which the server should
listen to the DHCP messages. The <command>interfaces</command> parameter
specifies a list of network interfaces on which the server should listen.
Lists are opened and closed with square brackets, with elements separated
by commas. Had we wanted to listen on two interfaces, the
<command>interfaces-config</command> would look like this:
<screen>
"interfaces-config": {
    "interfaces": [ "eth0", "eth1" ]
},
</screen>
</para>

<para>The next couple of lines define the lease database, the place where the server
stores its lease information. This particular example tells the server to use
<command>memfile</command>, which is the simplest (and fastest) database
backend. It uses an in-memory database and stores leases on disk in a CSV
file. This is a very simple configuration. Usually the lease database configuration
is more extensive and contains additional parameters.  Note that
<command>lease-database</command>
is an object and opens up a new scope, using an opening brace.
Its parameters (just one in this example - <command>type</command>)
follow. Had there been more than one, they would be separated by commas. This
scope is closed with a closing brace. As more parameters for the Dhcp6 definition
follow, a trailing comma is present.</para>

<para>Finally, we need to define a list of IPv6 subnets. This is the
most important DHCPv6 configuration structure as the server uses that
information to process clients' requests. It defines all subnets from
which the server is expected to receive DHCP requests. The subnets are
specified with the <command>subnet6</command> parameter.  It is a list,
so it starts and ends with square brackets.  Each subnet definition in
the list has several attributes associated with it, so it is a structure
and is opened and closed with braces. At minimum, a subnet definition
has to have at least two parameters: <command>subnet</command> (that
defines the whole subnet) and <command>pools</command> (which is a list of
dynamically allocated pools that are governed by the DHCP server).</para>

<para>The example contains a single subnet. Had more than one been defined,
additional elements
in the <command>subnet6</command> parameter would be specified and
separated by commas. For example, to define two subnets, the following
syntax would be used:
<screen>
"subnet6": [
    {
        "pools": [ { "pool": "2001:db8:1::/112" } ],
        "subnet": "2001:db8:1::/64"
    },
    {
        "pools": [ { "pool": "2001:db8:2::1-2001:db8:2::ffff" } ],
        "subnet": "2001:db8:2::/64"
    }
]
</screen>
Note that indentation is optional and is used for aesthetic purposes only.
In some cases in may be preferable to use more compact notation.
</para>

<para>After all parameters are specified, we have two contexts open:
global and Dhcp6, hence we need two closing curly brackets to close them.
In a real life configuration file there most likely would be additional
components defined such as Logging or DhcpDdns, so the closing brace would
be followed by a comma and another object definition.</para>
</section>

<section>
  <title>Lease Storage</title>
  <para>All leases issued by the server are stored in the lease database.
  Currently there are four database backends available:  memfile (which is the
  default backend), MySQL, PostgreSQL and Cassandra.</para>
<section>
  <title>Memfile - Basic Storage for Leases</title>

  <para>The server is able to store lease data in different repositories. Larger
  deployments may elect to store leases in a database. <xref
  linkend="database-configuration6"/> describes this option. In typical
  smaller deployments though, the server will store lease information in a CSV file rather
  than a database. As well as requiring less administration, an
  advantage of using a file for storage is that it
  eliminates a dependency on third-party database software.</para>

  <para>The configuration of the file backend (Memfile) is controlled through
  the Dhcp6/lease-database parameters. The <command>type</command> parameter
  is mandatory and it specifies which storage for leases the server should use.
  The value of <userinput>"memfile"</userinput> indicates that the file should
  be used as the storage. The following list gives additional, optional,
  parameters that can be used to configure the Memfile backend.

  <itemizedlist>
    <listitem>
      <simpara><command>persist</command>: controls whether the new leases and
      updates to existing leases are written to the file. It is strongly
      recommended that the value of this parameter is set to
      <userinput>true</userinput> at all times, during the server's normal
      operation. Not writing leases to disk will mean that if a server is restarted
      (e.g. after a power failure), it will not know what addresses have been
      assigned.  As a result, it may hand out addresses to new clients that are
      already in use. The value of <userinput>false</userinput> is mostly useful
      for performance testing purposes. The default value of the
      <command>persist</command> parameter is <userinput>true</userinput>,
      which enables writing lease updates
      to the lease file.
      </simpara>
    </listitem>

    <listitem>
      <simpara><command>name</command>: specifies an absolute location of the lease
      file in which new leases and lease updates will be recorded. The default value
      for this parameter is <userinput>"[kea-install-dir]/var/kea/kea-leases6.csv"
      </userinput>.</simpara>
    </listitem>

    <listitem>
      <simpara><command>lfc-interval</command>: specifies the interval in seconds, at
      which the server will perform a lease file cleanup (LFC).  This
      removes redundant (historical) information from the lease file
      and effectively reduces the lease file size. The cleanup process is described
      in more detailed fashion further in this section. The default value of the
      <command>lfc-interval</command> is <userinput>0</userinput>, which disables
      the LFC.</simpara>
    </listitem>

  </itemizedlist>
  </para>

  <para>An example configuration of the Memfile backend is presented below:

<screen>
"Dhcp6": {
    "lease-database": {
        <userinput>"type": "memfile"</userinput>,
        <userinput>"persist": true</userinput>,
        <userinput>"name": "/tmp/kea-leases6.csv"</userinput>,
        <userinput>"lfc-interval": 1800</userinput>
    }
}
</screen>

    This configuration selects the <filename>/tmp/kea-leases6.csv</filename> as
    the storage for lease information and enables persistence (writing lease updates
    to this file). It also configures the backend perform the periodic cleanup
    of the lease files, executed every 30 minutes.
  </para>

  <para>It is important to know how the lease file contents are organized
  to understand why the periodic lease file cleanup is needed. Every time
  the server updates a lease or creates a new lease for the client, the new
  lease information must be recorded in the lease file. For performance reasons,
  the server does not update the existing client's lease in the file, as it would
  potentially require rewriting the entire file. Instead, it simply appends the new lease
  information to the end of the file: the previous lease entries for the
  client are not removed. When the server loads leases from the lease file, e.g.
  at the server startup, it assumes that the latest lease entry for the client
  is the valid one. The previous entries are discarded. This means that the
  server can re-construct the accurate information about the leases even though
  there may be many lease entries for each client. However, storing many entries
  for each client results in bloated lease file and impairs the performance of
  the server's startup and reconfiguration as it needs to process a larger number
  of lease entries.
  </para>

  <para>Lease file cleanup (LFC) removes all previous entries for each client and
  leaves only the latest ones. The interval at which the cleanup is performed
  is configurable, and it should be selected according to the frequency of lease
  renewals initiated by the clients. The more frequent the renewals, the smaller
  the value of <command>lfc-interval</command> should be. Note however, that the
  LFC takes time and thus it is possible (although unlikely) that new cleanup
  is started while the previous cleanup instance is still running, if the
  <command>lfc-interval</command> is too short. The server would recover from
  this by skipping the new cleanup when it detects that the previous cleanup
  is still in progress. But it implies that the actual cleanups will be
  triggered more rarely than configured. Moreover, triggering a new cleanup
  adds an overhead to the server which will not be able to respond to new
  requests for a short period of time when the new cleanup process is spawned.
  Therefore, it is recommended that the <command>lfc-interval</command> value
  is selected in a way that would allow for the LFC to complete the cleanup before a
  new cleanup is triggered.
  </para>

  <para>Lease file cleanup is performed by a separate process (in background) to avoid
  a performance impact on the server process. In order to avoid the conflicts
  between two processes both using the same lease files, the LFC process
  operates on the copy of the original lease file, rather than on the lease
  file used by the server to record lease updates. There are also other files
  being created as a side effect of the lease file cleanup. The detailed
  description of the LFC is located on the Kea wiki:
  <ulink url="http://kea.isc.org/wiki/LFCDesign"/>.
  </para>

</section>

<section id="database-configuration6">
  <title>Lease Database Configuration</title>

  <note>
    <para>Lease database access information must be configured for the DHCPv6 server,
    even if it has already been configured for the DHCPv4 server.  The servers
    store their information independently, so each server can use a separate
    database or both servers can use the same database.</para>
  </note>

  <para>Lease database configuration is controlled through the
  Dhcp6/lease-database parameters. The type of the database must be set to
  "memfile", "mysql", "postgresql" or "cql", e.g.
<screen>
"Dhcp6": { "lease-database": { <userinput>"type": "mysql"</userinput>, ... }, ... }
</screen>
  Next, the name of the database is to hold the leases must be set: this is the
  name used when the database was created
  (see <xref linkend="mysql-database-create"/>,
  <xref linkend="pgsql-database-create"/>
  or <xref linkend="cql-database-create"/>).
<screen>
"Dhcp6": { "lease-database": { <userinput>"name": "<replaceable>database-name</replaceable>" </userinput>, ... }, ... }
</screen>
  For Cassandra:
<screen>
"Dhcp6": { "lease-database": { <userinput>"keyspace": "<replaceable>database-name</replaceable>" </userinput>, ... }, ... }
</screen>
  If the database is located on a different system to the DHCPv6 server, the
  database host name must also be specified. (It should be noted that this
  configuration may have a severe impact on server performance.):
<screen>
"Dhcp6": { "lease-database": { <userinput>"host": "<replaceable>remote-host-name</replaceable>"</userinput>, ... }, ... }
</screen>
  For Cassandra, multiple contact points can be provided:
<screen>
"Dhcp6": { "lease-database": { <userinput>"contact_points": "<replaceable>remote-host-name[, ...]</replaceable>" </userinput>, ... }, ... }
</screen>
  The usual state of affairs will be to have the database on the same machine as
  the DHCPv6 server.  In this case, set the value to the empty string:
<screen>
"Dhcp6": { "lease-database": { <userinput>"host" : ""</userinput>, ... }, ... }
</screen>
<<<<<<< HEAD
  For Cassandra:
<screen>
"Dhcp6": { "lease-database": { <userinput>"contact_points": ""</userinput>, ... }, ... }
=======
  Should the database use a port different than default, it may be
  specified as well:
<screen>
"Dhcp4": { "lease-database": { <userinput>"port" : 12345</userinput>, ... }, ... }
>>>>>>> 33dbf016
</screen>
  Should the database be located on a different system, you may need to specify a longer interval
  for the connection timeout:
<screen>
"Dhcp6": { "lease-database": { <userinput>"connect-timeout" : <replaceable>timeout-in-seconds</replaceable></userinput>, ... }, ... }
</screen>
The default value of five seconds should be more than adequate for local connections.
If a timeout is given though, it should be an integer greater than zero.
  </para>

  <para>
    Note that host parameter is used by MySQL and PostgreSQL
    backends. Cassandra has a concept of contact points that could be
    used to contact the cluster, instead of a single IP or
    hostname. It takes a list of comma separated IP addresses. This may be specified as:
<screen>
"Dhcp4": { "lease-database": { <userinput>"contact-points" : "192.0.2.1,192.0.2.2"</userinput>, ... }, ... }
</screen>
  </para>

  <para>Finally, the credentials of the account under which the server will
  access the database should be set:
<screen>
"Dhcp6": { "lease-database": { <userinput>"user": "<replaceable>user-name</replaceable>"</userinput>,
                               <userinput>"password": "<replaceable>password</replaceable>"</userinput>,
                              ... },
           ... }
</screen>
  If there is no password to the account, set the password to the empty string
  "". (This is also the default.)</para>
</section>
</section>

<section id="hosts6-storage">
  <title>Hosts Storage</title>
    <para>Kea is also able to store information about host reservations in the
    database. The hosts database configuration uses the same syntax as the lease
    database. In fact, a Kea server opens independent connections for each
    purpose, be it lease or hosts information. This arrangement gives the most
    flexibility. Kea can be used to keep leases and host reservations
    separately, but can also point to the same database. Currently the
    supported hosts database types are MySQL and PostgreSQL. The Cassandra
    backend does not support host reservations yet.</para>

    <para>Please note that usage of hosts storage is optional. A user can define
    all host reservations in the configuration file. That is the recommended way
    if the number of reservations is small. However, when the number of
    reservations grows it's more convenient to use host storage. Please note
    that both storage methods (configuration file and one of the supported databases)
    can be used together. If hosts are defined in both places, the definitions
    from the configuration file are checked first and external storage is checked
    later, if necessary.</para>

<section id="hosts-database-configuration6">
  <title>DHCPv6 Hosts Database Configuration</title>

  <para>Hosts database configuration is controlled through the Dhcp6/hosts-database
  parameters. If enabled, the type of the database must be set to "mysql" or
  "postgresql". Other hosts backends may be added in later version of Kea.
<screen>
"Dhcp6": { "hosts-database": { <userinput>"type": "mysql"</userinput>, ... }, ... }
</screen>
  Next, the name of the database to hold the reservations must be set: this is the
  name used when the database was created  (see <xref linkend="supported-databases"/>
  for instructions how to setup desired database type).
<screen>
"Dhcp6": { "hosts-database": { <userinput>"name": "<replaceable>database-name</replaceable>" </userinput>, ... }, ... }
</screen>
  If the database is located on a different system than the DHCPv6 server, the
  database host name must also be specified. (Again it should be noted that this
  configuration may have a severe impact on server performance):
<screen>
"Dhcp6": { "hosts-database": { <userinput>"host": <replaceable>remote-host-name</replaceable></userinput>, ... }, ... }
</screen>
  The usual state of affairs will be to have the database on the same machine as
  the DHCPv6 server.  In this case, set the value to the empty string:
<screen>
"Dhcp6": { "hosts-database": { <userinput>"host" : ""</userinput>, ... }, ... }
</screen>
<screen>
"Dhcp4": { "hosts-database": { <userinput>"port" : 12345</userinput>, ... }, ... }
</screen>
  </para>
  <para>Finally, the credentials of the account under which the server will
  access the database should be set:
<screen>
"Dhcp6": { "hosts-database": { <userinput>"user": "<replaceable>user-name</replaceable>"</userinput>,
                               <userinput>"password": "<replaceable>password</replaceable>"</userinput>,
                              ... },
           ... }
</screen>
  If there is no password to the account, set the password to the empty string
  "". (This is also the default.)</para>
</section>

<section id="read-only-database-configuration6">
<title>Using Read-Only Databases for Host Reservations</title>
<para>
In some deployments the database user whose name is specified in the database backend
configuration may not have write privileges to the database. This is often
required by the policy within a given network to secure the data from being
unintentionally modified. In many cases administrators have inventory databases
deployed, which contain substantially more information about the hosts than
static reservations assigned to them. The inventory database can be used to create
a view of a Kea hosts database and such view is often read only.
</para>
<para>
Kea host database backends operate with an implicit configuration to both
read from and write to the database. If the database user does not have
write access to the host database, the backend will fail to start and the
server will refuse to start (or reconfigure). However, if access to a read
only host database is required for retrieving reservations for clients
and/or assign specific addresses and options, it is possible to explicitly
configure Kea to start in "read-only" mode. This is controlled by the
<command>readonly</command> boolean parameter as follows:
<screen>
"Dhcp6": { "hosts-database": { <userinput>"readonly": true</userinput>, ... }, ... }
</screen>
Setting this parameter to <userinput>false</userinput> would configure the
database backend to operate in "read-write" mode, which is also a default
configuration if the parameter is not specified.
</para>
<note><para>The <command>readonly</command> parameter is currently only supported
for MySQL and PostgreSQL databases.</para></note>
</section>

</section>

<section id="dhcp6-interface-selection">
  <title>Interface Selection</title>
  <para>The DHCPv6 server has to be configured to listen on specific network
  interfaces.  The simplest network interface configuration instructs the server to
  listen on all available interfaces:
  <screen>
"Dhcp6": {
    "interfaces-config": {
        "interfaces": [ <userinput>"*"</userinput> ]
    }
    ...
}
</screen>
  The asterisk plays the role of a wildcard and means "listen on all interfaces".
  However, it is usually a good idea to explicitly specify interface names:
  <screen>
"Dhcp6": {
    "interfaces-config": {
        "interfaces": [ <userinput>"eth1", "eth3"</userinput> ]
    },
    ...
}
  </screen>
</para>
  <para>It is possible to use wildcard interface name (asterisk) concurrently
  with the actual interface names:
  <screen>
"Dhcp6": {
    "interfaces-config": {
        "interfaces": [ <userinput>"eth1", "eth3", "*"</userinput> ]
    },
    ...
}
  </screen>
It is anticipated that this will form of usage only be used where it is desired to
temporarily override a list of interface names and listen on all interfaces.
  </para>

  <para>As for the DHCPv4 server binding to specific addresses and
  disabling re-detection of interfaces are supported. But
  <command>dhcp-socket-type</command> is not because DHCPv6 uses
  UDP/IPv6 sockets only. The following example shows how to disable the
  interface detection:
  </para>

  <screen>
"Dhcp6": {
    "interfaces-config": {
        "interfaces": [ <userinput>"eth1", "eth3"</userinput> ],
        "re-detect": <userinput>false</userinput>
    },
    ...
}
  </screen>

</section>

    <section id="ipv6-subnet-id">
      <title>IPv6 Subnet Identifier</title>
      <para>
        The subnet identifier is a unique number associated with a particular subnet.
        In principle, it is used to associate clients' leases with their respective subnets.
        When a subnet identifier is not specified for a subnet being configured, it will
        be automatically assigned by the configuration mechanism. The identifiers
        are assigned from 1 and are monotonically increased for each subsequent
        subnet: 1, 2, 3 ....
      </para>
      <para>
        If there are multiple subnets configured with auto-generated identifiers and
        one of them is removed, the subnet identifiers may be renumbered. For example:
        if there are four subnets and the third is removed the last subnet will be assigned
        the identifier that the third subnet had before removal. As a result, the leases
        stored in the lease database for subnet 3 are now associated with
        subnet 4, something that may have unexpected consequences. It is planned
        to implement a mechanism to preserve auto-generated subnet ids in a
        future version of Kea.  However, the only remedy for this issue
        at present is to
        manually specify a unique identifier for each subnet.
      </para>
      <para>
        The following configuration will assign the specified subnet
        identifier to the newly configured subnet:

        <screen>
"Dhcp6": {
    "subnet6": [
        {
            "subnet": "2001:db8:1::/64",
            <userinput>"id": 1024</userinput>,
            ...
        }
    ]
}
</screen>
        This identifier will not change for this subnet unless the "id" parameter is
        removed or set to 0. The value of 0 forces auto-generation of the subnet
        identifier.
      </para>
      <!-- @todo: describe whether database needs to be updated after changing
      id -->
    </section>

    <section id="dhcp6-unicast">
      <title>Unicast Traffic Support</title>
      <para>
        When the DHCPv6 server starts, by default it listens to the DHCP traffic
        sent to multicast address ff02::1:2 on each interface that it is
        configured to listen on (see <xref linkend="dhcp6-interface-selection"/>).
        In some cases it is useful to configure a server to handle incoming
        traffic sent to the global unicast addresses as well. The most common
        reason for this is to have relays send their traffic to the server
        directly. To configure the server to listen on a specific unicast address,
        nn interface name can be
        optionally followed by a slash, followed by the global unicast address on which
        the server should listen. The server listens to this address in addition to normal
        link-local binding and listening on ff02::1:2 address. The sample configuration
        below shows how to listen on 2001:db8::1 (a global address)
        configured on the eth1 interface.
      </para>
      <para>
 <screen>
"Dhcp6": {
    "interfaces-config": {
        "interfaces": [ <userinput>"eth1/2001:db8::1"</userinput> ]
    },
    ...
    "option-data": [
        {
            "name": "unicast",
            "data": "2001:db8::1"
        } ],
    ...
}
 </screen>

        This configuration will cause the server to listen on
        eth1 on the link-local address, the multicast group (ff02::1:2) and 2001:db8::1.
      </para>
      <para>
        Usually unicast support is associated with a server unicast option
        which allows clients to send unicast messages to the server.
        The example above includes a server unicast option specification
        which will cause the client to send messages to the specified
        unicast address.
      </para>
      <para>
        It is possible to mix interface names, wildcards and interface name/addresses
        in the list of interfaces. It is not possible however to specify more than one
        unicast address on a given interface.
      </para>
      <para>
        Care should be taken to specify proper unicast addresses. The server will
        attempt to bind to the addresses specified without any additional checks.
        This approach has selected on purpose to allow the software to
        communicate over uncommon addresses if so desired.
      </para>
    </section>

    <section id="dhcp6-address-config">
      <title>Subnet and Address Pool</title>
      <para>
        The main role of a DHCPv6 server is address assignment. For this,
        the server has to be configured with at least one subnet and one pool of dynamic
        addresses to be managed. For example, assume that the server
        is connected to a network segment that uses the 2001:db8:1::/64
        prefix. The Administrator of that network has decided that addresses from range
        2001:db8:1::1 to 2001:db8:1::ffff are going to be managed by the Dhcp6
        server. Such a configuration can be achieved in the following way:
        <screen>
"Dhcp6": {
    <userinput>"subnet6": [
       {
           "subnet": "2001:db8:1::/64",
           "pools": [
               {
                   "pool": "2001:db8:1::1-2001:db8:1::ffff"
               }
           ],
           ...
       }
    ]</userinput>
}</screen>

        Note that <command>subnet</command> is defined as a simple string, but
        the <command>pools</command> parameter is actually a list of pools: for
        this reason, the pool definition is enclosed in square brackets, even
        though only one range of addresses is specified.</para>

        <para>Each <command>pool</command> is a structure that contains the
        parameters that describe a single pool. Currently there is only one
        parameter, <command>pool</command>, which gives the range of addresses
        in the pool. Additional parameters will be added in future releases of
        Kea.</para>

        <para>It is possible to define more than one pool in a
        subnet: continuing the previous example, further assume that
        2001:db8:1:0:5::/80 should also be managed by the server. It could be written as
        2001:db8:1:0:5:: to 2001:db8:1::5:ffff:ffff:ffff, but typing so many 'f's
        is cumbersome. It can be expressed more simply as 2001:db8:1:0:5::/80. Both
        formats are supported by Dhcp6 and can be mixed in the pool list.
        For example, one could define the following pools:
        <screen>
"Dhcp6": {
    <userinput>"subnet6": [
    {
        "subnet": "2001:db8:1::/64",
        "pools": [
            { "pool": "2001:db8:1::1-2001:db8:1::ffff" },
            { "pool": "2001:db8:1:05::/80" }
        ]</userinput>,
        ...
    }
    ]
}</screen>
        White space in pool definitions is ignored, so spaces before and after the hyphen are optional.
        They can be used to improve readability.
      </para>
      <para>
        The number of pools is not limited, but for performance reasons it is recommended to
        use as few as possible.
      </para>
      <para>
         The server may be configured to serve more than one subnet. To add a second subnet,
         use a command similar to the following:
        <screen>
"Dhcp6": {
    <userinput>"subnet6": [
    {
        "subnet": "2001:db8:1::/64",
        "pools": [
            { "pool": "2001:db8:1::1-2001:db8:1::ffff" }
        ]
    },
    {
        "subnet": "2001:db8:2::/64",
        "pools": [
            { "pool": "2001:db8:2::/64" }
        ]
    },
</userinput>
        ...
    ]
}</screen>
        In this example, we allow the server to
        dynamically assign all addresses available in the whole subnet. Although
        rather wasteful, it is certainly a valid configuration to dedicate the
        whole /64 subnet for that purpose. Note that the Kea server does not preallocate
        the leases, so there is no danger in using gigantic address pools.
      </para>
      <para>
        When configuring a DHCPv6 server using prefix/length notation, please pay
        attention to the boundary values. When specifying that the server can use
        a given pool, it will also be able to allocate the first (typically network
        address) address from that pool. For example, for pool 2001:db8:2::/64 the
        2001:db8:2:: address may be assigned as well. If you want to avoid this,
        use the "min-max" notation.
      </para>
    </section>

    <section>
      <title>Subnet and Prefix Delegation Pools</title>
      <para>
        Subnets may also be configured to delegate prefixes, as defined in
        <ulink url="http://tools.ietf.org/html/rfc3633">RFC 3633</ulink>.  A
        subnet may have one or more prefix delegation pools.  Each pool has a
        prefixed address, which is specified as a prefix
        (<command>prefix</command>) and a prefix length
        (<command>prefix-len</command>), as well as a delegated prefix length
        (<command>delegated-len</command>). The delegated length must not be
        shorter (that is it must be numerically greater or equal) than the
        prefix length.  If both the delegated and prefix lengths are equal, the
        server will be able to delegate only one prefix. The delegated prefix
        does not have to match the subnet prefix.
      </para>
      <para> Below is a sample subnet configuration which enables prefix
      delegation for the subnet:
      <screen>
"Dhcp6": {
    "subnet6": [
        {
            "subnet": "2001:d8b:1::/64",
            <userinput>"pd-pools": [
                {
                    "prefix": "3000:1::",
                    "prefix-len": 64,
                    "delegated-len": 96
                }
            ]</userinput>
        }
    ],
    ...
}</screen>
      </para>

    </section>

    <section id="pd-exclude-option">
        <title>Prefix Exclude Option</title>
        <para>
          For each delegated prefix the delegating router may choose to exclude
          a single prefix out of the delegated prefix as specified in the
          <ulink url="http://tools.ietf.org/html/rfc6603"> RFC 6603</ulink>.
          The requesting router must not assign the excluded prefix to any
          of its downstream interfaces and it is intended to be used on a
          link through which the delegating router exchanges DHCPv6 messages with
          the requesting router. The configuration example below demonstrates how
          to specify an excluded prefix within a prefix pool definition. The
          excluded prefix "2001:db8:1:babe:cafe:80::/72" will be sent to a
          requesting router which includes Prefix Exclude option in the ORO, and
          which is delegated a prefix from this pool.
        </para>
<screen>
"Dhcp6": {
    "subnet6": [
        {
            "subnet": "2001:db8:1::/48",
            "pd-pools": [
                {
                    "prefix": "2001:db8:1:8000::",
                    "prefix-len": 48,
                    "delegated-len": 64,
                    "excluded-prefix": "2001:db8:1:babe:cafe:80::",
                    "excluded-prefix-len": 72
                }
            ]
        }
    ]
}
</screen>
    </section>

    <section id="dhcp6-std-options">
      <title>Standard DHCPv6 Options</title>
      <para>
        One of the major features of a DHCPv6 server is to provide configuration
        options to clients.  Although there are several options that require
        special behavior, most options are sent by the server only if the client
        explicitly requests them.  The following example shows how to
        configure DNS servers, one of the most frequently used
        options.  Options specified in this way are considered
        global and apply to all configured subnets.

        <screen>
"Dhcp6": {
    "option-data": [
        {
           <userinput>"name": "dns-servers",
           "code": 23,
           "space": "dhcp6",
           "csv-format": true,
           "data": "2001:db8::cafe, 2001:db8::babe"</userinput>
        },
        ...
    ]
}
</screen>
      </para>

    <para>
      The <command>option-data</command> line creates a new entry in
      the option-data table.  This table contains
      information on all global options that the server is supposed to configure
      in all subnets.  The <command>name</command> line specifies the option name.
      (For a complete list
      of currently supported names, see <xref
      linkend="dhcp6-std-options-list"/>.)  The next line specifies the option code,
      which must match one of the values from that list. The line beginning with
      <command>space</command> specifies the option space, which must always be set
      to "dhcp6" as these are standard DHCPv6 options.  For other name spaces,
      including custom option spaces, see <xref
      linkend="dhcp6-option-spaces"/>. The following line specifies the format in
      which the data will be entered: use of CSV (comma separated values) is
      recommended. Finally, the <command>data</command> line gives the actual value to be sent to
      clients.  Data is specified as normal text, with values separated by
      commas if more than one value is allowed.
    </para>

    <para>
      Options can also be configured as hexadecimal values.  If "csv-format" is
      set to false, the option data must be specified as a string of hexadecimal
      numbers.  The
      following commands configure the DNS-SERVERS option for all
      subnets with the following addresses: 2001:db8:1::cafe and
      2001:db8:1::babe.
        <screen>
"Dhcp6": {
    "option-data": [
        {
           <userinput>"name": "dns-servers",
           "code": 23,
           "space": "dhcp6",
           "csv-format": false,
           "data": "2001 0DB8 0001 0000 0000 0000 0000 CAFE
                    2001 0DB8 0001 0000 0000 0000 0000 BABE"</userinput>
        },
        ...
    ]
}
</screen>
       </para>
       <note><para>
       The value for the setting of the "data" element is split across two
       lines in this example for clarity: when entering the command, the
       whole string should be entered on the same line.
       </para></note>
       <para>
       Care should be taken
       to use proper encoding when using hexadecimal format as Kea's ability
       to validate data correctness in hexadecimal is limited.
      </para>

      <para>
        Most of the parameters in the "option-data" structure are
        optional and can be omitted in some circumstances as discussed
        in the <xref linkend="dhcp6-option-data-defaults"/>. Only one
        of name or code is required, so you don't need to specify
        both. Space has a default value of "dhcp6", so you can skip
        this as well if you define a regular (not encapsulated) DHCPv6
        option.  Finally, csv-format defaults to true, so it too can
        be skipped, unless you want to specify the option value as
        hexstring. Therefore the above example can be simplified to:
        <screen>
"Dhcp6": {
    "option-data": [
        {
           <userinput>"name": "dns-servers",
           "data": "2001:db8::cafe, 2001:db8::babe"</userinput>
        },
        ...
    ]
}
        </screen>
        Defined options are added to response when the client requests them
        at a few exceptions which are always added. To enforce the addition
        of a particular option set the always-send flag to true as in:
        <screen>
"Dhcp6": {
    "option-data": [
        {
           <userinput>"name": "dns-servers",
           "data": "2001:db8::cafe, 2001:db8::babe",
           "always-send": true</userinput>
        },
        ...
    ]
}
        </screen>
        The effect is the same as if the client added the option code in the
        Option Request Option (or its equivalent for vendor options) so in:
        <screen>
"Dhcp6": {
    "option-data": [
        {
           <userinput>"name": "dns-servers",
           "data": "2001:db8::cafe, 2001:db8::babe",
           "always-send": true</userinput>
        },
        ...
    ],
    "subnet6": [
        {
           "subnet": "2001:db8:1::/64",
           "option-data": [
               {
                   <userinput>"name": "dns-servers",
                   "data": "2001:db8:1::cafe, 2001:db8:1::babe"</userinput>
               },
               ...
           ],
           ...
        },
        ...
    ],
    ...
}
        </screen>
        The DNS Servers option is always added to responses
        (the always-send is "sticky") but the value is the subnet one
        when the client is localized in the subnet.
      </para>

    <para>
      It is possible to override options on a per-subnet basis.  If
      clients connected to most of your subnets are expected to get the
      same values of a given option, you should use global options: you
      can then override specific values for a small number of subnets.
      On the other hand, if you use different values in each subnet,
      it does not make sense to specify global option values
      (Dhcp6/option-data), rather you should set only subnet-specific values
      (Dhcp6/subnet[X]/option-data[Y]).
     </para>

     <para>
      The following commands override the global
      DNS servers option for a particular subnet, setting a single DNS
      server with address 2001:db8:1::3.
<screen>
"Dhcp6": {
    "subnet6": [
        {
            <userinput>"option-data": [
                {
                    "name": "dns-servers",
                    "code": 23,
                    "space": "dhcp6",
                    "csv-format": true,
                    "data": "2001:db8:1::3"
                },
                ...
            ]</userinput>,
            ...
        },
        ...
    ],
    ...
}
</screen>
    </para>

     <para>
       In some cases it is useful to associate some options with an
       address or prefix pool from which a client is assigned a lease. Pool
       specific option values override subnet specific and global option
       values. If the client is assigned multiple leases from different
       pools, the server will assign options from all pools from which the
       leases have been obtained. However, if the particular option is specified
       in multiple pools from which the client obtains the leases, only one
       instance of this option will be handed out to the client. The server's
       administrator must not try to prioritize assignment of pool specific
       options by trying to order pools declarations in the server
       configuration. Future Kea releases may change the order in which
       options are assigned from the pools without any notice.
     </para>

     <para>
       The following configuration snippet demonstrates how to specify the
       DNS servers option, which will be assigned to a client only if the
       client obtains an address from the given pool:
<screen>
"Dhcp6": {
    "subnet6": [
        {
            "pools": [
                {
                    "pool": "2001:db8:1::100-2001:db8:1::300",
                    <userinput>"option-data": [
                        {
                            "name": "dns-servers",
                            "data": "2001:db8:1::10"
                        }
                    ]</userinput>
                }
            ]
        },
        ...
    ],
    ...
}
</screen>
     </para>

    <para>
      The currently supported standard DHCPv6 options are
      listed in <xref linkend="dhcp6-std-options-list"/>.
      The "Name" and "Code"
      are the values that should be used as a name in the option-data
      structures. "Type" designates the format of the data: the meanings of
      the various types is given in <xref linkend="dhcp-types"/>.
    </para>
    <para>
      Experimental options (like standard options but with a code
      which was not assigned by IANA) are listed in
      <xref linkend="dhcp6-exp-options-list"/>.
    </para>
    <para>When a data field is a string, and that string contains
    the comma (,; U+002C) character, the comma must be escaped with a
    reverse solidus character (\; U+005C). This double escape is
    required, because both the routine splitting CSV data into fields
    and JSON use the same escape character: a single escape (\,) would
    make the JSON invalid. For example, the string
    &quot;EST5EDT4,M3.2.0/02:00,M11.1.0/02:00&quot; would be
    represented as:
<screen>
"Dhcp6": {
    "subnet6": [
        {
            "pools": [
                {
                    <userinput>"option-data": [
                        {
                            "name": "new-posix-timezone",
                            "data": "EST5EDT4\,M3.2.0/02:00\,M11.1.0/02:00"
                        }
                    ]</userinput>
                },
                ...
            ],
            ...
        },
        ...
    ],
    ...
}
</screen>
    </para>
    <para>
      Some options are designated as arrays, which means that more than one
      value is allowed in such an option. For example the option dns-servers
      allows the specification of more than one IPv6 address, allowing
      clients to obtain the addresses of multiple DNS servers.
    </para>

<!-- @todo: describe record types -->

      <para>
        The <xref linkend="dhcp6-custom-options"/> describes the configuration
        syntax to create custom option definitions (formats). It is generally not
        allowed to create custom definitions for standard options, even if the
        definition being created matches the actual option format defined in the
        RFCs. There is an exception from this rule for standard options for which
        Kea does not yes provide a definition. In order to use such options,
        a server administrator must create a definition as described in
        <xref linkend="dhcp6-custom-options"/> in the 'dhcp6' option space. This
        definition should match the option format described in the relevant
        RFC but the configuration mechanism would allow any option format as it has
        no means to validate the format at the moment.
      </para>

    <para>
      <table frame="all" id="dhcp6-std-options-list">
        <title>List of Standard DHCPv6 Options</title>
        <tgroup cols='4'>
        <colspec colname='name'/>
        <colspec colname='code' align='center'/>
        <colspec colname='type' align='center'/>
        <colspec colname='array' align='center'/>
        <thead>
          <row><entry>Name</entry><entry>Code</entry><entry>Type</entry><entry>Array?</entry></row>
        </thead>
        <tbody>
<!-- Our engine uses those options on its own, admin must not configure them on his own
<row><entry>clientid</entry><entry>1</entry><entry>binary</entry><entry>false</entry></row>
<row><entry>serverid</entry><entry>2</entry><entry>binary</entry><entry>false</entry></row>
<row><entry>ia-na</entry><entry>3</entry><entry>record</entry><entry>false</entry></row>
<row><entry>ia-ta</entry><entry>4</entry><entry>uint32</entry><entry>false</entry></row>
<row><entry>iaaddr</entry><entry>5</entry><entry>record</entry><entry>false</entry></row>
<row><entry>oro</entry><entry>6</entry><entry>uint16</entry><entry>true</entry></row> -->
<row><entry>preference</entry><entry>7</entry><entry>uint8</entry><entry>false</entry></row>

<!-- Our engine uses those options on its own, admin must not configure them on his own
<row><entry>elapsed-time</entry><entry>8</entry><entry>uint16</entry><entry>false</entry></row>
<row><entry>relay-msg</entry><entry>9</entry><entry>binary</entry><entry>false</entry></row>
<row><entry>auth</entry><entry>11</entry><entry>binary</entry><entry>false</entry></row>
-->
<row><entry>unicast</entry><entry>12</entry><entry>ipv6-address</entry><entry>false</entry></row>
<!--
<row><entry>status-code</entry><entry>13</entry><entry>record</entry><entry>false</entry></row>
<row><entry>rapid-commit</entry><entry>14</entry><entry>empty</entry><entry>false</entry></row>
<row><entry>user-class</entry><entry>15</entry><entry>binary</entry><entry>false</entry></row>
<row><entry>vendor-class</entry><entry>16</entry><entry>record</entry><entry>false</entry></row>
-->
<!-- Vendor-specific Information is configurable by the administrator -->
<row><entry>vendor-opts</entry><entry>17</entry><entry>uint32</entry><entry>false</entry></row>
<!--
<row><entry>interface-id</entry><entry>18</entry><entry>binary</entry><entry>false</entry></row>
<row><entry>reconf-msg</entry><entry>19</entry><entry>uint8</entry><entry>false</entry></row>
<row><entry>reconf-accept</entry><entry>20</entry><entry>empty</entry><entry>false</entry></row> -->
-->
<row><entry>sip-server-dns</entry><entry>21</entry><entry>fqdn</entry><entry>true</entry></row>
<row><entry>sip-server-addr</entry><entry>22</entry><entry>ipv6-address</entry><entry>true</entry></row>
<row><entry>dns-servers</entry><entry>23</entry><entry>ipv6-address</entry><entry>true</entry></row>
<row><entry>domain-search</entry><entry>24</entry><entry>fqdn</entry><entry>true</entry></row>
<!-- <row><entry>ia-pd</entry><entry>25</entry><entry>record</entry><entry>false</entry></row> -->
<!-- <row><entry>iaprefix</entry><entry>26</entry><entry>record</entry><entry>false</entry></row> -->
<row><entry>nis-servers</entry><entry>27</entry><entry>ipv6-address</entry><entry>true</entry></row>
<row><entry>nisp-servers</entry><entry>28</entry><entry>ipv6-address</entry><entry>true</entry></row>
<row><entry>nis-domain-name</entry><entry>29</entry><entry>fqdn</entry><entry>true</entry></row>
<row><entry>nisp-domain-name</entry><entry>30</entry><entry>fqdn</entry><entry>true</entry></row>
<row><entry>sntp-servers</entry><entry>31</entry><entry>ipv6-address</entry><entry>true</entry></row>
<row><entry>information-refresh-time</entry><entry>32</entry><entry>uint32</entry><entry>false</entry></row>
<row><entry>bcmcs-server-dns</entry><entry>33</entry><entry>fqdn</entry><entry>true</entry></row>
<row><entry>bcmcs-server-addr</entry><entry>34</entry><entry>ipv6-address</entry><entry>true</entry></row>
<row><entry>geoconf-civic</entry><entry>36</entry><entry>record (uint8, uint16, binary)</entry><entry>false</entry></row>
<row><entry>remote-id</entry><entry>37</entry><entry>record (uint32, binary)</entry><entry>false</entry></row>
<row><entry>subscriber-id</entry><entry>38</entry><entry>binary</entry><entry>false</entry></row>
<row><entry>client-fqdn</entry><entry>39</entry><entry>record (uint8, fqdn)</entry><entry>false</entry></row>
<row><entry>pana-agent</entry><entry>40</entry><entry>ipv6-address</entry><entry>true</entry></row>
<row><entry>new-posix-timezone</entry><entry>41</entry><entry>string</entry><entry>false</entry></row>
<row><entry>new-tzdb-timezone</entry><entry>42</entry><entry>string</entry><entry>false</entry></row>
<row><entry>ero</entry><entry>43</entry><entry>uint16</entry><entry>true</entry></row>
<row><entry>lq-query</entry><entry>44</entry><entry>record (uint8, ipv6-address)</entry><entry>false</entry></row>
<row><entry>client-data</entry><entry>45</entry><entry>empty</entry><entry>false</entry></row>
<row><entry>clt-time</entry><entry>46</entry><entry>uint32</entry><entry>false</entry></row>
<row><entry>lq-relay-data</entry><entry>47</entry><entry>record (ipv6-address, binary)</entry><entry>false</entry></row>
<row><entry>lq-client-link</entry><entry>48</entry><entry>ipv6-address</entry><entry>true</entry></row>
<row><entry>bootfile-url</entry><entry>59</entry><entry>string</entry><entry>false</entry></row>
<row><entry>bootfile-param</entry><entry>60</entry><entry>tuple</entry><entry>true</entry></row>
<row><entry>client-arch-type</entry><entry>61</entry><entry>uint16</entry><entry>true</entry></row>
<row><entry>nii</entry><entry>62</entry><entry>record (uint8, uint8, uint8)</entry><entry>false</entry></row>
<row><entry>aftr-name</entry><entry>64</entry><entry>fqdn</entry><entry>false</entry></row>
<row><entry>erp-local-domain-name</entry><entry>65</entry><entry>fqdn</entry><entry>false</entry></row>
<row><entry>rsoo</entry><entry>66</entry><entry>empty</entry><entry>false</entry></row>
<row><entry>pd-exclude</entry><entry>67</entry><entry>binary</entry><entry>false</entry></row>
<row><entry>client-linklayer-addr</entry><entry>79</entry><entry>binary</entry><entry>false</entry></row>
<!-- <row><entry>dhcpv4-message</entry><entry>87</entry><entry>binary</entry><entry>false</entry></row> -->
<row><entry>dhcp4o6-server-addr</entry><entry>88</entry><entry>ipv6-address</entry><entry>true</entry></row>
        </tbody>
        </tgroup>
      </table>
    </para>

    <para>
      <table frame="all" id="dhcp6-exp-options-list">
        <title>List of Experimental DHCPv6 Options</title>
        <tgroup cols='4'>
        <colspec colname='name'/>
        <colspec colname='code' align='center'/>
        <colspec colname='type' align='center'/>
        <colspec colname='array' align='center'/>
        <thead>
          <row><entry>Name</entry><entry>Code</entry><entry>Type</entry><entry>Array?</entry></row>
        </thead>
        <tbody>
<row><entry>public-key</entry><entry>701</entry><entry>binary</entry><entry>false</entry></row>
<row><entry>certificate</entry><entry>702</entry><entry>binary</entry><entry>false</entry></row>
<row><entry>signature</entry><entry>703</entry><entry>record (uint8, uint8, binary)</entry><entry>false</entry></row>
<row><entry>timestamp</entry><entry>704</entry><entry>binary</entry><entry>false</entry></row>
        </tbody>
        </tgroup>
      </table>
    </para>
    </section>

    <section id="dhcp6-custom-options">
      <title>Custom DHCPv6 Options</title>
      <para>It is possible to define options in addition to the standard ones.
      Assume that we want to define a new DHCPv6 option called "foo" which will have
      code 100 and which will convey a single unsigned 32 bit integer value. We can define
      such an option by using the following commands:
<screen>
"Dhcp6": {
    "option-def": [
        {
            <userinput>"name": "foo",
            "code": 100,
            "type": "uint32",
            "array": false,
            "record-types": "",
            "space": "dhcp6",
            "encapsulate": ""</userinput>
        }, ...
    ],
    ...
}
</screen>
      The "false" value of the <command>array</command> parameter determines that the option does
      NOT comprise an array of "uint32" values but rather a single value.  Two
      other parameters have been left blank: <command>record-types</command> and
      <command>encapsulate</command>.
      The former specifies the comma separated list of option data fields if the
      option comprises a record of data fields. The <command>record-types</command> value should
      be non-empty if the <command>type</command> is set to "record". Otherwise it must be left
      blank. The latter parameter specifies the name of the option space being
      encapsulated by the particular option. If the particular option does not
      encapsulate any option space it should be left blank.  Note that the above
      example only defines the format of the new option, it does not set its
      value(s).
      </para>

      <para>The <command>name</command>, <command>code</command> and
      <command>type</command> parameters are required, all others are
      optional. The <command>array</command> default value is
      <command>false</command>. The <command>record-types</command>
      and <command>encapsulate</command> default values are blank
      (i.e. ""). The default <command>space</command> is "dhcp6".
      </para>

      <para>Once the new option format is defined, its value is set
      in the same way as for a standard option. For example the following
      commands set a global value that applies to all subnets.
<screen>
"Dhcp6": {
    "option-data": [
        {
            <userinput>"name": "foo",
            "code": 100,
            "space": "dhcp6",
            "csv-format": true,
            "data": "12345"</userinput>
        }, ...
    ],
    ...
}
</screen>
      </para>

      <para>New options can take more complex forms than simple use of
      primitives (uint8, string, ipv6-address etc): it is possible to
      define an option comprising a number of existing primitives.
      </para>
      <para>
      For example, assume we want to define a new option that will consist of an IPv6
      address, followed by an unsigned 16 bit integer, followed by a
      boolean value, followed by a text string. Such an option could
      be defined in the following way:
<screen>
"Dhcp6": {
    "option-def": [
        {
            <userinput>"name": "bar",
            "code": 101,
            "space": "dhcp6",
            "type": "record",
            "array": false,
            "record-types": "ipv6-address, uint16, boolean, string",
            "encapsulate": ""</userinput>
        }, ...
    ],
    ...
}
</screen>
      The "type" is set to "record" to indicate that the option contains
      multiple values of different types.  These types are given as a comma-separated
      list in the "record-types" field and should be those listed in <xref linkend="dhcp-types"/>.
      </para>
      <para>
      The values of the option are set as follows:
<screen>
"Dhcp6": {
    "option-data": [
        {
            <userinput>"name": "bar",
            "space": "dhcp6",
            "code": 101,
            "csv-format": true,
            "data": "2001:db8:1::10, 123, false, Hello World"</userinput>
        }
    ],
    ...
}</screen>

      <command>csv-format</command> is set <command>true</command> to indicate
      that the <command>data</command> field comprises a command-separated list
      of values.  The values in the "data" must correspond to the types set in
      the "record-types" field of the option definition.
      </para>

      <note>
       <para>In the general case, boolean values are specified as <command>true</command> or
       <command>false</command>, without quotes. Some specific boolean parameters may
       accept also <command>"true"</command>, <command>"false"</command>,
       <command>0</command>, <command>1</command>, <command>"0"</command> and
       <command>"1"</command>. Future versions of Kea will accept all those values
       for all boolean parameters.</para>
      </note>

    </section>

    <section id="dhcp6-vendor-opts">
      <title>DHCPv6 Vendor-Specific Options</title>
      <para>
      Currently there are two option spaces defined for the DHCPv6
      daemon: "dhcp6" (for top level DHCPv6 options) and "vendor-opts-space",
      which is empty by default, but in which options can be defined.
      Those options will be carried in the Vendor-Specific
      Information option (code 17). The following examples show how to
      define an option "foo" with code 1 that consists of an IPv6 address,
      an unsigned 16 bit integer and a string. The "foo" option is
      conveyed in a Vendor-Specific Information option. This option
      comprises a single uint32 value that is set to "12345".
      The sub-option "foo" follows the data field holding this value.
      <screen>
"Dhcp6": {
    "option-def": [
        {
            <userinput>"name": "foo",
            "code": 1,
            "space": "vendor-opts-space",
            "type": "record",
            "array": false,
            "record-types": "ipv6-address, uint16, string",
            "encapsulate": ""</userinput>
        }
    ],
    ...
}</screen>
     (Note that the option space is set to <command>vendor-opts-space</command>.)
     Once the option format is defined, the next step is to define actual values
     for that option:
<screen>
"Dhcp6": {
    "option-data": [
        {
            <userinput>"name": "foo",
            "space": "vendor-opts-space",
            "data": "2001:db8:1::10, 123, Hello World"</userinput>
        },
        ...
    ],
    ...
}</screen>
    We should also define a value (enterprise-number) for the
    Vendor-specific Information option, that conveys our option "foo".
<screen>
"Dhcp6": {
    "option-data": [
        ...,
        {
            <userinput>"name": "vendor-opts",
            "data": "12345"</userinput>
        }
    ],
    ...
}</screen>
    Alternatively, the option can be specified using its code.
<screen>
"Dhcp6": {
    "option-data": [
        ...,
        {
            <userinput>"code": 17,
            "data": "12345"</userinput>
        }
    ],
    ...
}</screen>
      </para>
    </section>

    <section id="dhcp6-option-spaces">
      <title>Nested DHCPv6 Options (Custom Option Spaces)</title>
      <para>It is sometimes useful to define completely new option
      spaces.  This is useful if the user wants their new option to
      convey sub-options that use a separate numbering scheme, for
      example sub-options with codes 1 and 2. Those option codes
      conflict with standard DHCPv6 options, so a separate option
      space must be defined.
      </para>
      <para>Note that it is not required to create a new option space when
      defining sub-options for a standard option because it is
      created by default if the standard option is meant to convey
      any sub-options (see <xref linkend="dhcp6-vendor-opts"/>).
      </para>
      <para>
      Assume that we want to have a DHCPv6 option called "container"
      with code 102 that conveys two sub-options with codes 1 and 2.
      First we need to define the new sub-options:
<screen>
"Dhcp6": {
    "option-def": [
        {
            <userinput>"name": "subopt1",
            "code": 1,
            "space": "isc",
            "type": "ipv6-address",
            "record-types": "",
            "array": false,
            "encapsulate": ""</userinput>
        },
        {
            <userinput>"name": "subopt2",
            "code": 2,
            "space": "isc",
            "type": "string",
            "record-types": "",
            "array": false
            "encapsulate": ""</userinput>
        }
    ],
    ...
}</screen>
    Note that we have defined the options to belong to a new option space
    (in this case, "isc").
    </para>
    <para>
The next step is to define a regular DHCPv6 option and specify that it
should include options from the isc option space:
<screen>
"Dhcp6": {
    "option-def": [
        ...,
        {
            <userinput>"name": "container",
            "code": 102,
            "space": "dhcp6",
            "type": "empty",
            "array": false,
            "record-types": "",
            "encapsulate": "isc"</userinput>
        }
    ],
    ...
}</screen>

    The name of the option space in which the sub-options are defined is set in
    the <command>encapsulate</command> field. The <command>type</command> field
    is set to <command>empty</command> which limits this option to only carrying
    data in sub-options.
    </para>
    <para>
    Finally, we can set values for the new options:
<screen>
"Dhcp6": {
    "option-data": [
        {
            <userinput>"name": "subopt1",
            "code": 1,
            "space": "isc",
            "data": "2001:db8::abcd"</userinput>
        },
        }
            <userinput>"name": "subopt2",
            "code": 2,
            "space": "isc",
            "data": "Hello world"</userinput>
        },
        {
            <userinput>"name": "container",
            "code": 102,
            "space": "dhcp6"</userinput>
        }
    ],
    ...
}
</screen>
    </para>

    <para>Note that it is possible to create an option which carries some data
    in addition to the sub-options defined in the encapsulated option space.
    For example, if the "container" option from the previous example was
    required to carry an uint16 value as well as the sub-options, the "type"
    value would have to be set to "uint16" in the option definition. (Such an
    option would then have the following data structure: DHCP header, uint16
    value, sub-options.) The value specified with the "data" parameter &mdash; which
    should be a valid integer enclosed in quotes, e.g. "123" &mdash; would then be
    assigned to the uint16 field in the "container" option.
    </para>
    </section>

    <section id="dhcp6-option-data-defaults">
      <title>Unspecified Parameters for DHCPv6 Option Configuration</title>
      <para>In many cases it is not required to specify all parameters for
      an option configuration and the default values can be used. However, it is
      important to understand the implications of not specifying some of them
      as it may result in configuration errors. The list below explains
      the behavior of the server when a particular parameter is not explicitly
      specified:

      <itemizedlist>
        <listitem>
          <simpara><command>name</command> - the server requires an option name or
          option code to identify an option. If this parameter is unspecified, the
          option code must be specified.
          </simpara>
        </listitem>

        <listitem>
          <simpara><command>code</command> - the server requires an option name or
          option code to identify an option. This parameter may be left unspecified if
          the <command>name</command> parameter is specified. However, this also
          requires that the particular option has its definition (it is either a
          standard option or an administrator created a definition for the option
          using an 'option-def' structure), as the option definition associates an
          option with a particular name. It is possible to configure an option
          for which there is no definition (unspecified option format).
          Configuration of such options requires the use of option code.
          </simpara>
        </listitem>

        <listitem>
          <simpara><command>space</command> - if the option space is unspecified it
          will default to 'dhcp6' which is an option space holding DHCPv6 standard
          options.
          </simpara>
        </listitem>

        <listitem>
          <simpara><command>data</command> - if the option data is unspecified it
          defaults to an empty value. The empty value is mostly used for the
          options which have no payload (boolean options), but it is legal to specify
          empty values for some options which carry variable length data and which
          spec allows for the length of 0. For such options, the data parameter
          may be omitted in the configuration.</simpara>
        </listitem>

        <listitem>
          <simpara><command>csv-format</command> - if this value is not
          specified the server will assume that the option data is specified as
          a list of comma separated values to be assigned to individual fields
          of the DHCP option. This behavior has changed in Kea 1.2. Older
          versions used additional logic to determine whether the csv-format
          should be true or false. That is no longer the case.
          </simpara>
        </listitem>
      </itemizedlist>
      </para>

    </section>

    <section id="dhcp6-config-subnets">
      <title>IPv6 Subnet Selection</title>
      <para>
        The DHCPv6 server may receive requests from local (connected to the
        same subnet as the server) and remote (connecting via relays) clients.
        As the server may have many subnet configurations defined, it must select
        an appropriate subnet for a given request.
      </para>
      <para>
        The server can not assume which of the configured subnets are local. In IPv4
        it is possible as there is a reasonable expectation that the
        server will have a (global) IPv4 address configured on the interface,
        and can use that information to detect whether a subnet is local or
        not. That assumption is not true in IPv6: the DHCPv6 server must be able
        to operate while only using link-local addresses. Therefore an optional
        <command>interface</command> parameter is available within a subnet definition
        to designate that a given subnet is local, i.e. reachable directly over
        the specified interface. For example the server that is intended to serve
        a local subnet over eth0 may be configured as follows:
        <screen>
"Dhcp6": {
    "subnet6": [
        {
            "subnet": "2001:db8:beef::/48",
            "pools": [
                 {
                     "pool": "2001:db8:beef::/48"
                 }
             ],
            <userinput>"interface": "eth0"</userinput>
        }
    ],
    ...
}
</screen>
        </para>
      </section>

      <section id="dhcp6-rapid-commit">
        <title>Rapid Commit</title>
        <para>The Rapid Commit option, described in
        <ulink url="http://tools.ietf.org/html/rfc3315">RFC 3315</ulink>, is supported
        by the Kea DHCPv6 server. However, support is disabled by default for
        all subnets. It can be enabled for a particular subnet using the
        <command>rapid-commit</command> parameter as shown below:
<screen>
"Dhcp6": {
    "subnet6": [
        {
            "subnet": "2001:db8:beef::/48",
            <userinput>"rapid-commit": true</userinput>,
            "pools": [
                 {
                     "pool": "2001:db8:beef::1-2001:db8:beef::10"
                 }
             ],
        }
    ],
    ...
}
</screen>
        </para>
        <para>
          This setting only affects the subnet for which the
          <command>rapid-commit</command> is set to <command>true</command>.
          For clients connected to other subnets, the server will ignore the
          Rapid Commit option sent by the client and will follow the 4-way
          exchange procedure, i.e. respond with an Advertise for a Solicit
          containing a Rapid Commit option.
        </para>
      </section>

      <section id="dhcp6-relays">
        <title>DHCPv6 Relays</title>
        <para>
          A DHCPv6 server with multiple subnets defined must select the
          appropriate subnet when it receives a request from a client.  For clients
          connected via relays, two mechanisms are used:
        </para>
        <para>
          The first uses the linkaddr field in the RELAY_FORW message. The name
          of this field is somewhat misleading in that it does not contain a link-layer
          address: instead, it holds an address (typically a global address) that is
          used to identify a link. The DHCPv6 server checks if the address belongs
          to a defined subnet and, if it does, that subnet is selected for the client's
          request.
        </para>
        <para>
          The second mechanism is based on interface-id options. While forwarding a client's
          message, relays may insert an interface-id option into the message that
          identifies the interface on the relay that received the message. (Some
          relays allow configuration of that parameter, but it is sometimes
          hardcoded and may range from the very simple (e.g. "vlan100") to the very cryptic:
          one example seen on real hardware was "ISAM144|299|ipv6|nt:vp:1:110"). The
          server can use this information to select the appropriate subnet.
          The information is also returned to the relay which then knows the
          interface to use to transmit the response to the client. In order for
          this to work successfully, the relay interface IDs must be unique within
          the network and the server configuration must match those values.
        </para>
        <para>
          When configuring the DHCPv6 server, it should be noted that two
          similarly-named parameters can be configured for a subnet:
          <itemizedlist>
            <listitem><simpara>
              <command>interface</command> defines which local network interface can be used
              to access a given subnet.
            </simpara></listitem>
            <listitem><simpara>
              <command>interface-id</command> specifies the content of the interface-id option
              used by relays to identify the interface on the relay to which
              the response packet is sent.
            </simpara></listitem>
          </itemizedlist>
          The two are mutually exclusive: a subnet cannot be both reachable locally
          (direct traffic) and via relays (remote traffic). Specifying both is a
          configuration error and the DHCPv6 server will refuse such a configuration.
        </para>

        <para>
          The following example configuration shows how to specify an interface-id with
          a value of "vlan123".
          <screen>
"Dhcp6": {
    "subnet6": [
        {
            "subnet": "2001:db8:beef::/48",
            "pools": [
                 {
                     "pool": "2001:db8:beef::/48"
                 }
             ],
            <userinput>"interface-id": "vlan123"</userinput>
        }
    ],
    ...
}
</screen>
        </para>
      </section>

    <section id="dhcp6-rsoo">
      <title>Relay-Supplied Options</title>
      <para><ulink url="http://tools.ietf.org/html/rfc6422">RFC 6422</ulink>
      defines a mechanism called Relay-Supplied DHCP Options. In certain cases relay
      agents are the only entities that may have specific information. They can
      insert options when relaying messages from the client to the server. The
      server will then do certain checks and copy those options to the response
      that will be sent to the client.</para>

      <para>There are certain conditions that must be met for the option to be
      included. First, the server must not provide the option itself. In
      other words, if both relay and server provide an option, the server always
      takes precedence. Second, the option must be RSOO-enabled. IANA maintains a
      list of RSOO-enabled options <ulink url="http://www.iana.org/assignments/dhcpv6-parameters/dhcpv6-parameters.xhtml#options-relay-supplied">here</ulink>.
      However, there may be cases when system administrators want to echo other
      options. Kea can be instructed to treat other options as RSOO-enabled.
      For example, to mark options 110, 120 and 130 as RSOO-enabled, the following
      syntax should be used:
<screen>
"Dhcp6": {
    <userinput>"relay-supplied-options": [ "110", "120", "130" ],</userinput>
    ...
}
</screen>
      </para>
      <para>As of March 2015, only option 65 is RSOO-enabled by IANA. This
      option will always be treated as such and there's no need to explicitly
      mark it. Also, when enabling standard options, it is possible to use their
      names, rather than option code, e.g. (e.g. use
      <command>dns-servers</command> instead of <command>23</command>). See
      <xref linkend="dhcp6-std-options-list" /> for the names. In certain cases
      it could also work for custom options, but due to the nature of the parser
      code this may be unreliable and should be avoided.
      </para>

    </section>

    <section id="dhcp6-client-classifier">
      <title>Client Classification in DHCPv6</title>

      <para>
      The DHCPv6 server includes support for client classification.  For a deeper
      discussion of the classification process see <xref linkend="classify"/>.
      </para>

      <para>
      In certain cases it is useful to differentiate between different types
      of clients and treat them accordingly. It is envisaged that client
      classification will be used for changing the behavior of almost any part of
      the DHCP message processing, including the assignment of leases from different
      pools, the assignment of different options (or different values of the same
      options) etc. In the current release of the software however, there are
      only two mechanisms that take advantage of client classification:
      subnet selection and assignment of different options.
      </para>

      <para>
      Kea can be instructed to limit access to given subnets based on class information.
      This is particularly useful for cases where two types of devices share the
      same link and are expected to be served from two different subnets. The
      primary use case for such a scenario is cable networks. Here, there are two
      classes of devices: the cable modem itself, which should be handed a lease
      from subnet A and all other devices behind the modem that should get a lease
      from subnet B. That segregation is essential to prevent overly curious
      users from playing with their cable modems. For details on how to set up
      class restrictions on subnets, see <xref linkend="classification-subnets"/>.
      </para>

      <para>
      The process of doing classification is conducted in three steps. The first step
      is to assess an incoming packet and assign it to zero or more classes.  The
      second step is to choose a subnet, possibly based on the class information.
      The third step is to assign options again possibly based on the class
      information.
      </para>

      <para>
      There are two methods of doing classification. The first is automatic and relies
      on examining the values in the vendor class options. Information from these
      options is extracted and a class name is constructed from it and added to
      the class list for the packet. The second allows you to specify an expression
      that is evaluated for each packet. If the result is true the packet is
      a member of the class.
      </para>

      <note><para>
        Care should be taken with client classification as it is easy for
        clients that do not meet class criteria to be denied any service altogether.
      </para></note>

      <section>
        <title>Defining and Using Custom Classes</title>
        <para>
        The following example shows how to configure a class using an expression
        and a subnet making use of that class. This configuration defines the
        class named &quot;Client_enterprise&quot;. It is comprised
        of all clients whose client identifiers start with the given hex string (which
        would indicate a DUID based on an enterprise id of 0xAABBCCDD).
        They will be given an address from 2001:db8:1::0 to 2001:db8:1::FFFF and
        the addresses of their DNS servers set to 2001:db8:0::1 and 2001:db8:2::1.

        <screen>
"Dhcp6": {
    "client-classes": [
        {<userinput>
            "name": "Client_enterprise",
            "test": "substring(option[1].hex,0,6) == 0x0002AABBCCDD'",
            "option-data": [
                {
                    "name": "dns-servers",
                    "code": 23,
                    "space": "dhcp6",
                    "csv-format": true,
                    "data": "2001:db8:0::1, 2001:db8:2::1"
                }
            ]</userinput>
        },
        ...
    ],
    "subnet6": [
        {
            "subnet": "2001:db8:1::/64",
            "pools": [ { "pool": "2001:db8:1::-2001:db8:1::ffff" } ],
            <userinput>"client-class": "Client_enterprise"</userinput>
        }
    ],
    ...
}</screen>
      </para>

      <para>
      This example shows a configuration using an automatically generated
      "VENDOR_CLASS_" class. The Administrator of the network has
      decided that addresses from range 2001:db8:1::1 to 2001:db8:1::ffff are
      going to be managed by the Dhcp6 server and only clients belonging to the
      eRouter1.0 client class are allowed to use that pool.

        <screen>
"Dhcp6": {
    "subnet6": [
        {
            "subnet": "2001:db8:1::/64",
            "pools": [
                 {
                     "pool": "2001:db8:1::-2001:db8:1::ffff"
                 }
             ],
            <userinput>"client-class": "VENDOR_CLASS_eRouter1.0"</userinput>
        }
    ],
    ...
}
</screen>
        </para>
      </section>
    </section>

    <section id="dhcp6-ddns-config">
      <title>DDNS for DHCPv6</title>
      <para>
      As mentioned earlier, kea-dhcp6 can be configured to generate requests to
      the DHCP-DDNS server (referred to here as "D2") to update
      DNS entries.  These requests are known as NameChangeRequests or NCRs.
      Each NCR contains the following information:
      <orderedlist>
      <listitem><para>
      Whether it is a request to add (update) or remove DNS entries
      </para></listitem>
      <listitem><para>
      Whether the change requests forward DNS updates (AAAA records), reverse
      DNS updates (PTR records), or both.
      </para></listitem>
      <listitem><para>
      The FQDN, lease address, and DHCID
      </para></listitem>
      </orderedlist>
      The parameters controlling the generation of NCRs for submission to D2
      are contained in the <command>dhcp-ddns</command> section of the kea-dhcp6
      configuration. The mandatory parameters for the DHCP DDNS configuration
      are <command>enable-updates</command> which is unconditionally
      required, and <command>qualifying-suffix</command> which has no
      default value and is required when <command>enable-updates</command>
      is set to <command>true</command>.

      The two (disabled and enabled) minimal DHCP DDNS configurations are:
<screen>
"Dhcp6": {
    "dhcp-ddns": {
        <userinput>"enable-updates": false</userinput>
    },
    ...
}
</screen>
      and for example:
<screen>
"Dhcp6": {
    "dhcp-ddns": {
        <userinput>"enable-updates": true,
        "qualifying-suffix": "example."</userinput>
    },
    ...
}
</screen>

      The default values for the "dhcp-ddns" section are as follows:
      <itemizedlist>
      <listitem><simpara>
      <command>"server-ip": "127.0.0.1"</command>
      </simpara></listitem>
      <listitem><simpara>
      <command>"server-port": 53001</command>
      </simpara></listitem>
      <listitem><simpara>
      <command>"sender-ip": ""</command>
      </simpara></listitem>
      <listitem><simpara>
      <command>"sender-port": 0</command>
      </simpara></listitem>
      <listitem><simpara>
      <command>"max-queue-size": 1024</command>
      </simpara></listitem>
      <listitem><simpara>
      <command>"ncr-protocol": "UDP"</command>
      </simpara></listitem>
      <listitem><simpara>
      <command>"ncr-format": "JSON"</command>
      </simpara></listitem>
      <listitem><simpara>
      <command>"override-no-update": false</command>
      </simpara></listitem>
      <listitem><simpara>
      <command>"override-client-update": false</command>
      </simpara></listitem>
      <listitem><simpara>
      <command>"replace-client-name": "never"</command>
      </simpara></listitem>
      <listitem><simpara>
      <command>"generated-prefix": "myhost"</command>
      </simpara></listitem>
      </itemizedlist>
      </para>

      <section id="dhcpv6-d2-io-config">
      <title>DHCP-DDNS Server Connectivity</title>
      <para>
      In order for NCRs to reach the D2 server, kea-dhcp6 must be able
      to communicate with it.  kea-dhcp6 uses the following configuration
      parameters to control this communication:
      <itemizedlist>
      <listitem><simpara>
      <command>enable-updates</command> - determines whether or not kea-dhcp6 will
      generate NCRs.  If missing, this value is assumed to be false hence DDNS updates
      are disabled.  To enable DDNS updates set this value to true:
      </simpara></listitem>
      <listitem><simpara>
      <command>server-ip</command> - IP address on which D2 listens for requests. The default is
      the local loopback interface at address 127.0.0.1. You may specify
      either an IPv4 or IPv6 address.
      </simpara></listitem>
      <listitem><simpara>
      <command>server-port</command> - port on which D2 listens for requests.  The default value
      is 53001.
      </simpara></listitem>
      <listitem><simpara>
      <command>sender-ip</command> - IP address which kea-dhcp6 should use to send requests to D2.
      The default value is blank which instructs kea-dhcp6 to select a suitable
      address.
      </simpara></listitem>
      <listitem><simpara>
      <command>sender-port</command> - port which kea-dhcp6 should use to send requests to D2. The
      default value of 0 instructs kea-dhcp6 to select a suitable port.
      </simpara></listitem>
      <listitem><simpara>
      <command>max-queue-size</command> - maximum number of requests allowed to queue waiting to
      be sent to D2. This value guards against requests accumulating
      uncontrollably if they are being generated faster than they can be
      delivered.  If the number of requests queued for transmission reaches
      this value, DDNS updating will be turned off until the queue backlog has
      been sufficiently reduced.  The intent is to allow kea-dhcp6 to
      continue lease operations.  The default value is 1024.
      </simpara></listitem>
      <listitem><simpara>
      <command>ncr-protocol</command> - socket protocol use when sending requests to D2.  Currently
      only UDP is supported.  TCP may be available in an upcoming release.
      </simpara></listitem>
      <listitem><simpara>
      <command>ncr-format</command> - packet format to use when sending requests to D2.
      Currently only JSON format is supported.  Other formats may be available
      in future releases.
      </simpara></listitem>
      </itemizedlist>
      By default, kea-dhcp-ddns is assumed to running on the same machine as kea-dhcp6, and
      all of the default values mentioned above should be sufficient.
      If, however, D2 has been configured to listen on a different address or
      port, these values must altered accordingly. For example, if D2 has been
      configured to listen on 2001:db8::5 port 900, the following configuration
      would be required:
<screen>
"Dhcp6": {
    "dhcp-ddns": {
        <userinput>"server-ip": "2001:db8::5",
        "server-port": 900</userinput>,
        ...
    },
    ...
}
</screen>
      </para>
      </section>
      <section id="dhcpv6-d2-rules-config">
      <title>When Does kea-dhcp6 Generate a DDNS Request?</title>
      <para>kea-dhcp6 follows the behavior prescribed for DHCP servers in
      <ulink url="http://tools.ietf.org/html/rfc4704">RFC 4704</ulink>.
      It is important to keep in mind that kea-dhcp6 provides the initial
      decision making of when and what to update and forwards that
      information to D2 in the form of NCRs. Carrying out the actual
      DNS updates and dealing with such things as conflict resolution
      are within the purview of D2 itself (<xref linkend="dhcp-ddns-server"/>).
      This section describes when kea-dhcp6 will generate NCRs and the
      configuration parameters that can be used to influence this decision.
      It assumes that the <command>enable-updates</command> parameter is true.
      </para>
      <note>
        <para>
        Currently the interface between kea-dhcp6 and D2 only supports requests
        which update DNS entries for a single IP address.  If a lease grants
        more than one address, kea-dhcp6 will create the DDNS update request for
        only the first of these addresses.  Support for multiple address
        mappings may be provided in a future release.
        </para>
      </note>
      <para>
      In general, kea-dhcp6 will generate DDNS update requests when:
      <orderedlist>
      <listitem><para>
      A new lease is granted in response to a REQUEST
      </para></listitem>
      <listitem><para>
      An existing lease is renewed but the FQDN associated with it has
      changed.
      </para></listitem>
      <listitem><para>
      An existing lease is released in response to a RELEASE
      </para></listitem>
      </orderedlist>
      In the second case, lease renewal, two  DDNS requests will be issued: one
      request to remove entries for the previous FQDN and a second request to
      add entries for the new FQDN.  In the last case, a lease release, a
      single DDNS request to remove its entries will be made.
      </para>
      <para>
      The decision making involved when granting a new lease the first case) is more
      involved. When a new lease is granted, kea-dhcp6 will generate a DDNS
      update request only if the REQUEST contains the FQDN option (code 39).
      By default kea-dhcp6 will respect the FQDN N and S flags specified by the client
      as shown in the following table:
      </para>
        <table id="dhcp6-fqdn-flag-table">
          <title>Default FQDN Flag Behavior</title>
          <tgroup cols='4' align='left'>
          <colspec colname='cflags'/>
          <colspec colname='meaning'/>
          <colspec colname='response'/>
          <colspec colname='sflags'/>
          <thead>
              <row>
                <entry>Client Flags:N-S</entry>
                <entry>Client Intent</entry>
                <entry>Server Response</entry>
                <entry>Server Flags:N-S-O</entry>
              </row>
          </thead>
          <tbody>
            <row>
                <entry>0-0</entry>
                <entry>
                Client wants to do forward updates, server should do reverse updates
                </entry>
                <entry>Server generates reverse-only request</entry>
                <entry>1-0-0</entry>
            </row>
            <row>
                <entry>0-1</entry>
                <entry>Server should do both forward and reverse updates</entry>
                <entry>Server generates request to update both directions</entry>
                <entry>0-1-0</entry>
            </row>
            <row>
                <entry>1-0</entry>
                <entry>Client wants no updates done</entry>
                <entry>Server does not generate a request</entry>
                <entry>1-0-0</entry>
            </row>
          </tbody>
          </tgroup>
        </table>
      <para>
      The first row in the table above represents "client delegation". Here
      the DHCP client states that it intends to do the forward DNS updates and
      the server should do the reverse updates.  By default, kea-dhcp6 will honor
      the client's wishes and generate a DDNS request to D2 to update only
      reverse DNS data.  The parameter, <command>override-client-update</command>, can be used
      to instruct the server to override client delegation requests.  When
      this parameter is true, kea-dhcp6 will disregard requests for client
      delegation and generate a DDNS request to update both forward and
      reverse DNS data.  In this case, the N-S-O flags in the server's
      response to the client will be 0-1-1 respectively.
      </para>
      <para>
      (Note that the flag combination N=1, S=1 is prohibited according to
      <ulink url="http://tools.ietf.org/html/rfc4702">RFC 4702</ulink>. If such a
      combination is received from the client, the packet will be dropped by kea-dhcp6.)
      </para>
      <para>
      To override client delegation, set the following values in the configuration:
      </para>
<screen>
"Dhcp6": {
    "dhcp-ddns": {
        <userinput>"override-client-update": true</userinput>,
        ...
    },
    ...
}
</screen>
      <para>
      The third row in the table above describes the case in which the client
      requests that no DNS updates be done. The parameter, <command>override-no-update</command>,
      can be used to instruct the server to disregard the client's wishes. When
      this parameter is true, kea-dhcp6 will generate DDNS update requests to
      kea-dhcp-ddns even if the client requests no updates be done.  The N-S-O
      flags in the server's response to the client will be 0-1-1.
      </para>
      <para>
      To override client delegation, issue the following commands:
      </para>
<screen>
"Dhcp6": {
    "dhcp-ddns": {
        <userinput>"override-no-update": true</userinput>,
        ...
    },
    ...
}
</screen>
      </section>
      <section id="dhcpv6-fqdn-name-generation">
      <title>kea-dhcp6 Name Generation for DDNS Update Requests</title>
      <para>Each NameChangeRequest must of course include the fully qualified
      domain name whose DNS entries are to be affected.  kea-dhcp6 can be
      configured to supply a portion or all of that name based upon what it
      receives from the client.</para>
      <para>
       The default rules for constructing the FQDN that will be used for DNS
       entries are:
      <orderedlist>
      <listitem><para>
        If the DHCPREQUEST contains the client FQDN option, the candidate name
        is taken from there.
      </para></listitem>
      <listitem><para>
        If the candidate name is a partial (i.e. unqualified) name then add a
        configurable suffix to the name and use the result as the FQDN.
      </para></listitem>
      <listitem><para>
        If the candidate name provided is empty, generate an FQDN using a
        configurable prefix and suffix.
      </para></listitem>
      <listitem><para>
        If the client provided neither option, then no DNS action will be taken.
      </para></listitem>
      </orderedlist>
        These rules can amended by setting the
        <command>replace-client-name</command> parameter which provides the
        following modes of behavior:
      <itemizedlist>
      <listitem><para>
        <command>never</command> - Use the name the client sent.  If the client
        sent no name, do not generate one.  This is the default mode.
      </para></listitem>
      <listitem><para>
        <command>always</command> - Replace the name the client sent. If the
        client sent no name, generate one for the client.
      </para></listitem>
      <listitem><para>
        <command>when-present</command> - Replace the name the client sent.
        If the client sent no name, do not generate one.
      </para></listitem>
      <listitem><para>
        <command>when-not-present</command> - Use the name the client sent.
        If the client sent no name, generate one for the client.
      </para></listitem>
      </itemizedlist>
    <note>
    Note that formerly, this parameter was a boolean and permitted only values
    of <command>true</command> and <command>false</command>.  Boolean values
    have been deprecated and are no longer accepted.  If you are currently using
    booleans, you must replace them with the desired mode name. A value of
    <command>true</command> maps to <command>"when-present"</command>, while
    <command>false</command> maps to <command>"never"</command>.
    </note>

      For example, To instruct kea-dhcp6 to always generate the FQDN for a
      client, set the parameter <command>replace-client-name</command> to
      <command>always</command> as follows:
      </para>
<screen>
"Dhcp6": {
    "dhcp-ddns": {
        <userinput>"replace-client-name": "always"</userinput>,
        ...
    },
    ...
}
</screen>
      <para>
      The prefix used in the generation of an FQDN is specified by the
      <command>generated-prefix</command> parameter.  The default value is "myhost".  To alter
      its value, simply set it to the desired string:
      </para>
<screen>
"Dhcp6": {
    "dhcp-ddns": {
        <userinput>"generated-prefix": "another.host"</userinput>,
        ...
    },
    ...
}
</screen>
      <para>
      The suffix used when generating an FQDN or when qualifying a
      partial name is specified by
      the <command>qualifying-suffix</command> parameter. This
      parameter has no default value, thus it is mandatory when
      DDNS updates are enabled.
      To set its value simply set it to the desired string:
      </para>
<screen>
"Dhcp6": {
    "dhcp-ddns": {
        <userinput>"qualifying-suffix": "foo.example.org"</userinput>,
        ...
    },
    ...
}
</screen>
      </section>
      <para>
      When qualifying a partial name, kea-dhcp6 will construct a name with the
      format:
      </para>
      <para>
        [candidate-name].[qualifying-suffix].
      </para>
      <para>
      where candidate-name is the partial name supplied in the REQUEST.
      For example, if FQDN domain name value was "some-computer" and
      qualifying-suffix "example.com", the generated FQDN would be:
      </para>
      <para>
        some-computer.example.com.
      </para>
      <para>
      When generating the entire name, kea-dhcp6 will construct name of the
      format:
      </para>
      <para>
        [generated-prefix]-[address-text].[qualifying-suffix].
      </para>
      <para>
      where address-text is simply the lease IP address converted to a
      hyphenated string.  For example, if lease address is 3001:1::70E,
      the qualifying suffix "example.com", and the default value is used for
      <command>generated-prefix</command>, the generated FQDN would be:
      </para>
      <para>
        myhost-3001-1--70E.example.com.
      </para>
    </section>

    <section id="dhcp6-dhcp4o6-config">
      <title>DHCPv4-over-DHCPv6: DHCPv6 Side</title>
      <para>
      The support of DHCPv4-over-DHCPv6 transport is described in
      <ulink url="http://tools.ietf.org/html/rfc7341">RFC 7341</ulink>
      and is implemented using cooperating DHCPv4 and DHCPv6 servers.
      This section is about the configuration of the DHCPv6 side
      (the DHCPv4 side is described in <xref linkend="dhcp4-dhcp4o6-config"/>).
      </para>
      <note>
      DHCPv4-over-DHCPv6 support is experimental and the details of
      the inter-process communication can change: both the
      DHCPv4 and DHCPv6 sides should be running the same version of Kea.
      </note>
      <para>
      There is only one specific parameter for the DHCPv6 side:
      <command>dhcp4o6-port</command> which specifies the first of the
      two consecutive ports of the UDP sockets used for the communication
      between the DHCPv6 and DHCPv4 servers (the DHCPv6 server is bound
      to ::1 on <command>port</command> and connected to ::1 on
      <command>port</command> + 1).
      </para>
      <para>
      Two other configuration entries are in general required: unicast traffic
      support (see <xref linkend="dhcp6-unicast"/>) and DHCP 4o6 server
      address option (name "dhcp4o6-server-addr", code  88).
      </para>
      <para>
      The following configuration was used during some tests:
<screen>
{

# DHCPv6 conf
"Dhcp6": {

    "interfaces-config": {
        "interfaces": [ "eno33554984/2001:db8:1:1::1" ]
    },

    "lease-database": {
        "type": "memfile",
        "name": "leases6"
    },

    "preferred-lifetime": 3000,
    "valid-lifetime": 4000,
    "renew-timer": 1000,
    "rebind-timer": 2000,

    "subnet6": [ {
        "subnet": "2001:db8:1:1::/64",
        "interface": "eno33554984",
        "pools": [ { "pool": "2001:db8:1:1::1:0/112" } ]
    } ],

    <userinput>"dhcp4o6-port": 6767,

    "option-data": [ {
        "name": "dhcp4o6-server-addr",
        "code": 88,
        "space": "dhcp6",
        "csv-format": true,
        "data": "2001:db8:1:1::1"
    } ]
</userinput>
},

"Logging": {
    "loggers": [ {
        "name": "kea-dhcp6",
        "output_options": [ {
            "output": "/tmp/kea-dhcp6.log"
        } ],
        "severity": "DEBUG",
        "debuglevel": 0
    } ]
}

}
</screen>
      </para>
      <note>
      Relayed DHCPv4-QUERY DHCPv6 messages are not yet supported.
      </note>
    </section>

   </section>

  <!-- Host reservation is a large topic. There will be many subsections,
   so it should be a section on its own. -->
  <section id="host-reservation-v6">
    <title>Host Reservation in DHCPv6</title>

    <para>There are many cases where it is useful to provide a configuration on
    a per host basis. The most obvious one is to reserve specific, static IPv6
    address or/and prefix for exclusive use by a given client (host) &dash; returning
    client will get the same address or/and prefix every time and other clients will
    never get that address. Note that there may be cases when the
    new reservation has been made for the client for the address or prefix being
    currently in use by another client. We call this situation a "conflict". The
    conflicts get resolved automatically over time as described in the subsequent
    sections. Once conflict is resolved, the client will keep receiving the reserved
    configuration when it renews.</para>

    <para>Another example when the host reservations are applicable is when a host
    has specific requirements, e.g. a printer that needs additional DHCP options
    or a cable modem needs specific parameters. Yet another possible use case for
    host reservation is to define unique names for hosts.</para>

    <para>Hosts reservations are defined as parameters for each subnet. Each host
    can be identified by either DUID or its hardware/MAC address. See
    <xref linkend="mac-in-dhcpv6"/> for details. There is an optional
    <command>reservations</command> array in the
    <command>subnet6</command> structure. Each element in that array
    is a structure, that holds information about a single host. In
    particular, the structure has an identifier that
    uniquely identifies a host.  In the DHCPv6 context, such an identifier
    is usually a DUID, but can also be a hardware or MAC address.  Also,
    either one or more addresses or prefixes may be specified. It is
    possible to specify a hostname and DHCPv6 options for a given host.</para>

    <para>The following example shows how to reserve addresses and prefixes
    for specific hosts:

<screen>
"subnet6": [
    {
        "subnet": "2001:db8:1::/48",
        "pools": [ { "pool": "2001:db8:1::/80" } ],
        "pd-pools": [
            {
                "prefix": "2001:db8:1:8000::",
                "prefix-len": 48,
                "delegated-len": 64
            }
        ],
        <userinput>"reservations": [
            {
                "duid": "01:02:03:04:05:0A:0B:0C:0D:0E",
                "ip-addresses": [ "2001:db8:1::100" ]
            },
            {
                "hw-address": "00:01:02:03:04:05",
                "ip-addresses": [ "2001:db8:1::101", "2001:db8:1::102" ]
            },
            {
                "duid": "01:02:03:04:05:06:07:08:09:0A",
                "ip-addresses": [ "2001:db8:1::103" ],
                "prefixes": [ "2001:db8:2:abcd::/64" ],
                "hostname": "foo.example.com"
            }
        ]</userinput>
    }
]
</screen>

    This example includes reservations for three different clients. The first reservation
    is made for the address 2001:db8:1::100 for a client using DUID
    01:02:03:04:05:0A:0B:0C:0D:0E. The second reservation is made for two addresses
    2001:db8:1::101 and 2001:db8:1::102 for a client using MAC address
    00:01:02:03:04:05. Lastly, address 2001:db8:1::103 and prefix 2001:db8:2:abcd::/64
    are reserved for a client using DUID 01:02:03:04:05:06:07:08:09:0A. The
    last reservation also assigns a hostname to this client.
    </para>

    <para>Note that DHCPv6 allows for a single client to lease multiple addresses
    and multiple prefixes at the same time. Therefore <command>ip-addresses</command>
    and <command>prefixes</command> are plural and are actually arrays.
    When the client sends multiple IA options (IA_NA or IA_PD), each reserved
    address or prefix is assigned to an individual IA of the appropriate type. If
    the number of IAs of specific type is lower than the number of reservations
    of that type, the number of reserved addresses or prefixes assigned to the
    client is equal to the number of IA_NAs or IA_PDs sent by the client, i.e.
    some reserved addresses or prefixes are not assigned. However,
    they still remain reserved for this client and the server will not assign
    them to any other client. If the number of IAs of specific type sent by the
    client is greater than the number of reserved addresses or prefixes, the
    server will try to assign all reserved addresses or prefixes to the individual
    IAs and dynamically allocate addresses or prefixes to remaining IAs. If the
    server cannot assign a reserved address or prefix because it is in use,
    the server will select the next reserved address or prefix and try to assign it to
    the client. If the server subsequently finds that there are no more reservations
    that can be assigned to the client at the moment, the server will try to
    assign leases dynamically.
    </para>

    <para>Making a reservation for a mobile host that may visit multiple subnets
    requires a separate host definition in each subnet it is expected to visit.
    It is not allowed to define multiple host definitions with the same hardware
    address in a single subnet. Multiple host definitions with the same hardware
    address are valid if each is in a different subnet.  The reservation for a given host
    should include only one identifier, either DUID or hardware address. Defining
    both for the same host is considered a configuration error, but as of 1.1.0,
    it is not rejected.
    </para>

    <para>Adding host reservation incurs a performance penalty. In principle,
    when a server that does not support host reservation responds to a query,
    it needs to check whether there is a lease for a given address being
    considered for allocation or renewal. The server that also supports host
    reservation, has to perform additional checks: not only if the address is
    currently used (i.e. if there is a lease for it), but also whether the address
    could be used by someone else (i.e. if there is a reservation for it). That
    additional check incurs additional overhead.</para>

    <section id="reservation6-types">
      <title>Address/Prefix Reservation Types</title>

      <para>In a typical scenario there is an IPv6 subnet defined with a certain
      part of it dedicated for dynamic address allocation by the DHCPv6
      server. There may be an additional address space defined for prefix
      delegation. Those dynamic parts are referred to as dynamic pools, address
      and prefix pools or simply pools. In principle, the host reservation can
      reserve any address or prefix that belongs to the subnet. The reservations
      that specify an address that belongs to configured pools are called
      "in-pool reservations". In contrast, those that do not
      belong to dynamic pools are called "out-of-pool
      reservations". There is no formal difference in the reservation
      syntax and both reservation types are handled
      uniformly. However, upcoming releases may offer improved performance if
      there are only out-of-pool reservations as the server will be able to skip
      reservation checks when dealing with existing leases. Therefore, system
      administrators are encouraged to use out-of-pool reservations if
      possible.</para>
    </section>

    <section id="reservation6-conflict">
      <title>Conflicts in DHCPv6 Reservations</title>
      <para>As reservations and lease information are stored separately,
      conflicts may arise. Consider the following series of events. The server
      has configured the dynamic pool of addresses from the range of 2001:db8::10
      to 2001:db8::20. Host A requests an address and gets 2001:db8::10. Now the
      system administrator decides to reserve address 2001:db8::10 for Host B.
      In general, reserving an address
      that is currently assigned to someone else is not recommended, but there
      are valid use cases where such an operation is warranted.</para>

      <para>The server now has a conflict to resolve. Let's analyze the
      situation here. If Host B boots up and request an address, the server is
      not able to assign the reserved address 2001:db8::10. A naive approach
      would to be immediately remove the lease for Host A and create a new one
      for Host B. That would not solve the problem, though, because as soon as
      Host B get the address, it will detect that the address is already in use
      by someone else (Host A) and would send a Decline message. Therefore in this
      situation, the server has to temporarily assign a different address from the
      dynamic pool (not matching what has been reserved) to Host B.</para>

      <para>When Host A renews its address, the server will discover that
      the address being renewed is now reserved for someone else (Host
      B). Therefore the server will remove the lease for 2001:db8::10, select
      a new address and create a new lease for it. It will send two
      addresses in its response: the old address with lifetime set to 0 to
      explicitly indicate that it is no longer valid and the new address with a
      non-zero lifetime. When Host B renews its temporarily assigned
      address, the server will detect that the existing lease does not match
      reservation, so it will release the current address Host B has and will
      create a new lease matching the reservation. Similar as before, the server
      will send two addresses: the temporarily assigned one with zeroed
      lifetimes, and the new one that matches reservation with proper lifetimes
      set.</para>

      <para>This recovery will succeed, even if other hosts will attempt to get
      the reserved address. Had Host C requested address 2001:db8::10 after
      the reservation was made, the server will propose a different address.</para>

      <para>This recovery mechanism allows the server to fully recover from a
      case where reservations conflict with existing leases. This procedure
      takes time and will roughly take as long as renew-timer value specified.
      The best way to avoid such recovery is to not define new reservations that
      conflict with existing leases. Another recommendation is to use
      out-of-pool reservations. If the reserved address does not belong to a
      pool, there is no way that other clients could get this address.
      </para>
    </section>

    <section id="reservation6-hostname">
      <title>Reserving a Hostname</title>
      <para>When the reservation for the client includes the <command>hostname</command>,
      the server will assign this hostname to the client and send
      it back in the Client FQDN, if the client sent the FQDN option to the
      server. The reserved hostname always takes precedence over the hostname
       supplied by the client (via the FQDN option) or the autogenerated
      (from the IPv6 address) hostname.</para>

      <para>The server qualifies the reserved hostname with the value
      of the <command>qualifying-suffix</command> parameter. For example, the
      following subnet configuration:
<screen>
"subnet6": [
    {
        "subnet": "2001:db8:1::/48",
        "pools": [ { "pool": "2001:db8:1::/80" } ],
        "reservations": [
            {
                "duid": "01:02:03:04:05:0A:0B:0C:0D:0E",
                "ip-addresses": [ "2001:db8:1::100" ]
                "hostname": "alice-laptop"
            }
        ]
    }
],
"dhcp-ddns": {
    "enable-updates": true,
    "qualifying-suffix": "example.isc.org."
}
</screen>
      will result in assigning the "alice-laptop.example.isc.org." hostname to the
      client using the DUID "01:02:03:04:05:0A:0B:0C:0D:0E". If the <command>qualifying-suffix
      </command> is not specified, the default (empty) value will be used, and
      in this case the value specified as a <command>hostname</command> will
      be treated as fully qualified name.  Thus, by leaving the
      <command>qualifying-suffix</command> empty it is possible to qualify
      hostnames for the different clients with different domain names:
<screen>
"subnet6": [
    {
        "subnet": "2001:db8:1::/48",
        "pools": [ { "pool": "2001:db8:1::/80" } ],
        "reservations": [
            {
                "duid": "01:02:03:04:05:0A:0B:0C:0D:0E",
                "ip-addresses": [ "2001:db8:1::100" ]
                "hostname": "mark-desktop.example.org."
            }
        ]
    }
],
"dhcp-ddns": {
    "enable-updates": true,
}
</screen>
      The above example results in the assignment of the "mark-desktop.example.org." hostname to the
      client using the DUID "01:02:03:04:05:0A:0B:0C:0D:0E".
    </para>
</section>

    <section id="reservation6-options">
      <title>Including Specific DHCPv6 Options in Reservations</title>
      <para>Kea 1.1.0 introduced the ability to specify options on a
      per host basis. The options follow the same rules as any other
      options. These can be standard options (see <xref
      linkend="dhcp6-std-options" />), custom options (see <xref
      linkend="dhcp6-custom-options"/>) or vendor specific options
      (see <xref linkend="dhcp6-vendor-opts" />). The following
      example demonstrates how standard options can be defined.</para>

      <screen>
"reservations": [
{
   "duid": "01:02:03:05:06:07:08",
   "ip-addresses": [ "2001:db8:1::2" ],
    <userinput>"option-data": [
    {
        "option-data": [ {
            "name": "dns-servers",
            "data": "3000:1::234"
        },
        {
            "name": "nis-servers",
            "data": "3000:1::234"
        }
    } ]</userinput>
} ]</screen>

    <para>Vendor specific options can be reserved in a similar manner:</para>

    <screen>
"reservations": [
{
    "duid": "aa:bb:cc:dd:ee:ff",
    "ip-addresses": [ "2001:db8::1" ],
    <userinput>"option-data": [
    {
        "name": "vendor-opts",
        "data": 4491
    },
    {
        "name": "tftp-servers",
        "space": "vendor-4491",
        "data": "3000:1::234"
    } ]</userinput>
} ]</screen>

<para>
 Options defined on host level have the highest priority. In other words,
 if there are options defined with the same type on global, subnet, class and
 host level, the host specific values will be used.
</para>

    </section>

    <section id="reservation6-client-classes">
      <title>Reserving Client Classes in DHCPv6</title>
      <para>The <xref linkend="classification-using-expressions"/> explains how
      to configure the server to assign classes to a client based on the content
      of the options that this client sends to the server. Host reservations
      mechanisms also allow for the static assignment of classes to clients.
      The definitions of these classes are placed in the Kea
      configuration. The following configuration snippet shows how to specify
      that the client belongs to classes <command>reserved-class1</command>
      and <command>reserved-class2</command>. Those classes are associated with
      specific options being sent to the clients which belong to them.
      </para>
<screen>
{
    "client-classes": [
    {
       "name": "reserved-class1",
       "option-data": [
       {
           "name": "dns-servers",
           "data": "2001:db8:1::50"
       }
       ]
   },
   {
       "name": "reserved-class2",
       "option-data": [
       {
           "name": "nis-servers",
           "data": "2001:db8:1::100"
       }
       ]
    }
    ],
    "subnet6": [
    {   "pools": [ { "pool": "2001:db8:1::/64" } ],
        "subnet": "2001:db8:1::/48",
        "reservations": [
        {
            "duid": "01:02:03:04:05:06:07:08",
            <userinput>
            "client-classes": [ "reserved-class1", "reserved-class2" ]
            </userinput>
         } ]
     } ]
 }

</screen>
    <para>Static class assignments, as shown above, can be used in conjunction
    with classification using expressions.</para>
    </section>

    <section id="reservations6-mysql-pgsql">
      <title>Storing Host Reservations in MySQL or PostgreSQL</title>

      <para>
        It is possible to store host reservations in MySQL or PostgreSQL. See <xref
        linkend="hosts6-storage" /> for information on how to configure Kea to use
        reservations stored in MySQL or PostgreSQL. Kea does not provide any dedicated
        tools for managing reservations in a database. The Kea wiki <ulink
        url="http://kea.isc.org/wiki/HostReservationsHowTo" /> provides detailed
        information and examples of how reservations can be inserted into the
        database.
      </para>

      <note><simpara>In Kea 1.1.0 maximum length of an option specified per host is
      arbitrarily set to 4096 bytes.</simpara></note>
    </section>

    <section id="reservations6-cql">
      <title>Storing Host Reservations in CQL (Cassandra)</title>
      <para>Kea currently does not support storing reservations in
      Cassandra (CQL).</para>
    </section>

    <section id="reservations6-tuning">
      <title>Fine Tuning DHCPv6 Host Reservation</title>

      <para>The host reservation capability introduces additional restrictions for the
      allocation engine (the component of Kea that selects an address for a client)
      during lease selection and renewal. In particular, three
      major checks are necessary. First, when selecting a new lease, it is not
      sufficient for a candidate lease to not be used by another DHCP client. It
      also must not be reserved for another client. Second, when renewing a lease,
      additional check must be performed whether the address being renewed is not
      reserved for another client. Finally, when a host renews an address or a
      prefix, the server has to check whether there is a reservation for this host,
      so the existing (dynamically allocated) address should be revoked and the
      reserved one be used instead.</para>
      <para>Some of those checks may be unnecessary in certain deployments and not
      performing them may improve performance. The Kea server provides the
      <command>reservation-mode</command> configuration parameter to select the
      types of reservations allowed for the particular subnet. Each reservation
      type has different constraints for the checks to be performed by the
      server when allocating or renewing a lease for the client.
      Allowed values are:

      <itemizedlist>
      <listitem><simpara> <command>all</command> - enables all host reservation
      types. This is the default value. This setting is the safest and the most
      flexible. It allows in-pool and out-of-pool reservations. As all checks
      are conducted, it is also the slowest.
      </simpara></listitem>

      <listitem><simpara> <command>out-of-pool</command> - allows only out of
      pool host reservations.  With this setting in place, the server may assume
      that all host reservations are for addresses that do not belong to the
      dynamic pool. Therefore it can skip the reservation checks when dealing
      with in-pool addresses, thus improving performance. Do not use this mode
      if any of your reservations use in-pool address. Caution is advised when
      using this setting. Kea 1.1.0 does not sanity check the reservations against
      <command>reservation-mode</command> and misconfiguration may cause problems.
      </simpara></listitem>

      <listitem><simpara>
      <command>disabled</command> - host reservation support is disabled. As there
      are no reservations, the server will skip all checks. Any reservations defined
      will be completely ignored. As the checks are skipped, the server may
      operate faster in this mode.
      </simpara></listitem>

      </itemizedlist>
      </para>

      <para>
        An example configuration that disables reservation looks like follows:
        <screen>
"Dhcp6": {
    "subnet6": [
        {
        "subnet": "2001:db8:1::/64",
        <userinput>"reservation-mode": "disabled"</userinput>,
        ...
        }
    ]
}
</screen>
      </para>

      <para>Another aspect of the host reservations are different types of
      identifiers. Kea 1.1.0 supports two types of identifiers
      in DHCPv6: hw-address and duid, but more identifier types
      are likely to be added in the future. This is beneficial from a
      usability perspective. However, there is a drawback. For each incoming
      packet Kea has to to extract each identifier type and then query the
      database to see if there is a reservation done by this particular
      identifier. If nothing is found, the next identifier is extracted and next
      query is issued. This process continues until either a reservation is
      found or all identifier types have been checked. Over time with an increasing
      number of supported identifier types, Kea would become slower and
      slower.</para>

      <para>To address this problem, a parameter called
      <command>host-reservation-identifiers</command> has been introduced. It
      takes a list of identifier types as a parameter. Kea will check only those
      identifier types enumerated in host-reservation-identifiers. From a
      performance perspective the number of identifier types should be kept to
      minimum, ideally limited to one. If your deployment uses several
      reservation types, please enumerate them from most to least frequently
      used as this increases the chances of Kea finding the reservation using the
      fewest number of queries. An example of host reservation identifiers looks
      as follows:

<screen>
<userinput>"host-reservation-identifiers": [ "duid", "hw-address" ],</userinput>
"subnet6": [
    {
        "subnet": "2001:db8:1::/64",
        ...
    }
]</screen>
</para>

<para>
If not specified, the default value is:
<screen>
<userinput>"host-reservation-identifiers": [ "hw-address", "duid" ]</userinput>
</screen>

</para>
<!-- see CfgHostOperations::createConfig6() in
     src/lib/dhcpsrv/cfg_host_operations.cc -->

   </section>

    <!-- @todo: add support for per IA reservation (that specifies IAID in
                the ip-addresses and prefixes) -->
  </section>
  <!-- end of host reservations section -->

    <section id="dhcp6-serverid">
      <title>Server Identifier in DHCPv6</title>
      <para>The DHCPv6 protocol uses a "server identifier" (also known
      as a DUID) for clients to be able to discriminate between several
      servers present on the same link.
      <ulink url="http://tools.ietf.org/html/rfc3315">RFC 3315</ulink>
      defines three DUID types: DUID-LLT, DUID-EN and DUID-LL.
      <ulink url="http://tools.ietf.org/html/rfc6355">RFC 6355</ulink>
      also defines DUID-UUID. Future specifications may introduce new
      DUID types.</para>

      <para>The Kea DHCPv6 server generates a server identifier once, upon
      the first startup, and stores it in a file. This identifier isn't
      modified across restarts of the server and so is a stable identifier.</para>

      <para>Kea follows recommendation from
      <ulink url="http://tools.ietf.org/html/rfc3315">RFC 3315</ulink>
      to use DUID-LLT as the default server identifier. However, we have
      received reports that some deployments require different DUID
      types, and there is a need to administratively select both DUID
      type and/or its contents.</para>

      <para>The server identifier can be configured using parameters
      within the <command>server-id</command> map element in the global
      scope of the Kea configuration file. The following example
      demonstrates how to select DUID-EN as a server identifier:

<screen>
"Dhcp6": {
    "server-id": {
        "type": "EN"
    },
    ...
}
</screen>

      </para>

      <para>Currently supported values for <command>type</command>
      parameter are: "LLT", "EN" and "LL", for DUID-LLT, DUID-EN and
      DUID-LL respectively.</para>

      <para>When a new DUID type is selected the server will generate its
      value and replace any existing DUID in the file. The server will then
      use the new server identifier in all future interactions with the
      clients.</para>

      <note><para>If the new server identifier is created after some clients
      have obtained their leases, the clients using the old identifier will not
      be able to renew the leases: the server will ignore messages
      containing the old server identifier. Clients will continue sending
      Renew until they transition to the rebinding state. In this state they
      will start sending Rebind messages to multicast address without
      a server identifier. The server will respond to the Rebind messages
      with a new server identifier and the clients will associate the
      new server identifier with their leases. Although the clients will
      be able to keep their leases and will eventually learn the new server
      identifier, this will be at the cost of increased number of renewals
      and multicast traffic due to a need to rebind. Therefore it is
      recommended that modification of the server identifier type
      and value is avoided if the server has already assigned leases and these
      leases are still valid.</para></note>

      <para>There are cases when an administrator needs to explicitly
      specify a DUID value rather than allow the server to generate it.
      The following example demonstrates how to explicitly set all
      components of a DUID-LLT.

<screen>
"Dhcp6": {
    "server-id": {
        "type": "LLT",
        "htype": 8,
        "identifier": "A65DC7410F05",
        "time": 2518920166
    },
    ...
}
</screen>

      where:
      <itemizedlist>
        <listitem><simpara><command>htype</command> is a 16-bit unsigned value
        specifying hardware type,</simpara></listitem>
        <listitem><simpara><command>identifier</command> is a link layer
        address, specified as a string of hexadecimal digits,</simpara>
        </listitem>
        <listitem><simpara><command>time</command> is a 32-bit unsigned
        time value.</simpara></listitem>
      </itemizedlist>
      </para>

      <para>The hexadecimal representation of the DUID generated as a result
      of the configuration specified above will be:
<screen>
 00:01:00:08:96:23:AB:E6:A6:5D:C7:41:0F:05
|type |htype|   time    |   identifier    |
</screen>
      </para>

      <para>It is allowed to use special value of 0 for "htype" and "time",
      which indicates that the server should use ANY value for these
      components. If the server already uses a DUID-LLT it will use the
      values from this DUID. If the server uses a DUID of a different type
      or doesn't use any DUID yet, it will generate these values.
      Similarly, if the "identifier" is assigned an empty string, the
      value of the identifier will be generated. Omitting any of these
      parameters is equivalent to setting them to those special values.
      </para>

      <para>For example, the following configuration:
<screen>
"Dhcp6": {
    "server-id": {
        "type": "LLT",
        "htype": 0,
        "identifier": "",
        "time": 2518920166
    },
    ...
}
</screen>

      indicates that the server should use ANY link layer address and
      hardware type. If the server is already using DUID-LLT it will
      use the link layer address and hardware type from the existing DUID.
      If the server is not using any DUID yet, it will use link layer
      address and hardware type from one of the available network
      interfaces. The server will use an explicit value of time. If it
      is different than a time value present in the currently used
      DUID, that value will be replaced, effectively causing
      modification of the current server identifier.
      </para>

      <para>
        The following example demonstrates an explicit configuration of
        a DUID-EN:

<screen>
"Dhcp6": {
    "server-id": {
        "type": "EN",
        "enterprise-id": 2495,
        "identifier": "87ABEF7A5BB545"
    },
    ...
}
</screen>

      where:
      <itemizedlist>
        <listitem><simpara><command>enterprise-id</command> is a 32-bit
        unsigned value holding enterprise number,</simpara></listitem>
        <listitem><simpara><command>identifier</command> is a variable
        length identifier within DUID-EN.</simpara></listitem>
      </itemizedlist>
      </para>

      <para>
        The hexadecimal representation of the DUID-EN created according to
        the configuration above is:
<screen>
 00:02:00:00:09:BF:87:AB:EF:7A:5B:B5:45
|type |  ent-id   |     identifier     |
</screen>
      </para>

      <para>As in the case of the DUID-LLT, special values can be used for the
      configuration of the DUID-EN. If <command>enterprise-id</command> is 0, the server
      will use a value from the existing DUID-EN. If the server is not using
      any DUID or the existing DUID has a different type, the ISC enterprise
      id will be used. When an empty string is used for <command>identifier</command>, the
      identifier from the existing DUID-EN will be used. If the server is
      not using any DUID-EN the new 6-bytes long identifier will be generated.
      </para>

      <para>DUID-LL is configured in the same way as DUID-LLT with an exception
      that the <command>time</command> parameter has no effect for DUID-LL,
      because this DUID type only comprises a hardware type and link layer
      address. The following example demonstrates how to configure DUID-LL:

<screen>
"Dhcp6": {
    "server-id": {
        "type": "LL",
        "htype": 8,
        "identifier": "A65DC7410F05"
    },
    ...
}
</screen>

      </para>

      <para>
      which will result in the following server identifier:

<screen>
 00:03:00:08:A6:5D:C7:41:0F:05
|type |htype|   identifier    |
</screen>
      </para>

      <para>The server stores the generated server identifier in the following
      location: [kea-install-dir]/var/kea/kea-dhcp6-serverid.
      </para>

      <para>In some uncommon deployments where no stable storage is
      available, the server should be configured not to try to
      store the server identifier. This choice is controlled
      by the value of <command>persist</command> boolean parameter:
<screen>
"Dhcp6": {
    "server-id": {
        "type": "EN",
        "enterprise-id": 2495,
        "identifier": "87ABEF7A5BB545",
        "persist": false
    },
    ...
}
</screen>
      </para>
      <para>The default value of the "persist" parameter is
      <command>true</command> which configures the server to store the
      server identifier on a disk.</para>

      <para>In the example above, the server is configured to not store
      the generated server identifier on a disk. But, if the server
      identifier is not modified in the configuration the same value
      will be used after server restart, because entire server
      identifier is explicitly specified in the configuration.</para>
    </section>

    <section id="stateless-dhcp6">
      <title>Stateless DHCPv6 (Information-Request Message)</title>
      <para>Typically DHCPv6 is used to assign both addresses and options. These
      assignments (leases) have state that changes over time, hence
      their name, stateful. DHCPv6 also supports a stateless mode,
      where clients request configuration options only. This mode is
      considered lightweight from the server perspective as it does not require
      any state tracking; hence its name.</para>
      <para>The Kea server supports stateless mode. Clients can send
      Information-Request messages and the server will send back
      answers with the requested options (providing the options are
      available in the server configuration).  The server will attempt to
      use per-subnet options first. If that fails - for whatever reason - it
      will then try to provide options defined in the global scope.</para>

      <para>Stateless and stateful mode can be used together. No special
      configuration directives are required to handle this. Simply use the
      configuration for stateful clients and the stateless clients will get
      just options they requested.</para>

      <para>This usage of global options allows for an interesting case.
      It is possible to run a server that provides just options and no
      addresses or prefixes. If the options have the same value in each
      subnet, the configuration can define required options in the global
      scope and skip subnet definitions altogether. Here's a simple example of
      such a configuration:
<screen>
"Dhcp6": {
    "interfaces-config": {
        "interfaces": [ "ethX" ]
    },
    <userinput>"option-data": [ {
        "name": "dns-servers",
        "data": "2001:db8::1, 2001:db8::2"
    } ]</userinput>,
    "lease-database": { "type": "memfile" }
 }
</screen>
      This very simple configuration will provide DNS server information
      to all clients in the network, regardless of their location. Note the
      specification of the memfile lease database: this is needed as
      Kea requires a lease database to be specified
      even if it is not used.</para>
    </section>

    <section id="dhcp6-rfc7550">
      <title>Support for RFC 7550</title>
      <para>The <ulink url="http://tools.ietf.org/html/rfc7550">RFC 7550</ulink>
      introduced some changes to the DHCPv6 protocol to resolve a few issues
      with the coexistence of multiple stateful options in the messages sent
      between the clients and servers.</para>

      <para>The typical example is when the client, such as a requesting
      router, requests an allocation of both addresses and prefixes when
      it performs the 4-way (SARR) exchange with the server. If the
      server is not configured to allocate any prefixes but it can allocate
      some addresses, it will respond with the IA_NA(s) containing allocated
      addresses and the IA_PD(s) containing the NoPrefixAvail status code. If
      the client can operate without prefixes it may transition to the
      'bound' state when it sends Renew/Rebind messages to the server,
      according to the T1 and T2 times, to extend the lifetimes of the
      allocated addresses. If the client is still interested in obtaining
      prefixes from the server it may also include an IA_PD in the Renew/Rebind
      to request allocation of the prefixes. If the server still cannot
      allocate the prefixes, it will respond with the IA_PD(s) containing
      NoPrefixAvail status code. However, if the server can now allocate
      the prefixes it will do so, and send them in the IA_PD(s) to the client.
      Allocation of leases during the Renew/Rebind was not supported in the
      <ulink url="http://tools.ietf.org/html/rfc3315">RFC 3315</ulink>
      and <ulink url="http://tools.ietf.org/html/rfc3633">RFC 3633</ulink>,
      and has been introduced in
      <ulink url="http://tools.ietf.org/html/rfc7550">RFC 7550</ulink>.
      Kea supports this new behavior and it doesn't provide any configuration
      mechanisms to disable it.
      </para>

      <para>
        The following are the other behaviors specified in the
        <ulink url="http://tools.ietf.org/html/rfc7550">RFC 7550</ulink>
        supported by the Kea DHCPv6 server:
        <itemizedlist>
          <listitem><simpara>Set T1/T2 timers to the same value for all
          stateful (IA_NA and IA_PD) options to facilitate renewal of all
          client's leases at the same time (in a single message exchange),
          </simpara></listitem>
          <listitem><simpara>NoAddrsAvail and NoPrefixAvail status codes
          are placed in the IA_NA and IA_PD options in the Advertise message,
          rather than as the top level options.</simpara></listitem>
        </itemizedlist>
      </para>
    </section>

    <section id="dhcp6-relay-override">
      <title>Using Specific Relay Agent for a Subnet</title>
      <para>
        The relay has to have an interface connected to the link on which
        the clients are being configured. Typically the relay has a global IPv6
        address configured on the interface that belongs to the subnet from which
        the server will assign addresses. In the typical case, the
        server is able to use the IPv6 address inserted by the relay (in the link-addr
        field in RELAY-FORW message) to select the appropriate subnet.
      </para>
      <para>
        However, that is not always the case. The relay
        address may not match the subnet in certain deployments. This
        usually means that there is more than one subnet allocated for a given
        link. The two most common examples where this is the case are long lasting
        network renumbering (where both old and new address space is still being
        used) and a cable network. In a cable network both cable modems and the
        devices behind them are physically connected to the same link, yet
        they use distinct addressing. In such case, the DHCPv6 server needs
        additional information (like the value of interface-id option or IPv6
        address inserted in the link-addr field in RELAY-FORW message) to
        properly select an appropriate subnet.
      </para>
      <para>
        The following example assumes that there is a subnet 2001:db8:1::/64
        that is accessible via a relay that uses 3000::1 as its IPv6 address.
        The server will be able to select this subnet for any incoming packets
        that came from a relay with an address in 2001:db8:1::/64 subnet.
        It will also select that subnet for a relay with address 3000::1.
        <screen>
"Dhcp6": {
    "subnet6": [
        {
            "subnet": "2001:db8:1::/64",
            "pools": [
                 {
                     "pool": "2001:db8:1::1-2001:db8:1::ffff"
                 }
             ],
             <userinput>"relay": {
                 "ip-address": "3000::1"
             }</userinput>
        }
    ]
}
</screen>
      </para>

      <para>If "relay" is specified, the "ip-address" parameter within
      it is mandatory.</para>

    </section>

      <section id="dhcp6-client-class-relay">
        <title>Segregating IPv6 Clients in a Cable Network</title>
        <para>
          In certain cases, it is useful to mix relay address information,
          introduced in <xref linkend="dhcp6-relay-override"/> with client
          classification, explained in <xref linkend="classify"/>.
          One specific example is a cable network, where typically modems
          get addresses from a different subnet than all devices connected
          behind them.
        </para>
        <para>
          Let's assume that there is one CMTS (Cable Modem Termination System)
          with one CM MAC (a physical link that modems are connected to).
          We want the modems to get addresses from the 3000::/64 subnet,
          while everything connected behind modems should get addresses from
          another subnet (2001:db8:1::/64). The CMTS that acts as a relay
          an uses address 3000::1. The following configuration can serve
          that configuration:
        <screen>
"Dhcp6": {
    "subnet6": [
        {
            "subnet": "3000::/64",
            "pools": [
                { "pool": "3000::2 - 3000::ffff" }
            ],
            <userinput>"client-class": "VENDOR_CLASS_docsis3.0",
            "relay": {
                "ip-address": "3000::1"
            }</userinput>
        },

        {
            "subnet": "2001:db8:1::/64",
            "pools": [
                 {
                     "pool": "2001:db8:1::1-2001:db8:1::ffff"
                 }
             ],
             <userinput>"relay": {
                 "ip-address": "3000::1"
             }</userinput>
        }
    ]
}
</screen>
      </para>
      </section>

    <section id="mac-in-dhcpv6">
      <title>MAC/Hardware Addresses in DHCPv6</title>
      <para>MAC/hardware addresses are available in DHCPv4 messages
      from the clients and administrators
      frequently use that information to perform certain tasks, like per host
      configuration, address reservation for specific MAC addresses and other.
      Unfortunately, the DHCPv6 protocol does not provide any completely reliable way
      to retrieve that information. To mitigate that issue a number of mechanisms
      have been implemented in Kea that attempt to gather it. Each
      of those mechanisms works in certain cases, but may fail in other cases.
      Whether the mechanism works or not in the particular deployment is
      somewhat dependent on the network topology and the technologies used.</para>

      <para>Kea allows configuration of which of the supported methods should be
      used and in what order. This configuration may be considered a fine tuning
      of the DHCP deployment. In a typical deployment the default
      value of <command>"any"</command> is sufficient and there is no
      need to select specific methods. Changing the value of this parameter
      is the most useful in cases when an administrator wants to disable
      certain method, e.g. if the administrator trusts the network infrastructure
      more than the information provided by the clients themselves, the
      administrator may prefer information provided by the relays over that
      provided by the clients.
      </para>
      <para>
      The configuration is controlled by the <command>mac-sources</command>
      parameter as follows:
        <screen>
"Dhcp6": {
    <userinput>"mac-sources": [ "method1", "method2", "method3", ... ]</userinput>,

    "subnet6": [ ... ],

    ...
}
</screen>

    When not specified, a special value of "any" is used, which
    instructs the server to attempt to use all the methods in sequence and use
    value returned by the first one that succeeds. If specified, it
    has to have at least one value.</para>

    <para>Supported methods are:
    <itemizedlist>
      <listitem>
        <simpara><command>any</command> - Not an actual method, just a keyword that
        instructs Kea to try all other methods and use the first one that succeeds.
        This is the default operation if no <command>mac-sources</command> are defined.
        </simpara>
      </listitem>
      <listitem>
        <simpara><command>raw</command> - In principle, a DHCPv6 server could use raw
        sockets to receive incoming traffic and extract MAC/hardware address
        information. This is currently not implemented for DHCPv6 and this value has
        no effect.
        </simpara>
      </listitem>
      <listitem>
        <simpara><command>duid</command> - DHCPv6 uses DUID identifiers instead of
        MAC addresses. There are currently four DUID types defined, with two of them
        (DUID-LLT, which is the default one and DUID-LL) convey MAC address information.
        Although <ulink utl="http://tools.ietf.org/html/rfc3315">RFC 3315</ulink> forbids
        it, it is possible to parse those DUIDs and extract
        necessary information from them. This method is not completely reliable, as
        clients may use other DUID types, namely DUID-EN or DUID-UUID.
        </simpara>
      </listitem>
      <listitem>
        <simpara><command>ipv6-link-local</command> - Another possible acquisition
        method comes from the source IPv6 address. In typical usage, clients are
        sending their packets from IPv6 link-local addresses. There is a good chance
        that those addresses are based on EUI-64, which contains MAC address. This
        method is not completely reliable, as clients may use other link-local address
        types.  In particular, privacy extensions, defined in
        <ulink url="http://tools.ietf.org/html/rfc4941">RFC 4941</ulink>, do not use
        MAC addresses.  Also note that successful extraction requires that the
        address's u-bit must be set to 1 and its g-bit set to 0, indicating that it
        is an interface identifier as per
        <ulink url="http://tools.ietf.org/html/rfc2373#section-2.5.1">
        RFC 2373, section 2.5.1</ulink>.
        </simpara>
      </listitem>
      <listitem>
        <simpara><command>client-link-addr-option</command> - One extension defined
        to alleviate missing MAC issues is client link-layer address option, defined
        in <ulink url="http://tools.ietf.org/html/rfc6939">RFC 6939</ulink>. This is
        an option that is inserted by a relay and contains information about client's
        MAC address. This method requires a relay agent that supports the option and
        is configured to insert it. This method is useless for directly connected
        clients. This parameter can also be specified as <command>rfc6939</command>,
        which is an alias for <command>client-link-addr-option</command>.
        </simpara>
      </listitem>
      <listitem>
        <simpara><command>remote-id</command> -
        <ulink url="http://tools.ietf.org/html/rfc4649">RFC 4649</ulink>
        defines a remote-id option that is inserted by a relay agent. Depending
        on the relay agent configuration, the inserted option may convey the client's
        MAC address information. This parameter can also be specified as
        <command>rfc4649</command>, which is an alias for <command>remote-id</command>.
        </simpara>
      </listitem>
      <listitem>
        <simpara><command>subscriber-id</command> - Another option
        that is somewhat similar to the previous one is subscriber-id,
        defined in <ulink url="http://tools.ietf.org/html/rfc4580">RFC
        4580</ulink>. It is, too, inserted by a relay agent that is
        configured to insert it. This parameter can also be specified
        as <command>rfc4580</command>, which is an alias for
        <command>subscriber-id</command>. This method is currently not
        implemented.
        </simpara>
      </listitem>
      <listitem>
        <simpara><command>docsis-cmts</command> - Yet another possible source of MAC
        address information are the DOCSIS options inserted by a CMTS that acts
        as a DHCPv6 relay agent in cable networks. This method attempts to extract
        MAC address information from suboption 1026 (cm mac) of the vendor specific option
        with vendor-id=4491. This vendor option is extracted from the relay-forward message,
        not the original client's message.
        </simpara>
      </listitem>
      <listitem>
        <simpara><command>docsis-modem</command> - Yet another possible source of MAC
        address information are the DOCSIS options inserted by the cable modem itself.
        This method attempts to extract MAC address information from suboption 36 (device id)
        of the vendor specific option with vendor-id=4491. This vendor option is extracted from
        the original client's message, not from any relay options.
        </simpara>
      </listitem>
    </itemizedlist>
  </para>

  <para>Empty mac-sources is not allowed. If you do not want to specify it,
  either simply omit mac-sources definition or specify it with the "any" value
  which is the default.</para>
  </section>

    <section id="dhcp6-decline">
      <title>Duplicate Addresses (DECLINE Support)</title>

      <para>The DHCPv6 server is configured with a certain pool of
      addresses that it is expected to hand out to the DHCPv6 clients.
      It is assumed that the server is authoritative and has complete
      jurisdiction over those addresses. However, due to various
      reasons, such as misconfiguration or a faulty client implementation
      that retains its address beyond the valid lifetime, there may be
      devices connected that use those addresses without the server's
      approval or knowledge.</para>

      <para>Such an unwelcome event can be detected
      by legitimate clients (using Duplicate Address Detection) and
      reported to the DHCPv6 server using a DECLINE message. The server
      will do a sanity check (if the client declining an address really
      was supposed to use it), then will conduct a clean up operation
      and confirm it by sending back a REPLY message. Any DNS entries
      related to that address will be removed, the fact will be logged
      and hooks will be triggered. After that is done, the address
      will be marked as declined (which indicates that it is used by
      an unknown entity and thus not available for assignment to
      anyone) and a probation time will be set on it. Unless otherwise
      configured, the probation period lasts 24 hours. After that
      period, the server will recover the lease (i.e. put it back into
      the available state) and the address will be available for assignment
      again. It should be noted that if the underlying issue of a
      misconfigured device is not resolved, the duplicate address
      scenario will repeat. On the other hand, it provides an
      opportunity to recover from such an event automatically, without
      any sysadmin intervention.</para>

      <para>To configure the decline probation period to a value other
      than the default, the following syntax can be used:
<screen>
  "Dhcp6": {
    <userinput>"decline-probation-period": 3600</userinput>,
    "subnet6": [ ... ],
    ...
}
</screen>
      The parameter is expressed in seconds, so the example above will instruct
      the server to recycle declined leases after an hour.</para>

      <para>There are several statistics and hook points associated with the
      Decline handling procedure. The lease6_decline hook is triggered after the
      incoming Decline message has been sanitized and the server is about to decline
      the lease. The declined-addresses statistic is increased after the
      hook returns (both global and subnet specific variants). (See
      <xref linkend="dhcp4-stats"/> and <xref linkend="hooks-libraries"/> for more details
      on DHCPv4 statistics and Kea hook points.)</para>

      <para>Once the probation time elapses, the declined lease is recovered
      using the standard expired lease reclamation procedure, with several
      additional steps. In particular, both declined-addresses statistics
      (global and subnet specific) are decreased. At the same time,
      reclaimed-declined-addresses statistics (again in two variants, global and
      subnet specific) are increased.</para>

      <para>Note about statistics: The server does not decrease the
      assigned-addresses statistics when a DECLINE message is received and
      processed successfully. While technically a declined address is no longer
      assigned, the primary usage of the assigned-addresses statistic is to
      monitor pool utilization. Most people would forget to include
      declined-addresses in the calculation, and simply do
      assigned-addresses/total-addresses. This would have a bias towards
      under-representing pool utilization. As this has a potential for major
      issues, we decided not to decrease assigned addresses immediately after
      receiving Decline, but to do it later when we recover the address back to
      the available pool.</para>
    </section>

    <section id="dhcp6-stats">
      <title>Statistics in the DHCPv6 Server</title>
      <note>
        <para>This section describes DHCPv6-specific statistics. For a general
        overview and usage of statistics, see <xref linkend="stats" />.</para>
      </note>

      <para>
        The DHCPv6 server supports the following statistics:
      </para>
        <table frame="all" id="dhcp6-statistics">
          <title>DHCPv6 Statistics</title>
          <tgroup cols='3'>
          <colspec colname='statistic' align='center'/>
          <colspec colname='type' align='center'/>
          <colspec colname='description' align='left'/>
          <thead>
            <row>
              <entry>Statistic</entry>
              <entry>Data Type</entry>
              <entry>Description</entry>
            </row>
          </thead>
          <tbody>

            <row>
              <entry>pkt6-received</entry>
              <entry>integer</entry>
              <entry>Number of DHCPv6 packets received. This includes all packets:
              valid, bogus, corrupted, rejected etc. This statistic is expected
              to grow rapidly.</entry>
            </row>

            <row>
              <entry>pkt6-receive-drop</entry>
              <entry>integer</entry>
              <entry>Number of incoming packets that were dropped. The exact reason
              for dropping packets is logged, but the most common reasons may
              be: an unacceptable or not supported packet type, direct responses
              are forbidden, the server-id sent by the client does not match the
              server's server-id or the packet is malformed.</entry>
            </row>

            <row>
              <entry>pkt6-parse-failed</entry>
              <entry>integer</entry>
              <entry>Number of incoming packets that could not be parsed.
              A non-zero value of this statistic indicates that the server
              received a malformed or truncated packet. This may indicate problems
              in your network, faulty clients, faulty relay agents or a bug in the
              server.</entry>
            </row>

            <row>
              <entry>pkt6-solicit-received</entry>
              <entry>integer</entry>
              <entry>
                Number of SOLICIT packets received. This statistic is expected
                to grow.  Its increase means that clients that just booted
                started their configuration process and their initial packets
                reached your server.
              </entry>
            </row>

            <row>
              <entry>pkt6-advertise-received</entry>
              <entry>integer</entry>
              <entry>
                Number of ADVERTISE packets received. Advertise packets are sent
                by the server and the server is never expected to receive them. A non-zero
                value of this statistic indicates an error occurring in the network.
                One likely cause would be a misbehaving relay agent that incorrectly
                forwards ADVERTISE messages towards the server rather back to the
                clients.
              </entry>
            </row>

            <row>
              <entry>pkt6-request-received</entry>
              <entry>integer</entry>
              <entry>Number of REQUEST packets received. This statistic
                is expected to grow. Its increase means that clients that just booted
                received the server's response (ADVERTISE), accepted it and are now
                requesting an address (REQUEST).
              </entry>
            </row>

            <row>
              <entry>pkt6-reply-received</entry>
              <entry>integer</entry>
              <entry>Number of REPLY packets received. This statistic is
              expected to remain zero at all times, as REPLY packets are sent by
              the server and the server is never expected to receive
              them. A non-zero value indicates an error. One likely cause would be
              a misbehaving relay agent that incorrectly forwards REPLY messages
              towards the server, rather back to the clients.
              </entry>
            </row>

            <row>
              <entry>pkt6-renew-received</entry>
              <entry>integer</entry>
              <entry>Number of RENEW packets received. This statistic
                is expected to grow. Its increase means that clients received their
                addresses and prefixes and are trying to renew them.
              </entry>
            </row>

            <row>
              <entry>pkt6-rebind-received</entry>
              <entry>integer</entry>
              <entry>Number of REBIND packets received. A non-zero value
              indicates that clients didn't receive responses to their RENEW messages
              (regular lease renewal mechanism) and are attempting to find any server
              that is able to take over their leases. It may mean that some server's
              REPLY messages never reached the clients.
              </entry>
            </row>

            <row>
              <entry>pkt6-release-received</entry>
              <entry>integer</entry>
              <entry>Number of RELEASE packets received. This statistic is expected
              to grow when a device is being shut down in the network. It
              indicates that the address or prefix assigned is reported as no longer
              needed. Note that many devices, especially wireless, do not send RELEASE
              packets either because of design choice or due to the client moving out
              of range.
              </entry>
            </row>

            <row>
            <entry>pkt6-decline-received</entry>
            <entry>integer</entry>
            <entry>
              Number of DECLINE packets received. This statistic is expected to
              remain close to zero. Its increase means that a client leased an
              address, but discovered that the address is currently used by an
              unknown device in your network. If this statistic is growing, it
              may indicate a misconfigured server or devices that have statically
              assigned conflicting addresses.
            </entry>
            </row>

            <row>
              <entry>pkt6-infrequest-received</entry>
              <entry>integer</entry>
              <entry>
                Number of INFORMATION-REQUEST packets received. This statistic
                is expected to grow if there are devices that are using
                stateless DHCPv6. INFORMATION-REQUEST messages are used by
                clients that request stateless configuration, i.e. options
                and parameters other than addresses or prefixes.
              </entry>
            </row>

            <row>
              <entry>pkt6-dhcpv4-query-received</entry>
              <entry>integer</entry>
              <entry>
                Number of DHCPv4-QUERY packets received. This
                statistic is expected to grow if there are devices
                that are using DHCPv4-over-DHCPv6. DHCPv4-QUERY
                messages are used by DHCPv4 clients on an IPv6 only
                line which encapsulates the requests over DHCPv6.
              </entry>
            </row>

            <row>
              <entry>pkt6-dhcpv4-response-received</entry>
              <entry>integer</entry>
              <entry>
                Number of DHCPv4-RESPONSE packets received. This
                statistic is expected to remain zero at all times, as
                DHCPv4-RESPONSE packets are sent by the server and the
                server is never expected to receive them. A non-zero
                value indicates an error.  One likely cause would be a
                misbehaving relay agent that incorrectly forwards
                DHCPv4-RESPONSE message towards the server rather
                back to the clients.
              </entry>
            </row>

            <row>
              <entry>pkt6-unknown-received</entry>
              <entry>integer</entry>
              <entry>Number of packets received of an unknown type. A non-zero
              value of this statistic indicates that the server received a
              packet that it wasn't able to recognize: either it had an unsupported
              type or was possibly malformed.</entry>
            </row>

            <row>
              <entry>pkt6-sent</entry>
              <entry>integer</entry>
              <entry>Number of DHCPv6 packets sent. This statistic is expected
              to grow every time the server transmits a packet. In general, it
              should roughly match pkt6-received, as most incoming packets cause
              the server to respond. There are exceptions (e.g. server receiving a
              REQUEST with server-id matching other server), so do not worry, if
              it is lesser than pkt6-received.</entry>
            </row>

            <row>
              <entry>pkt6-advertise-sent</entry>
              <entry>integer</entry>
              <entry>Number of ADVERTISE packets sent. This statistic is
              expected to grow in most cases after a SOLICIT is processed. There
              are certain uncommon, but valid cases where incoming SOLICIT is
              dropped, but in general this statistic is expected to be close to
              pkt6-solicit-received.</entry>
            </row>

            <row>
              <entry>pkt6-reply-sent</entry>
              <entry>integer</entry>
              <entry>Number of REPLY packets sent. This statistic is expected to
              grow in most cases after a SOLICIT (with rapid-commit), REQUEST,
              RENEW, REBIND, RELEASE, DECLINE or INFORMATION-REQUEST is
              processed. There are certain cases where there is no response.
              </entry>
            </row>

            <row>
              <entry>pkt6-dhcpv4-response-sent</entry>
              <entry>integer</entry>
              <entry>Number of DHCPv4-RESPONSE packets sent. This
              statistic is expected to grow in most cases after a
              DHCPv4-QUERY is processed. There are certain cases where
              there is no response.
              </entry>
            </row>

            <row>
            <entry>subnet[id].total-nas</entry>
            <entry>integer</entry>
            <entry>
            This statistic shows the total number of NA addresses available for
            DHCPv6 management for a given subnet. In other words, this is the sum
            of all addresses in all configured pools. This statistic changes only
            during configuration changes. Note that it does not take into account any
            addresses that may be reserved due to host reservation. The
            <emphasis>id</emphasis> is the subnet-id of a given subnet. This
            statistic is exposed for each subnet separately and is
            reset during a reconfiguration event.
            </entry>
            </row>

            <row>
            <entry>subnet[id].assigned-nas</entry>
            <entry>integer</entry>
            <entry>
            This statistic shows the number of NA addresses in a given subnet that
            are assigned. This statistic increases every time a new lease is allocated
            (as a result of receiving a REQUEST message) and is decreased every time a
            lease is released (a RELEASE message is received) or expires. The
            <emphasis>id</emphasis> is the subnet-id of a given subnet. This
            statistic is exposed for each subnet separately and is
            reset during a reconfiguration event.
            </entry>
            </row>

            <row>
            <entry>subnet[id].total-pds</entry>
            <entry>integer</entry>
            <entry>
            This statistic shows the total number of PD prefixes available for
            DHCPv6 management for a given subnet. In other words, this is the sum
            of all prefixes in all configured pools. This statistic changes only
            during configuration changes. Note it does not take into account any
            prefixes that may be reserved due to host reservation. The
            <emphasis>id</emphasis> is the subnet-id of a given subnet. This
            statistic is exposed for each subnet separately and is
            reset during a reconfiguration event.
            </entry>
            </row>

            <row>
            <entry>subnet[id].assigned-pds</entry>
            <entry>integer</entry>
            <entry>
            This statistic shows the number of PD prefixes in a given subnet that
            are assigned. This statistic increases every time a new lease is allocated
            (as a result of receiving a REQUEST message) and is decreased every time a
            lease is released (a RELEASE message is received) or expires. The
            <emphasis>id</emphasis> is the subnet-id of a given subnet. This statistic
            is exposed for each subnet separately and is reset during a
            reconfiguration event.
            </entry>
            </row>

            <row>
              <entry>reclaimed-leases</entry>
              <entry>integer</entry>
              <entry> This statistic is the number of expired leases that have been
              reclaimed since server startup. It is incremented each time an expired
              lease is reclaimed (it counts both NA and PD reclamations) and is reset
              when the server is reconfigured.
              </entry>
            </row>

            <row>
              <entry>subnet[id].reclaimed-leases</entry>
              <entry>integer</entry>
              <entry>This statistic is the number of expired leases associated with
              a given subnet (<emphasis>"id"</emphasis> is the subnet-id) that have
              been reclaimed since server startup. It is incremented each time an expired
              lease is reclaimed (it counts both NA and PD reclamations) and is reset
              when the server is reconfigured.
              </entry>
            </row>

            <row>
            <entry>declined-addresses</entry>
            <entry>integer</entry>
            <entry>
              This statistic shows the number of IPv6 addresses that are
              currently declined and so counts the number of leases
              currently unavailable. Once a lease is recovered, this
              statistic will be decreased. Ideally, this statistic should be
              zero. If this statistic is non-zero (or worse, increasing),
              the network administrator should investigate if there is
              a misbehaving device in the network. This is a global statistic
              that covers all subnets.
            </entry>
            </row>

            <row>
            <entry>subnet[id].declined-addresses</entry>
            <entry>integer</entry>
            <entry>
              This statistic shows the number of IPv6 addresses that are
              currently declined in a given subnet. This statistic counts the
              number of leases currently unavailable. Once a lease is
              recovered, this statistic will be decreased. Ideally, this
              statistic should be zero. If this statistic is
              non-zero (or worse, increasing), a network administrator should
              investigate if there is a misbehaving device in the network. The
              <emphasis>id</emphasis> is the subnet-id of a given subnet. This
              statistic is exposed for each subnet separately.
            </entry>
            </row>

            <row>
            <entry>reclaimed-declined-addresses</entry>
            <entry>integer</entry>
            <entry>
              This statistic shows the number of IPv6 addresses that were
              declined, but have now been recovered. Unlike
              declined-addresses, this statistic never decreases. It can be used
              as a long term indicator of how many actual valid Declines were
              processed and recovered from. This is a global statistic that
              covers all subnets.
            </entry>
            </row>

            <row>
            <entry>subnet[id].reclaimed-declined-addresses</entry>
            <entry>integer</entry>
            <entry>
              This statistic shows the number of IPv6 addresses that were
              declined, but have now been recovered. Unlike
              declined-addresses, this statistic never decreases. It can be used
              as a long term indicator of how many actual valid Declines were
              processed and recovered from. The
              <emphasis>id</emphasis> is the subnet-id of a given subnet. This
              statistic is exposed for each subnet separately.
            </entry>
            </row>

        </tbody>
        </tgroup>
        </table>
    </section>

    <section id="dhcp6-ctrl-channel">
      <title>Management API for the DHCPv6 Server</title>
      <para>
        The management API allows the issuing of specific
        management commands, such as statistics retrieval, reconfiguration or shutdown.
        For more details, see <xref linkend="ctrl-channel" />. Currently the only
        supported communication channel type is UNIX stream socket. By default there
        are no sockets open. To instruct Kea to open a socket, the following entry
        in the configuration file can be used:
<screen>
"Dhcp6": {
    "control-socket": {
        "socket-type": "unix",
        "socket-name": <userinput>"/path/to/the/unix/socket"</userinput>
    },

    "subnet6": [
        ...
    ],
    ...
}
</screen>
      </para>

      <para>
        The length of the path specified by the <command>socket-name</command>
        parameter is restricted by the maximum length for the unix socket name
        on your operating system, i.e. the size of the <command>sun_path</command>
        field in the <command>sockaddr_un</command> structure, decreased by 1.
        This value varies on different operating systems between 91 and 107
        characters. Typical values are 107 on Linux and 103 on FreeBSD.
      </para>

      <para>
        Communication over control channel is conducted using JSON structures.
        See the Control Channel section in the Kea Developer's Guide for more details.
      </para>

      <para>The DHCPv6 server supports the following operational commands:
        <itemizedlist>
            <listitem>build-report</listitem>
            <listitem>config-get</listitem>
            <listitem>config-reload</listitem>
            <listitem>config-set</listitem>
            <listitem>config-test</listitem>
            <listitem>config-write</listitem>
            <listitem>leases-reclaim</listitem>
            <listitem>list-commands</listitem>
            <listitem>shutdown</listitem>
            <listitem>version-get</listitem>
        </itemizedlist>
         as described in <xref linkend="commands-common"/>.  In addition,
         it supports the following statistics related commands:
        <itemizedlist>
            <listitem>statistic-get</listitem>
            <listitem>statistic-reset</listitem>
            <listitem>statistic-remove</listitem>
            <listitem>statistic-get-all</listitem>
            <listitem>statistic-reset-all</listitem>
            <listitem>statistic-remove-all</listitem>
        </itemizedlist>
        as described here <xref linkend="command-stats"/>.
      </para>

<<<<<<< HEAD
=======
    </section>

>>>>>>> 33dbf016
      <section>
        <title>User context in IPv6 pools</title>
        <para>
          Kea allows loading hook libraries that sometimes could benefit from
          additional parameters. If such a parameter is specific to the whole
          library, it is typically defined as a parameter for the hook library.
          However, sometimes there is a need to specify parameters that are
          different for each pool.
        </para>
        <para>
          Let's consider an example where certain parameters are supposed
          to be delivered to clients in form of additional options,
          and the values of those options are correlated to delegated
          prefixes. It seems reasonable to keep those parameters with
          the the definition of the PD pool. On the other hand, this
          functionality is is not part of the base Kea code so Kea will
          not understand any hook-specific keywords in that definition.
          The solution to this problem is to use user context. For
          each PD pool that is expected to be used with this feature,
          a "user context" is defined.  This is a structure that holds the
          parameters used by the hook library when it is loaded.
          An example configuration could look as follows:
          <screen>
"Dhcp4": {
    "subnet6": [ {
        "pd-pools": [
        {
            "prefix":  "2001:db8::",
            "prefix-len": 56,
            "delegated-len": 64,
            <userinput>"user-context": {
                "threshold-percent": 85,
                "v4-network": "192.168.0.0/16",
                "v4-overflow": "10.0.0.0/16"
            }</userinput>
        } ],
        "subnet": "2001:db8::/32"
    } ],
    ...
}</screen>
        </para>

        <para>
          Kea does not interpret or use the content of the user context:
          it just stores it, making it available to the hook
          libraries. It is up to each hook library to extract the information
          and make use of it.
        </para>
        <para>
          Currently only address and prefix pools allow definition of user
          contexts, but this concept is expected to be enhanced to other
          structures in the future. For more background information, see <xref
          linkend="user-context"/>
        </para>
    </section>

    <section id="dhcp6-std">
      <title>Supported DHCPv6 Standards</title>
      <para>The following standards are currently
      supported:</para>
      <itemizedlist>
          <listitem>
            <simpara><emphasis>Dynamic Host Configuration Protocol for IPv6</emphasis>,
            <ulink url="http://tools.ietf.org/html/rfc3315">RFC 3315</ulink>:
            Supported messages are SOLICIT,
            ADVERTISE, REQUEST, RELEASE, RENEW, REBIND, INFORMATION-REQUEST,
            CONFIRM and REPLY.</simpara>
          </listitem>
          <listitem>
            <simpara><emphasis>IPv6 Prefix Options for
            Dynamic Host Configuration Protocol (DHCP) version 6</emphasis>,
            <ulink url="http://tools.ietf.org/html/rfc3633">RFC 3633</ulink>:
            Supported options are IA_PD and
            IA_PREFIX. Also supported is the status code NoPrefixAvail.</simpara>
          </listitem>
          <listitem>
            <simpara><emphasis>DNS Configuration options for Dynamic Host
            Configuration Protocol for IPv6 (DHCPv6)</emphasis>,
            <ulink url="http://tools.ietf.org/html/rfc3646">RFC 3646</ulink>:
            Supported option is DNS_SERVERS.</simpara>
          </listitem>
          <listitem>
            <simpara><emphasis>The Dynamic Host Configuration Protocol for IPv6 (DHCPv6)
            Relay Agent Remote-ID Option</emphasis>,
            <ulink url="http://tools.ietf.org/html/rfc4649">RFC 4649</ulink>:
            REMOTE-ID option is supported.</simpara>
          </listitem>
          <listitem>
            <simpara><emphasis>The Dynamic Host Configuration Protocol for IPv6 (DHCPv6) Client
            Fully Qualified Domain Name (FQDN) Option</emphasis>,
            <ulink url="http://tools.ietf.org/html/rfc4704">RFC 4704</ulink>:
            Supported option is CLIENT_FQDN.</simpara>
          </listitem>
          <listitem>
            <simpara><emphasis>Dynamic Host Configuration Protocol for IPv6 (DHCPv6)
            Option for Dual-Stack Lite</emphasis>,
            <ulink url="http://tools.ietf.org/html/rfc6334">RFC 6334</ulink>:
            the AFTR-Name DHCPv6 Option is supported.</simpara>
          </listitem>
          <listitem>
            <simpara><emphasis>Relay-Supplied DHCP Options</emphasis>,
            <ulink url="http://tools.ietf.org/html/rfc6422">RFC 6422</ulink>:
            Full functionality is supported: OPTION_RSOO, ability of the server
            to echo back the options, checks whether an option is RSOO-enabled,
            ability to mark additional options as RSOO-enabled.</simpara>
          </listitem>
          <listitem>
            <simpara><emphasis>Prefix Exclude Option for DHCPv6-based Prefix
            Delegation</emphasis>,
            <ulink url="http://tools.ietf.org/html/rfc6603">RFC
            6603</ulink>: Prefix Exclude option is supported.</simpara>
          </listitem>
          <listitem>
            <simpara><emphasis>Client Link-Layer Address Option in
            DHCPv6</emphasis>,
            <ulink url="http://tools.ietf.org/html/rfc6939">RFC
            6939</ulink>: Supported option is client link-layer
            address option.</simpara>
          </listitem>
          <listitem>
            <simpara><emphasis>Issues and Recommendations with Multiple
            Stateful DHCPv6 Options</emphasis>,
            <ulink url="http://tools.ietf.org/html/rfc7550">RFC
            7550</ulink>: All recommendations related to the DHCPv6 server
            operation are supported.</simpara>
          </listitem>
      </itemizedlist>
    </section>

    <section id="dhcp6-limit">
      <title>DHCPv6 Server Limitations</title>
      <para> These are the current limitations of the DHCPv6 server
      software. Most of them are reflections of the early stage of
      development and should be treated as <quote>not implemented
      yet</quote>, rather than actual limitations.</para>
      <itemizedlist>
        <listitem>
          <simpara>
            The server will allocate, renew or rebind a maximum of one lease
            for a particular IA option (IA_NA or IA_PD) sent by a client.
            <ulink url="http://tools.ietf.org/html/rfc3315">RFC 3315</ulink> and
            <ulink url="http://tools.ietf.org/html/rfc3633">RFC 3633</ulink> allow
            for multiple addresses or prefixes to be allocated for a single IA.
          </simpara>
        </listitem>

        <listitem>
          <simpara>Temporary addresses are not supported.</simpara>
        </listitem>

        <listitem>
          <simpara>
            Client reconfiguration (RECONFIGURE) is not yet supported.
          </simpara>
        </listitem>
      </itemizedlist>
    </section>

    <!--
    <section id="dhcp6-srv-examples">
      <title>Kea DHCPv6 server examples</title>

      <para>
        This section provides easy to use example. Each example can be read
        separately. It is not intended to be read sequentially as there will
        be many repetitions between examples. They are expected to serve as
        easy to use copy-paste solutions to many common deployments.
      </para>

      @todo: add simple configuration for direct clients
      @todo: add configuration for relayed clients
      @todo: add client classification example

    </section> -->

  </chapter><|MERGE_RESOLUTION|>--- conflicted
+++ resolved
@@ -1,4 +1,4 @@
-<?xml version="1.0" encoding="UTF-8"?>
+t<?xml version="1.0" encoding="UTF-8"?>
 <!DOCTYPE book PUBLIC "-//OASIS//DTD DocBook XML V4.2//EN"
 "http://www.oasis-open.org/docbook/xml/4.2/docbookx.dtd" [
 <!ENTITY mdash  "&#x2014;" >
@@ -463,16 +463,14 @@
 <screen>
 "Dhcp6": { "lease-database": { <userinput>"host" : ""</userinput>, ... }, ... }
 </screen>
-<<<<<<< HEAD
   For Cassandra:
 <screen>
 "Dhcp6": { "lease-database": { <userinput>"contact_points": ""</userinput>, ... }, ... }
-=======
+</screen>
   Should the database use a port different than default, it may be
   specified as well:
 <screen>
 "Dhcp4": { "lease-database": { <userinput>"port" : 12345</userinput>, ... }, ... }
->>>>>>> 33dbf016
 </screen>
   Should the database be located on a different system, you may need to specify a longer interval
   for the connection timeout:
@@ -4079,11 +4077,8 @@
         as described here <xref linkend="command-stats"/>.
       </para>
 
-<<<<<<< HEAD
-=======
     </section>
 
->>>>>>> 33dbf016
       <section>
         <title>User context in IPv6 pools</title>
         <para>
