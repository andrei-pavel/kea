// Copyright (C) 2013-2015 Internet Systems Consortium, Inc. ("ISC")
//
// Permission to use, copy, modify, and/or distribute this software for any
// purpose with or without fee is hereby granted, provided that the above
// copyright notice and this permission notice appear in all copies.
//
// THE SOFTWARE IS PROVIDED "AS IS" AND ISC DISCLAIMS ALL WARRANTIES WITH
// REGARD TO THIS SOFTWARE INCLUDING ALL IMPLIED WARRANTIES OF MERCHANTABILITY
// AND FITNESS.  IN NO EVENT SHALL ISC BE LIABLE FOR ANY SPECIAL, DIRECT,
// INDIRECT, OR CONSEQUENTIAL DAMAGES OR ANY DAMAGES WHATSOEVER RESULTING FROM
// LOSS OF USE, DATA OR PROFITS, WHETHER IN AN ACTION OF CONTRACT, NEGLIGENCE
// OR OTHER TORTIOUS ACTION, ARISING OUT OF OR IN CONNECTION WITH THE USE OR
// PERFORMANCE OF THIS SOFTWARE.

#include <config.h>
#include <d2/d2_log.h>
#include <cc/command_interpreter.h>
#include <d2/d_controller.h>
#include <exceptions/exceptions.h>
#include <log/logger_support.h>
#include <dhcpsrv/cfgmgr.h>
#include <cryptolink/cryptolink.h>
#include <log/logger.h>
#include <cfgrpt/config_report.h>

#include <sstream>
#include <unistd.h>

namespace isc {
namespace d2 {

DControllerBasePtr DControllerBase::controller_;

// Note that the constructor instantiates the controller's primary IOService.
DControllerBase::DControllerBase(const char* app_name, const char* bin_name)
    : app_name_(app_name), bin_name_(bin_name),
      verbose_(false), spec_file_name_(""),
      io_service_(new isc::asiolink::IOService()),
      signal_set_(), io_signal_queue_() {
}

void
DControllerBase::setController(const DControllerBasePtr& controller) {
    if (controller_) {
        // This shouldn't happen, but let's make sure it can't be done.
        // It represents a programmatic error.
        isc_throw (DControllerBaseError,
                "Multiple controller instances attempted.");
    }

    controller_ = controller;
}

void
DControllerBase::launch(int argc, char* argv[], const bool test_mode) {

    // Step 1 is to parse the command line arguments.
    try {
        parseArgs(argc, argv);
    } catch (const InvalidUsage& ex) {
        usage(ex.what());
        throw; // rethrow it
    }

    // It is important that we set a default logger name because this name
    // will be used when the user doesn't provide the logging configuration
    // in the Kea configuration file.
    isc::dhcp::CfgMgr::instance().setDefaultLoggerName(bin_name_);

    // Logger's default configuration depends on whether we are in the
    // verbose mode or not. CfgMgr manages the logger configuration so
    // the verbose mode is set for CfgMgr.
    isc::dhcp::CfgMgr::instance().setVerbose(verbose_);

    // Do not initialize logger here if we are running unit tests. It would
    // replace an instance of unit test specific logger.
    if (!test_mode) {
        // Now that we know what the mode flags are, we can init logging.
        Daemon::loggerInit(bin_name_.c_str(), verbose_);
    }

    // Log the starting of the service.  Although this is the controller
    // module, use a "DHCP_DDNS_" prefix to the module (to conform to the
    // principle of least astonishment).
    LOG_INFO(dctl_logger, DHCP_DDNS_STARTING).arg(getpid()).arg(VERSION);
    try {
        // Step 2 is to create and initialize the application process object.
        initProcess();
    } catch (const std::exception& ex) {
        LOG_FATAL(dctl_logger, DCTL_INIT_PROCESS_FAIL)
                  .arg(app_name_).arg(ex.what());
        isc_throw (ProcessInitError,
                   "Application Process initialization failed: " << ex.what());
    }

    LOG_DEBUG(dctl_logger, DBGLVL_START_SHUT, DCTL_STANDALONE).arg(app_name_);

    // Step 3 is to load configuration from file.
    int rcode;
    isc::data::ConstElementPtr comment
        = isc::config::parseAnswer(rcode, configFromFile());
    if (rcode != 0) {
        LOG_FATAL(dctl_logger, DCTL_CONFIG_FILE_LOAD_FAIL)
                  .arg(app_name_).arg(comment->stringValue());
        isc_throw (ProcessInitError, "Could Not load configration file: "
                   << comment->stringValue());
    }

    // Everything is clear for launch, so start the application's
    // event loop.
    try {
        // Now that we have a proces, we can set up signal handling.
        initSignalHandling();
        runProcess();
    } catch (const std::exception& ex) {
        LOG_FATAL(dctl_logger, DCTL_PROCESS_FAILED)
                  .arg(app_name_).arg(ex.what());
        isc_throw (ProcessRunError,
                   "Application process event loop failed: " << ex.what());
    }

    // All done, so bail out.  Log the event (using a DHCP_DDNS_ prefix
    // for the same reason as used for DHCP_DDNS_STARTING).
    LOG_INFO(dctl_logger, DHCP_DDNS_SHUTDOWN);
}

void
DControllerBase::parseArgs(int argc, char* argv[])
{
    // Iterate over the given command line options. If its a stock option
    // ("s" or "v") handle it here.  If its a valid custom option, then
    // invoke customOption.
    int ch;
    opterr = 0;
    optind = 1;
    std::string opts("dvVWc:" + getCustomOpts());
    while ((ch = getopt(argc, argv, opts.c_str())) != -1) {
        switch (ch) {
        case 'd':
            // Enables verbose logging.
            verbose_ = true;
            break;

        case 'v':
            // gather Kea version and throw so main() can catch and return
            // rather than calling exit() here which disrupts gtest.
            isc_throw(VersionMessage, getVersion(false));
            break;

        case 'V':
            // gather Kea version and throw so main() can catch and return
            // rather than calling exit() here which disrupts gtest.
            isc_throw(VersionMessage, getVersion(true));
            break;
            
        case 'W':
            // gather Kea config report and throw so main() can catch and
            // return rather than calling exit() here which disrupts gtest.
            isc_throw(VersionMessage, isc::detail::getConfigReport());
            break;

        case 'c':
            // config file name
            if (optarg == NULL) {
                isc_throw(InvalidUsage, "configuration file name missing");
            }

            Daemon::init(optarg);
            break;

        case '?': {
            // We hit an invalid option.
            isc_throw(InvalidUsage, "unsupported option: ["
                      << static_cast<char>(optopt) << "] "
                      << (!optarg ? "" : optarg));

            break;
            }

        default:
            // We hit a valid custom option
            if (!customOption(ch, optarg)) {
                // This would be a programmatic error.
                isc_throw(InvalidUsage, " Option listed but implemented?: ["
                          << static_cast<char>(ch) << "] "
                          << (!optarg ? "" : optarg));
            }
            break;
        }
    }

    // There was too much information on the command line.
    if (argc > optind) {
        isc_throw(InvalidUsage, "extraneous command line information");
    }
}

bool
DControllerBase::customOption(int /* option */, char* /*optarg*/)
{
    // Default implementation returns false.
    return (false);
}

void
DControllerBase::initProcess() {
    LOG_DEBUG(dctl_logger, DBGLVL_START_SHUT, DCTL_INIT_PROCESS).arg(app_name_);

    // Invoke virtual method to instantiate the application process.
    try {
        process_.reset(createProcess());
    } catch (const std::exception& ex) {
        isc_throw(DControllerBaseError, std::string("createProcess failed: ")
                  + ex.what());
    }

    // This is pretty unlikely, but will test for it just to be safe..
    if (!process_) {
        isc_throw(DControllerBaseError, "createProcess returned NULL");
    }

    // Invoke application's init method (Note this call should throw
    // DProcessBaseError if it fails).
    process_->init();
}

isc::data::ConstElementPtr
DControllerBase::configFromFile() {
    // Rollback any previous staging configuration. For D2, only a
    // logger configuration is used here.
    isc::dhcp::CfgMgr::instance().rollback();
    // Will hold configuration.
    isc::data::ConstElementPtr module_config;
    // Will receive configuration result.
    isc::data::ConstElementPtr answer;
    try {
        std::string config_file = getConfigFile();
        if (config_file.empty()) {
            // Basic sanity check: file name must not be empty.
            isc_throw(BadValue, "JSON configuration file not specified. Please "
                                "use -c command line option.");
        }

        // Read contents of the file and parse it as JSON
        isc::data::ConstElementPtr whole_config =
            isc::data::Element::fromJSONFile(config_file, true);

        // Let's configure logging before applying the configuration,
        // so we can log things during configuration process.

        // Temporary storage for logging configuration
        isc::dhcp::SrvConfigPtr storage =
            isc::dhcp::CfgMgr::instance().getStagingCfg();

        // Get 'Logging' element from the config and use it to set up
        // logging. If there's no such element, we'll just pass NULL.
        Daemon::configureLogger(whole_config->get("Logging"), storage);

        // Extract derivation-specific portion of the configuration.
        module_config = whole_config->get(getAppName());
        if (!module_config) {
            isc_throw(BadValue, "Config file " << config_file <<
                                " does not include '" <<
                                 getAppName() << "' entry.");
        }

        answer = updateConfig(module_config);
        int rcode = 0;
        isc::config::parseAnswer(rcode, answer);
        if (!rcode) {
            // Configuration successful, so apply the logging configuration
            // to log4cplus.
            isc::dhcp::CfgMgr::instance().getStagingCfg()->applyLoggingCfg();
            isc::dhcp::CfgMgr::instance().commit();
        }

    } catch (const std::exception& ex) {
        // Rollback logging configuration.
        isc::dhcp::CfgMgr::instance().rollback();
        // build an error result
        isc::data::ConstElementPtr error =
            isc::config::createAnswer(1,
                std::string("Configuration parsing failed: ") + ex.what());
        return (error);
    }

    return (answer);
}


void
DControllerBase::runProcess() {
    LOG_DEBUG(dctl_logger, DBGLVL_START_SHUT, DCTL_RUN_PROCESS).arg(app_name_);
    if (!process_) {
        // This should not be possible.
        isc_throw(DControllerBaseError, "Process not initialized");
    }

    // Invoke the application process's run method. This may throw
    // DProcessBaseError
    process_->run();
}

// Instance method for handling new config
isc::data::ConstElementPtr
DControllerBase::updateConfig(isc::data::ConstElementPtr new_config) {
    return (process_->configure(new_config));
}


// Instance method for executing commands
isc::data::ConstElementPtr
DControllerBase::executeCommand(const std::string& command,
                            isc::data::ConstElementPtr args) {
    // Shutdown is universal.  If its not that, then try it as
    // a custom command supported by the derivation.  If that
    // doesn't pan out either, than send to it the application
    // as it may be supported there.
    isc::data::ConstElementPtr answer;
    if (command.compare(SHUT_DOWN_COMMAND) == 0) {
        answer = shutdownProcess(args);
    } else {
        // It wasn't shutdown, so it may be a custom controller command.
        int rcode = 0;
        answer = customControllerCommand(command, args);
        isc::config::parseAnswer(rcode, answer);
        if (rcode == COMMAND_INVALID)
        {
            // It wasn't a controller command, so it may be an application command.
            answer = process_->command(command, args);
        }
    }

    return (answer);
}

isc::data::ConstElementPtr
DControllerBase::customControllerCommand(const std::string& command,
                                     isc::data::ConstElementPtr /* args */) {

    // Default implementation always returns invalid command.
    return (isc::config::createAnswer(COMMAND_INVALID,
                                      "Unrecognized command: " + command));
}

isc::data::ConstElementPtr
DControllerBase::shutdownProcess(isc::data::ConstElementPtr args) {
    if (process_) {
        return (process_->shutdown(args));
    }

    // Not really a failure, but this condition is worth noting. In reality
    // it should be pretty hard to cause this.
    LOG_WARN(dctl_logger, DCTL_NOT_RUNNING).arg(app_name_);
    return (isc::config::createAnswer(0, "Process has not been initialzed."));
}

void
DControllerBase::initSignalHandling() {
    /// @todo block everything we don't handle

    // Create our signal queue.
    io_signal_queue_.reset(new IOSignalQueue(io_service_));

    // Install the on-receipt handler
    util::SignalSet::setOnReceiptHandler(boost::bind(&DControllerBase::
                                                     osSignalHandler,
                                                     this, _1));
    // Register for the signals we wish to handle.
    signal_set_.reset(new util::SignalSet(SIGHUP,SIGINT,SIGTERM));
}

bool
DControllerBase::osSignalHandler(int signum) {
    // Create a IOSignal to propagate the signal to IOService.
    io_signal_queue_->pushSignal(signum, boost::bind(&DControllerBase::
                                                     ioSignalHandler,
                                                     this, _1));
    return (true);
}

void
DControllerBase::ioSignalHandler(IOSignalId sequence_id) {
    // Pop the signal instance off the queue.  This should make us
    // the only one holding it, so when we leave it should be freed.
    // (note that popSignal will throw if signal is not found, which
    // in turn will caught, logged, and swallowed by IOSignal callback
    // invocation code.)
    IOSignalPtr io_signal = io_signal_queue_->popSignal(sequence_id);

    // Now call virtual signal processing method.
    processSignal(io_signal->getSignum());
}

void
DControllerBase::processSignal(int signum) {
    switch (signum) {
        case SIGHUP:
        {
            LOG_INFO(dctl_logger, DHCP_DDNS_CFG_FILE_RELOAD_SIGNAL_RECVD)
                     .arg(signum).arg(getConfigFile());
            int rcode;
            isc::data::ConstElementPtr comment = isc::config::
                                                 parseAnswer(rcode,
                                                             configFromFile());
            if (rcode != 0) {
                LOG_ERROR(dctl_logger, DHCP_DDNS_CFG_FILE_RELOAD_ERROR)
                          .arg(comment->stringValue());
            }

            break;
        }

        case SIGINT:
        case SIGTERM:
        {
            LOG_DEBUG(dctl_logger, DBGLVL_START_SHUT,
                      DHCP_DDNS_SHUTDOWN_SIGNAL_RECVD).arg(signum);
            isc::data::ElementPtr arg_set;
            executeCommand(SHUT_DOWN_COMMAND, arg_set);
            break;
        }

        default:
            LOG_WARN(dctl_logger, DHCP_DDNS_UNSUPPORTED_SIGNAL).arg(signum);
            break;
    }
}

void
DControllerBase::usage(const std::string & text)
{
    if (text != "") {
        std::cerr << "Usage error: " << text << std::endl;
    }

    std::cerr << "Usage: " << bin_name_ <<  std::endl
              << "  -v: print version number and exit" << std::endl
              << "  -V: print extended version information and exit"
              << std::endl
              << "  -W: display the configuration report and exit"
              << std::endl
              << "  -d: optional, verbose output " << std::endl
              << "  -c <config file name> : mandatory,"
              <<   " specifies name of configuration file " << std::endl;

    // add any derivation specific usage
    std::cerr << getUsageText() << std::endl;
}

DControllerBase::~DControllerBase() {
}

// Refer to config_report so it will be embedded in the binary
const char* const* d2_config_report = isc::detail::config_report;

std::string
DControllerBase::getVersion(bool extended) {
    std::stringstream tmp;

    tmp << VERSION;
    if (extended) {
        tmp << std::endl << EXTENDED_VERSION << std::endl;
<<<<<<< HEAD
        tmp << "linked with:" << std::endl;
        tmp << isc::log::Logger::getVersion() << std::endl;
        tmp << isc::cryptolink::CryptoLink::getVersion() << std::endl;
=======
        tmp << "linked with " << log::Logger::getVersion() << std::endl;
        tmp << "and " << cryptolink::CryptoLink::getVersion()
            << std::endl;
>>>>>>> 25abc7e6
#ifdef HAVE_MYSQL
        tmp << "database: MySQL";
#else
#ifdef HAVE_PGSQL
        tmp << "database: PostgreSQL";
#else
        tmp << "no database";
#endif
#endif
        // @todo: more details about database runtime
    }

    return (tmp.str());
}

}; // namespace isc::d2

}; // namespace isc<|MERGE_RESOLUTION|>--- conflicted
+++ resolved
@@ -461,24 +461,18 @@
     tmp << VERSION;
     if (extended) {
         tmp << std::endl << EXTENDED_VERSION << std::endl;
-<<<<<<< HEAD
         tmp << "linked with:" << std::endl;
         tmp << isc::log::Logger::getVersion() << std::endl;
         tmp << isc::cryptolink::CryptoLink::getVersion() << std::endl;
-=======
-        tmp << "linked with " << log::Logger::getVersion() << std::endl;
-        tmp << "and " << cryptolink::CryptoLink::getVersion()
-            << std::endl;
->>>>>>> 25abc7e6
+        tmp << "database:" << std::endl; 
 #ifdef HAVE_MYSQL
-        tmp << "database: MySQL";
-#else
+        tmp << "MySQL backend" << std::endl;
+#endif
 #ifdef HAVE_PGSQL
-        tmp << "database: PostgreSQL";
-#else
-        tmp << "no database";
+        tmp << "PostgreSQL backend" << std::endl;
 #endif
-#endif
+        tmp << "Memfile backend";
+
         // @todo: more details about database runtime
     }
 
