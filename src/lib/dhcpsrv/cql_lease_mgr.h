--- conflicted
+++ resolved
@@ -1,8 +1,4 @@
-<<<<<<< HEAD
-// Copyright (C) 2015-2017 Deutsche Telekom AG.
-=======
 // Copyright (C) 2015-2018 Deutsche Telekom AG.
->>>>>>> ecf3ea4b
 //
 // Authors: Razvan Becheriu <razvan.becheriu@qualitance.com>
 //          Andrei Pavel <andrei.pavel@qualitance.com>
@@ -43,11 +39,7 @@
 
 /// @brief Cassandra Lease Manager
 ///
-<<<<<<< HEAD
-/// This class provides the \ref isc::dhcp::LeaseMgr interface to the Cassandra
-=======
 /// This class provides the @ref isc::dhcp::LeaseMgr interface to the Cassandra
->>>>>>> ecf3ea4b
 /// database. Use of this backend implies that a CQL database is available
 /// and that the Kea schema has been created within it.
 class CqlLeaseMgr : public LeaseMgr {
@@ -55,17 +47,6 @@
     /// @brief Constructor
     ///
     /// Uses the following keywords in the parameters passed to it to
-<<<<<<< HEAD
-    /// connect to the database:
-    /// - name - Name of the database to which to connect (mandatory)
-    /// - host - Host to which to connect (optional, defaults to "localhost")
-    /// - user - Username under which to connect (optional)
-    /// - password - Password for "user" on the database (optional)
-    ///
-    /// If the database is successfully opened, the version number in the
-    /// schema_version table will be checked against hard-coded value in
-    /// the implementation file.
-=======
     /// connect to the Cassandra cluster (if omitted, defaults specified in
     /// parentheses):
     /// - name - Name of the keyspace to to connect to ("keatest")
@@ -78,7 +59,6 @@
     /// - request-timeout (12000)
     /// - tcp-keepalive (no)
     /// - tcp-nodelay (no)
->>>>>>> ecf3ea4b
     ///
     /// Finally, all the CQL commands are pre-compiled.
     ///
@@ -217,8 +197,6 @@
     ///        failed.
     virtual Lease4Ptr getLease4(const ClientId& clientid,
                                 SubnetID subnet_id) const override;
-<<<<<<< HEAD
-=======
 
     /// @brief Returns all IPv4 leases for the particular subnet identifier.
     ///
@@ -231,7 +209,6 @@
     ///
     /// @return Lease collection (may be empty if no IPv4 lease found).
     virtual Lease4Collection getLeases4() const;
->>>>>>> ecf3ea4b
 
     /// @brief Returns existing IPv6 lease for a given IPv6 address.
     ///
