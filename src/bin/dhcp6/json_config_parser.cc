// Copyright (C) 2012-2017 Internet Systems Consortium, Inc. ("ISC")
//
// This Source Code Form is subject to the terms of the Mozilla Public
// License, v. 2.0. If a copy of the MPL was not distributed with this
// file, You can obtain one at http://mozilla.org/MPL/2.0/.

#include <config.h>

#include <asiolink/io_address.h>
#include <cc/data.h>
#include <cc/command_interpreter.h>
#include <config/command_mgr.h>
#include <dhcp/libdhcp++.h>
#include <dhcp6/json_config_parser.h>
#include <dhcp6/dhcp6_log.h>
#include <dhcp6/simple_parser6.h>
#include <dhcp/iface_mgr.h>
#include <dhcpsrv/cfg_option.h>
#include <dhcpsrv/cfgmgr.h>
#include <dhcpsrv/pool.h>
#include <dhcpsrv/subnet.h>
#include <dhcpsrv/timer_mgr.h>
#include <dhcpsrv/triplet.h>
#include <dhcpsrv/parsers/client_class_def_parser.h>
#include <dhcpsrv/parsers/dbaccess_parser.h>
#include <dhcpsrv/parsers/dhcp_config_parser.h>
#include <dhcpsrv/parsers/dhcp_parsers.h>
#include <dhcpsrv/parsers/duid_config_parser.h>
#include <dhcpsrv/parsers/expiration_config_parser.h>
#include <dhcpsrv/parsers/host_reservation_parser.h>
#include <dhcpsrv/parsers/host_reservations_list_parser.h>
#include <dhcpsrv/parsers/ifaces_config_parser.h>
#include <log/logger_support.h>
#include <util/encode/hex.h>
#include <util/strutil.h>
#include <defaults.h>

#include <boost/algorithm/string.hpp>
#include <boost/foreach.hpp>
#include <boost/lexical_cast.hpp>
#include <boost/scoped_ptr.hpp>
#include <boost/shared_ptr.hpp>

#include <iostream>
#include <limits>
#include <map>
#include <netinet/in.h>
#include <vector>

#include <stdint.h>

using namespace std;
using namespace isc;
using namespace isc::data;
using namespace isc::dhcp;
using namespace isc::asiolink;

namespace {

// Pointers to various parser objects.
typedef boost::shared_ptr<BooleanParser> BooleanParserPtr;
typedef boost::shared_ptr<StringParser> StringParserPtr;
typedef boost::shared_ptr<Uint32Parser> Uint32ParserPtr;

/// @brief Parser for IPv6 pool definitions.
///
/// This is the IPv6 derivation of the PoolParser class and handles pool
/// definitions, i.e. a list of entries of one of two syntaxes: min-max and
/// prefix/len for IPv6 pools. Pool6 objects are created and stored in chosen
/// PoolStorage container.
///
/// It is useful for parsing Dhcp6/subnet6[X]/pool parameters.
class Pool6Parser : public PoolParser {
public:

    /// @brief Constructor.
    ///
    /// @param param_name name of the parameter. Note, it is passed through
    /// but unused, parameter is currently always "Dhcp6/subnet6[X]/pool"
    /// @param pools storage container in which to store the parsed pool
    /// upon "commit"
    Pool6Parser(const std::string& param_name,  PoolStoragePtr pools)
        :PoolParser(param_name, pools, AF_INET6) {
    }

protected:
    /// @brief Creates a Pool6 object given a IPv6 prefix and the prefix length.
    ///
    /// @param addr is the IPv6 prefix of the pool.
    /// @param len is the prefix length.
    /// @param ptype is the type of IPv6 pool (Pool::PoolType). Note this is
    /// passed in as an int32_t and cast to PoolType to accommodate a
    /// polymorphic interface.
    /// @return returns a PoolPtr to the new Pool4 object.
    PoolPtr poolMaker (IOAddress &addr, uint32_t len, int32_t ptype)
    {
        return (PoolPtr(new Pool6(static_cast<isc::dhcp::Lease::Type>
                                  (ptype), addr, len)));
    }

    /// @brief Creates a Pool6 object given starting and ending IPv6 addresses.
    ///
    /// @param min is the first IPv6 address in the pool.
    /// @param max is the last IPv6 address in the pool.
    /// @param ptype is the type of IPv6 pool (Pool::PoolType). Note this is
    /// passed in as an int32_t and cast to PoolType to accommodate a
    /// polymorphic interface.
    /// @return returns a PoolPtr to the new Pool4 object.
    PoolPtr poolMaker (IOAddress &min, IOAddress &max, int32_t ptype)
    {
        return (PoolPtr(new Pool6(static_cast<isc::dhcp::Lease::Type>
                                  (ptype), min, max)));
    }
};

class Pools6ListParser : public PoolsListParser {
public:
    Pools6ListParser(const std::string& dummy, PoolStoragePtr pools)
        :PoolsListParser(dummy, pools) {
    }

protected:
    virtual ParserPtr poolParserMaker(PoolStoragePtr storage) {
        return (ParserPtr(new Pool6Parser("pool", storage)));
    }
};

/// @brief Parser for IPv6 prefix delegation definitions.
///
/// This class handles prefix delegation pool definitions for IPv6 subnets
/// Pool6 objects are created and stored in the given PoolStorage container.
///
/// PdPool definitions currently support three elements: prefix, prefix-len,
/// and delegated-len, as shown in the example JSON text below:
///
/// @code
///
/// {
///     "prefix": "2001:db8:1::",
///     "prefix-len": 64,
///     "delegated-len": 128
/// }
/// @endcode
///
class PdPoolParser : public DhcpConfigParser {
public:

    /// @brief Constructor.
    ///
    /// @param param_name name of the parameter. Note, it is passed through
    /// but unused, parameter is currently always "Dhcp6/subnet6[X]/pool"
    /// @param pools storage container in which to store the parsed pool
    /// upon "commit"
    PdPoolParser(const std::string&,  PoolStoragePtr pools)
        : uint32_values_(new Uint32Storage()),
          string_values_(new StringStorage()), pools_(pools),
          options_(new CfgOption()) {
        if (!pools_) {
            isc_throw(isc::dhcp::DhcpConfigError,
                      "PdPoolParser context storage may not be NULL");
        }
    }

    /// @brief Builds a prefix delegation pool from the given configuration
    ///
    /// This function parses configuration entries and creates an instance
    /// of a dhcp::Pool6 configured for prefix delegation.
    ///
    /// @param pd_pool_ pointer to an element that holds configuration entries
    /// that define a prefix delegation pool.
    ///
    /// @throw DhcpConfigError if configuration parsing fails.
    virtual void build(ConstElementPtr pd_pool_) {
        // Parse the elements that make up the option definition.
        BOOST_FOREACH(ConfigPair param, pd_pool_->mapValue()) {
            std::string entry(param.first);
            ParserPtr parser;
            if (entry == "prefix" || entry =="excluded-prefix") {
                StringParserPtr str_parser(new StringParser(entry,
                                                            string_values_));
                parser = str_parser;
            } else if (entry == "prefix-len" || entry == "delegated-len" ||
                       entry == "excluded-prefix-len") {
                Uint32ParserPtr code_parser(new Uint32Parser(entry,
                                                             uint32_values_));
                parser = code_parser;
            } else if (entry == "option-data") {
                OptionDataListParser opts_parser(AF_INET6);
                opts_parser.parse(options_, param.second);

                // OptionDataListParser is converted to SimpleParser already,
                // no need to go through build/commit phases.
                continue;
            } else if (entry == "user-context") {
                user_context_ = param.second;
                continue; // no parser to remember, simply store the value
            } else {
                isc_throw(DhcpConfigError, "unsupported parameter: " << entry
                          << " (" << param.second->getPosition() << ")");
            }

            parser->build(param.second);
            parser->commit();
        }

        // Try to obtain the pool parameters. It will throw an exception if any
        // of the required parameters are not present or invalid.
        try {
            const std::string addr_str = string_values_->getParam("prefix");
            const uint32_t prefix_len = uint32_values_->getParam("prefix-len");
            const uint32_t delegated_len = uint32_values_->getParam("delegated-len");
            const std::string excluded_prefix_str =
                string_values_->getOptionalParam("excluded-prefix", "::");
            const uint32_t excluded_prefix_len =
                uint32_values_->getOptionalParam("excluded-prefix-len", 0);

            // Attempt to construct the local pool.
            pool_.reset(new Pool6(IOAddress(addr_str), prefix_len,
                                  delegated_len, IOAddress(excluded_prefix_str),
                                  excluded_prefix_len));
            // Merge options specified for a pool into pool configuration.
            options_->copyTo(*pool_->getCfgOption());
        } catch (const std::exception& ex) {
            // Some parameters don't exist or are invalid. Since we are not
            // aware whether they don't exist or are invalid, let's append
            // the position of the pool map element.
            isc_throw(isc::dhcp::DhcpConfigError, ex.what()
                      << " (" << pd_pool_->getPosition() << ")");
        }

        if (user_context_) {
            pool_->setUserContext(user_context_);
        }
    }

    // @brief Commits the constructed local pool to the pool storage.
    virtual void commit() {
        // Add the local pool to the external storage ptr.
        pools_->push_back(pool_);
    }

protected:
    /// Storage for subnet-specific integer values.
    Uint32StoragePtr uint32_values_;

    /// Storage for subnet-specific string values.
    StringStoragePtr string_values_;

    /// Parsers are stored here.
    ParserCollection parsers_;

    /// Pointer to the created pool object.
    isc::dhcp::Pool6Ptr pool_;

    /// Pointer to storage to which the local pool is written upon commit.
    isc::dhcp::PoolStoragePtr pools_;

    /// A storage for pool specific option values.
    CfgOptionPtr options_;

    isc::data::ConstElementPtr user_context_;
};

/// @brief Parser for a list of prefix delegation pools.
///
/// This parser iterates over a list of prefix delegation pool entries and
/// creates pool instances for each one. If the parsing is successful, the
/// collection of pools is committed to the provided storage.
class PdPoolListParser : public DhcpConfigParser {
public:
    /// @brief Constructor.
    ///
    /// @param dummy first argument is ignored, all Parser constructors
    /// accept string as first argument.
    /// @param storage is the pool storage in which to store the parsed
    /// pools in this list
    /// @throw isc::dhcp::DhcpConfigError if storage is null.
    PdPoolListParser(const std::string&, PoolStoragePtr pools)
        : local_pools_(new PoolStorage()), pools_(pools) {
        if (!pools_) {
            isc_throw(isc::dhcp::DhcpConfigError,
                      "PdPoolListParser pools storage may not be NULL");
        }
    }

    /// @brief Parse configuration entries.
    ///
    /// This function parses configuration entries and creates instances
    /// of prefix delegation pools .
    ///
    /// @param pd_pool_list pointer to an element that holds entries
    /// that define a prefix delegation pool.
    ///
    /// @throw DhcpConfigError if configuration parsing fails.
    void build(isc::data::ConstElementPtr pd_pool_list) {
        // Make sure the local list is empty.
        local_pools_.reset(new PoolStorage());

        // Make sure we have a configuration elements to parse.
        if (!pd_pool_list) {
            isc_throw(DhcpConfigError,
                      "PdPoolListParser: list of pool definitions is NULL");
        }

        // Loop through the list of pd pools.
        BOOST_FOREACH(ConstElementPtr pd_pool, pd_pool_list->listValue()) {
            boost::shared_ptr<PdPoolParser>
                // Create the PdPool parser.
                parser(new PdPoolParser("pd-pool", local_pools_));
                // Build the pool instance
                parser->build(pd_pool);
                // Commit the pool to the local list of pools.
                parser->commit();
        }
    }

    /// @brief  Commits the pools created to the external storage area.
    ///
    /// Note that this method adds the local list of pools to the storage area
    /// rather than replacing its contents.  This permits other parsers to
    /// contribute to the set of pools.
    void commit() {
        // local_pools_ holds the values produced by the build function.
        // At this point parsing should have completed successfully so
        // we can append new data to the supplied storage.
        pools_->insert(pools_->end(), local_pools_->begin(),
                       local_pools_->end());
    }

private:
    /// @brief storage for local pools
    PoolStoragePtr local_pools_;

    /// @brief External storage where pools are stored upon list commit.
    PoolStoragePtr pools_;
};

/// @anchor Subnet6ConfigParser
/// @brief This class parses a single IPv6 subnet.
///
/// This is the IPv6 derivation of the SubnetConfigParser class and it parses
/// the whole subnet definition. It creates parsersfor received configuration
/// parameters as needed.
class Subnet6ConfigParser : public SubnetConfigParser {
public:

    /// @brief Constructor
    ///
    /// @param ignored first parameter
    /// stores global scope parameters, options, option definitions.
    Subnet6ConfigParser(const std::string&)
        :SubnetConfigParser("", globalContext(), IOAddress("::")) {
    }

    /// @brief Parses a single IPv6 subnet configuration and adds to the
    /// Configuration Manager.
    ///
    /// @param subnet A new subnet being configured.
    void build(ConstElementPtr subnet) {
        SubnetConfigParser::build(subnet);

        if (subnet_) {
            Subnet6Ptr sub6ptr = boost::dynamic_pointer_cast<Subnet6>(subnet_);
            if (!sub6ptr) {
                // If we hit this, it is a programming error.
                isc_throw(Unexpected,
                          "Invalid cast in Subnet6ConfigParser::commit");
            }

            // Set relay information if it was provided
            if (relay_info_) {
                sub6ptr->setRelayInfo(*relay_info_);
            }

            // Adding a subnet to the Configuration Manager may fail if the
            // subnet id is invalid (duplicate). Thus, we catch exceptions
            // here to append a position in the configuration string.
            try {
                CfgMgr::instance().getStagingCfg()->getCfgSubnets6()->add(sub6ptr);
            } catch (const std::exception& ex) {
                isc_throw(DhcpConfigError, ex.what() << " ("
                          << subnet->getPosition() << ")");
            }

            // Parse Host Reservations for this subnet if any.
            ConstElementPtr reservations = subnet->get("reservations");
            if (reservations) {
                HostReservationsListParser<HostReservationParser6> parser;
                parser.parse(subnet_->getID(), reservations);
            }
        }
    }

    /// @brief Commits subnet configuration.
    ///
    /// This function is currently no-op because subnet should already
    /// be added into the Config Manager in the build().
    void commit() { }

protected:

    /// @brief creates parsers for entries in subnet definition
    ///
    /// @param config_id name of the entry
    ///
    /// @return parser object for specified entry name. Note the caller is
    /// responsible for deleting the parser created.
    /// @throw isc::dhcp::DhcpConfigError if trying to create a parser
    /// for unknown config element
    DhcpConfigParser* createSubnetConfigParser(const std::string& config_id) {
        DhcpConfigParser* parser = NULL;
        if ((config_id.compare("preferred-lifetime") == 0)  ||
            (config_id.compare("valid-lifetime") == 0)  ||
            (config_id.compare("renew-timer") == 0)  ||
            (config_id.compare("rebind-timer") == 0) ||
            (config_id.compare("id") == 0)) {
            parser = new Uint32Parser(config_id, uint32_values_);
        } else if ((config_id.compare("subnet") == 0) ||
                   (config_id.compare("interface") == 0) ||
                   (config_id.compare("client-class") == 0) ||
                   (config_id.compare("interface-id") == 0) ||
                   (config_id.compare("reservation-mode") == 0)) {
            parser = new StringParser(config_id, string_values_);
        } else if (config_id.compare("pools") == 0) {
            parser = new Pools6ListParser(config_id, pools_);
        // relay has been converted to SimpleParser.
        } else if (config_id.compare("pd-pools") == 0) {
            parser = new PdPoolListParser(config_id, pools_);
        // option-data was here, but it is now converted to SimpleParser
        } else if (config_id.compare("rapid-commit") == 0) {
            parser = new BooleanParser(config_id, boolean_values_);
        } else {
            isc_throw(NotImplemented, "unsupported parameter: " << config_id);
        }

        return (parser);
    }

    /// @brief Issues a DHCP6 server specific warning regarding duplicate subnet
    /// options.
    ///
    /// @param code is the numeric option code of the duplicate option
    /// @param addr is the subnet address
    /// @todo A means to know the correct logger and perhaps a common
    /// message would allow this message to be emitted by the base class.
    virtual void duplicate_option_warning(uint32_t code,
                                         isc::asiolink::IOAddress& addr) {
        LOG_WARN(dhcp6_logger, DHCP6_CONFIG_OPTION_DUPLICATE)
            .arg(code).arg(addr.toText());
    }

    /// @brief Instantiates the IPv6 Subnet based on a given IPv6 address
    /// and prefix length.
    ///
    /// @param addr is IPv6 prefix of the subnet.
    /// @param len is the prefix length
    void initSubnet(isc::asiolink::IOAddress addr, uint8_t len) {
        // Get all 'time' parameters using inheritance.
        // If the subnet-specific value is defined then use it, else
        // use the global value. The global value must always be
        // present. If it is not, it is an internal error and exception
        // is thrown.
        Triplet<uint32_t> t1 = getParam("renew-timer");
        Triplet<uint32_t> t2 = getParam("rebind-timer");
        Triplet<uint32_t> pref = getParam("preferred-lifetime");
        Triplet<uint32_t> valid = getParam("valid-lifetime");
        // Subnet ID is optional. If it is not supplied the value of 0 is used,
        // which means autogenerate.
        SubnetID subnet_id =
            static_cast<SubnetID>(uint32_values_->getOptionalParam("id", 0));

        // Get interface-id option content. For now we support string
        // representation only
        std::string ifaceid;
        try {
            ifaceid = string_values_->getParam("interface-id");
        } catch (const DhcpConfigError &) {
            // interface-id is not mandatory
        }

        // Specifying both interface for locally reachable subnets and
        // interface id for relays is mutually exclusive. Need to test for
        // this condition.
        if (!ifaceid.empty()) {
            std::string iface;
            try {
                iface = string_values_->getParam("interface");
            } catch (const DhcpConfigError &) {
                // iface not mandatory
            }

            if (!iface.empty()) {
                isc_throw(isc::dhcp::DhcpConfigError,
                      "parser error: interface (defined for locally reachable "
                      "subnets) and interface-id (defined for subnets reachable"
                      " via relays) cannot be defined at the same time for "
                      "subnet " << addr << "/" << (int)len);
            }
        }

        // Gather boolean parameters values.
        bool rapid_commit = boolean_values_->getOptionalParam("rapid-commit", false);

        std::ostringstream output;
        output << addr << "/" << static_cast<int>(len)
               << " with params t1=" << t1 << ", t2="
               << t2 << ", preferred-lifetime=" << pref
               << ", valid-lifetime=" << valid
               << ", rapid-commit is " << (rapid_commit ? "enabled" : "disabled");


        LOG_INFO(dhcp6_logger, DHCP6_CONFIG_NEW_SUBNET).arg(output.str());

        // Create a new subnet.
        Subnet6* subnet6 = new Subnet6(addr, len, t1, t2, pref, valid,
                                       subnet_id);

        // Configure interface-id for remote interfaces, if defined
        if (!ifaceid.empty()) {
            OptionBuffer tmp(ifaceid.begin(), ifaceid.end());
            OptionPtr opt(new Option(Option::V6, D6O_INTERFACE_ID, tmp));
            subnet6->setInterfaceId(opt);
        }

        // Enable or disable Rapid Commit option support for the subnet.
        subnet6->setRapidCommit(rapid_commit);

        // Try setting up client class (if specified)
        try {
            string client_class = string_values_->getParam("client-class");
            subnet6->allowClientClass(client_class);
        } catch (const DhcpConfigError&) {
            // That's ok if it fails. client-class is optional.
        }

        subnet_.reset(subnet6);
    }

};


/// @brief this class parses a list of DHCP6 subnets
///
/// This is a wrapper parser that handles the whole list of Subnet6
/// definitions. It iterates over all entries and creates Subnet6ConfigParser
/// for each entry.
class Subnets6ListConfigParser : public DhcpConfigParser {
public:

    /// @brief constructor
    ///
    /// @param dummy first argument, always ignored. All parsers accept a
    /// string parameter "name" as their first argument.
    Subnets6ListConfigParser(const std::string&) {
    }

    /// @brief parses contents of the list
    ///
    /// Iterates over all entries on the list and creates a Subnet6ConfigParser
    /// for each entry.
    ///
    /// @param subnets_list pointer to a list of IPv6 subnets
    void build(ConstElementPtr subnets_list) {
        BOOST_FOREACH(ConstElementPtr subnet, subnets_list->listValue()) {
            ParserPtr parser(new Subnet6ConfigParser("subnet"));
            parser->build(subnet);
            subnets_.push_back(parser);
        }

    }

    /// @brief commits subnets definitions.
    ///
    /// Iterates over all Subnet6 parsers. Each parser contains definitions of
    /// a single subnet and its parameters and commits each subnet separately.
    void commit() {
        BOOST_FOREACH(ParserPtr subnet, subnets_) {
            subnet->commit();
        }

    }

    /// @brief Returns Subnet6ListConfigParser object
    /// @param param_name name of the parameter
    /// @return Subnets6ListConfigParser object
    static DhcpConfigParser* factory(const std::string& param_name) {
        return (new Subnets6ListConfigParser(param_name));
    }

    /// @brief collection of subnet parsers.
    ParserCollection subnets_;
};

/// @brief Parser for list of RSOO options
///
/// This parser handles a Dhcp6/relay-supplied-options entry. It contains a
/// list of RSOO-enabled options which should be sent back to the client.
///
/// The options on this list can be specified using an option code or option
/// name. Therefore, the values on the list should always be enclosed in
/// "quotes".
class RSOOListConfigParser : public DhcpConfigParser {
public:

    /// @brief constructor
    ///
    /// As this is a dedicated parser, it must be used to parse
    /// "relay-supplied-options" parameter only. All other types will throw exception.
    ///
    /// @param param_name name of the configuration parameter being parsed
    /// @throw BadValue if supplied parameter name is not "relay-supplied-options"
    RSOOListConfigParser(const std::string& param_name) {
        if (param_name != "relay-supplied-options") {
            isc_throw(BadValue, "Internal error. RSOO configuration "
                      "parser called for the wrong parameter: " << param_name);
        }
    }

    /// @brief parses parameters value
    ///
    /// Parses configuration entry (list of sources) and adds each element
    /// to the RSOO list.
    ///
    /// @param value pointer to the content of parsed values
    virtual void build(isc::data::ConstElementPtr value) {
        try {
            BOOST_FOREACH(ConstElementPtr source_elem, value->listValue()) {
                std::string option_str = source_elem->stringValue();
                // This option can be either code (integer) or name. Let's try code first
                int64_t code = 0;
                try {
                    code = boost::lexical_cast<int64_t>(option_str);
                    // Protect against the negative value and too high value.
                    if (code < 0) {
                        isc_throw(BadValue, "invalid option code value specified '"
                                  << option_str << "', the option code must be a"
                                  " non-negative value");

                    } else if (code > std::numeric_limits<uint16_t>::max()) {
                        isc_throw(BadValue, "invalid option code value specified '"
                                  << option_str << "', the option code must not be"
                                  " greater than '" << std::numeric_limits<uint16_t>::max()
                                  << "'");
                    }

                } catch (const boost::bad_lexical_cast &) {
                    // Oh well, it's not a number
                }

                if (!code) {
                    const OptionDefinitionPtr def = LibDHCP::getOptionDef(DHCP6_OPTION_SPACE,
                                                                          option_str);
                    if (def) {
                        code = def->getCode();
                    } else {
                        isc_throw(BadValue, "unable to find option code for the "
                                  " specified option name '" << option_str << "'"
                                  " while parsing the list of enabled"
                                  " relay-supplied-options");
                    }
                }
                CfgMgr::instance().getStagingCfg()->getCfgRSOO()->enable(code);
            }
        } catch (const std::exception& ex) {
            // Rethrow exception with the appended position of the parsed
            // element.
            isc_throw(DhcpConfigError, ex.what() << " (" << value->getPosition() << ")");
        }
    }

    /// @brief Does nothing.
    virtual void commit() {}
};


} // anonymous namespace

namespace isc {
namespace dhcp {

/// @brief creates global parsers
///
/// This method creates global parsers that parse global parameters, i.e.
/// those that take format of Dhcp6/param1, Dhcp6/param2 and so forth.
///
/// @param config_id pointer to received global configuration entry
/// @param element pointer to the element to be parsed
/// @return parser for specified global DHCPv6 parameter
/// @throw NotImplemented if trying to create a parser for unknown config
/// element
DhcpConfigParser* createGlobal6DhcpConfigParser(const std::string& config_id,
                                                ConstElementPtr element) {
    DhcpConfigParser* parser = NULL;
    if ((config_id.compare("preferred-lifetime") == 0)  ||
        (config_id.compare("valid-lifetime") == 0)  ||
        (config_id.compare("renew-timer") == 0)  ||
        (config_id.compare("rebind-timer") == 0) ||
        (config_id.compare("decline-probation-period") == 0) ||
        (config_id.compare("dhcp4o6-port") == 0) )  {
        parser = new Uint32Parser(config_id,
                                 globalContext()->uint32_values_);
    } else if (config_id.compare("interfaces-config") == 0) {
        parser = new IfacesConfigParser6();
    } else if (config_id.compare("subnet6") == 0) {
        parser = new Subnets6ListConfigParser(config_id);
    // option-data and option-def are no longer needed here. They're now
    //  converted to SimpleParser and are handled in configureDhcp6Server
    }  else if (config_id.compare("version") == 0) {
        parser  = new StringParser(config_id,
                                   globalContext()->string_values_);
    } else if (config_id.compare("lease-database") == 0) {
        parser = new DbAccessParser(config_id, DbAccessParser::LEASE_DB);
    } else if (config_id.compare("hosts-database") == 0) {
        parser = new DbAccessParser(config_id, DbAccessParser::HOSTS_DB);
    } else if (config_id.compare("hooks-libraries") == 0) {
        parser = new HooksLibrariesParser(config_id);
    } else if (config_id.compare("dhcp-ddns") == 0) {
        parser = new D2ClientConfigParser(config_id);
    // mac-source has been converted to SimpleParser.
    } else if (config_id.compare("relay-supplied-options") == 0) {
        parser = new RSOOListConfigParser(config_id);
    // control-socket has been converted to SimpleParser.
    } else if (config_id.compare("expired-leases-processing") == 0) {
        parser = new ExpirationConfigParser();
    } else if (config_id.compare("client-classes") == 0) {
        parser = new ClientClassDefListParser(config_id, globalContext());
<<<<<<< HEAD
    } else if (config_id.compare("server-id") == 0) {
        parser = new DUIDConfigParser();
    // host-reservation-identifiers have been converted to SimpleParser already.
=======
    // server-id has been migrated to SimpleParser
    } else if (config_id.compare("host-reservation-identifiers") == 0) {
        parser = new HostReservationIdsParser6();
>>>>>>> 45ddaa8a
    } else {
        isc_throw(DhcpConfigError,
                "unsupported global configuration parameter: "
                  << config_id << " (" << element->getPosition() << ")");
    }

    return (parser);
}

/// @brief Sets global parameters in the staging configuration
///
/// Currently this method sets the following global parameters:
///
/// - decline-probation-period
/// - dhcp4o6-port
void setGlobalParameters6() {

    // Set the probation period for decline handling.
    try {
        uint32_t probation_period = globalContext()->uint32_values_
            ->getOptionalParam("decline-probation-period",
                               DEFAULT_DECLINE_PROBATION_PERIOD);
        CfgMgr::instance().getStagingCfg()->setDeclinePeriod(probation_period);
    } catch (...) {
        // That's not really needed.
    }

    // Set the DHCPv4-over-DHCPv6 interserver port.
    try {
        uint32_t dhcp4o6_port = globalContext()->uint32_values_
            ->getOptionalParam("dhcp4o6-port", 0);
        CfgMgr::instance().getStagingCfg()->setDhcp4o6Port(dhcp4o6_port);
    } catch (...) {
        // Ignore errors. This flag is optional
    }
}

/// @brief Initialize the command channel based on the staging configuration
///
/// Only close the current channel, if the new channel configuration is
/// different.  This avoids disconnecting a client and hence not sending them
/// a command result, unless they specifically alter the channel configuration.
/// In that case the user simply has to accept they'll be disconnected.
///
void configureCommandChannel() {
    // Get new socket configuration.
    ConstElementPtr sock_cfg =
        CfgMgr::instance().getStagingCfg()->getControlSocketInfo();

    // Get current socket configuration.
    ConstElementPtr current_sock_cfg =
            CfgMgr::instance().getCurrentCfg()->getControlSocketInfo();

    // Determine if the socket configuration has changed. It has if
    // both old and new configuration is specified but respective
    // data elements are't equal.
    bool sock_changed = (sock_cfg && current_sock_cfg &&
                         !sock_cfg->equals(*current_sock_cfg));

    // If the previous or new socket configuration doesn't exist or
    // the new configuration differs from the old configuration we
    // close the exisitng socket and open a new socket as appropriate.
    // Note that closing an existing socket means the clien will not
    // receive the configuration result.
    if (!sock_cfg || !current_sock_cfg || sock_changed) {
        // Close the existing socket (if any).
        isc::config::CommandMgr::instance().closeCommandSocket();

        if (sock_cfg) {
            // This will create a control socket and install the external
            // socket in IfaceMgr. That socket will be monitored when
            // Dhcp4Srv::receivePacket() calls IfaceMgr::receive4() and
            // callback in CommandMgr will be called, if necessary.
            isc::config::CommandMgr::instance().openCommandSocket(sock_cfg);
        }
    }
}

isc::data::ConstElementPtr
configureDhcp6Server(Dhcpv6Srv&, isc::data::ConstElementPtr config_set) {
    if (!config_set) {
        ConstElementPtr answer = isc::config::createAnswer(1,
                                 string("Can't parse NULL config"));
        return (answer);
    }

    LOG_DEBUG(dhcp6_logger, DBG_DHCP6_COMMAND,
              DHCP6_CONFIG_START).arg(config_set->str());

    // Reset global context.
    globalContext().reset(new ParserContext(Option::V6));

    // Before starting any subnet operations, let's reset the subnet-id counter,
    // so newly recreated configuration starts with first subnet-id equal 1.
    Subnet::resetSubnetID();

    // Remove any existing timers.
    TimerMgr::instance()->unregisterTimers();

    // Revert any runtime option definitions configured so far and not committed.
    LibDHCP::revertRuntimeOptionDefs();
    // Let's set empty container in case a user hasn't specified any configuration
    // for option definitions. This is equivalent to commiting empty container.
    LibDHCP::setRuntimeOptionDefs(OptionDefSpaceContainer());

    // Some of the values specified in the configuration depend on
    // other values. Typically, the values in the subnet6 structure
    // depend on the global values. Also, option values configuration
    // must be performed after the option definitions configurations.
    // Thus we group parsers and will fire them in the right order:
    // all parsers other than lease-database, subnet6 and
    // option-data parser, then option-data parser, subnet6 parser,
    // lease-database parser.
    // Please do not change this order!
    ParserCollection independent_parsers;
    ParserPtr subnet_parser;
    ParserPtr iface_parser;
    ParserPtr leases_parser;
    ParserPtr client_classes_parser;

    // Some of the parsers alter state of the system that can't easily
    // be undone. (Or alter it in a way such that undoing the change
    // has the same risk of failure as doing the change.)
    ParserPtr hooks_parser;

    // The subnet parsers implement data inheritance by directly
    // accessing global storage. For this reason the global data
    // parsers must store the parsed data into global storages
    // immediately. This may cause data inconsistency if the
    // parsing operation fails after the global storage has been
    // modified. We need to preserve the original global data here
    // so as we can rollback changes when an error occurs.
    ParserContext original_context(*globalContext());

    // answer will hold the result.
    ConstElementPtr answer;
    // rollback informs whether error occurred and original data
    // have to be restored to global storages.
    bool rollback = false;
    // config_pair holds ther details of the current parser when iterating over
    // the parsers.  It is declared outside the loop so in case of error, the
    // name of the failing parser can be retrieved within the "catch" clause.
    ConfigPair config_pair;
    try {

        // This is a way to convert ConstElementPtr to ElementPtr.
        // We need a config that can be edited, because we will insert
        // default values and will insert derived values as well.
        ElementPtr mutable_cfg = boost::const_pointer_cast<Element>(config_set);

        SimpleParser6::setAllDefaults(mutable_cfg);

        // Make parsers grouping.
        const std::map<std::string, ConstElementPtr>& values_map =
            mutable_cfg->mapValue();

        // We need definitions first
        ConstElementPtr option_defs = mutable_cfg->get("option-def");
        if (option_defs) {
            OptionDefListParser parser;
            CfgOptionDefPtr cfg_option_def = CfgMgr::instance().getStagingCfg()->getCfgOptionDef();
            parser.parse(cfg_option_def, option_defs);
        }

        BOOST_FOREACH(config_pair, values_map) {

            if (config_pair.first == "option-def") {
                // This is converted to SimpleParser and is handled already above.
                continue;
            }

            if (config_pair.first == "option-data") {
                OptionDataListParser parser(AF_INET6);
                CfgOptionPtr cfg_option = CfgMgr::instance().getStagingCfg()->getCfgOption();
                parser.parse(cfg_option, config_pair.second);
                continue;
            }

            if (config_pair.first == "mac-sources") {
                MACSourcesListConfigParser parser;
                CfgMACSource& mac_source = CfgMgr::instance().getStagingCfg()->getMACSources();
                parser.parse(mac_source, config_pair.second);
                continue;
            }

            if (config_pair.first == "control-socket") {
                ControlSocketParser parser;
                SrvConfigPtr srv_config = CfgMgr::instance().getStagingCfg();
                parser.parse(*srv_config, config_pair.second);
                continue;
            }

<<<<<<< HEAD
            if (config_pair.first == "host-reservation-identifiers") {
                HostReservationIdsParser6 parser;
                parser.parse(config_pair.second);
=======
            if (config_pair.first == "server-id") {
                DUIDConfigParser parser;
                const CfgDUIDPtr& cfg = CfgMgr::instance().getStagingCfg()->getCfgDUID();
                parser.parse(cfg, config_pair.second);
>>>>>>> 45ddaa8a
                continue;
            }

            ParserPtr parser(createGlobal6DhcpConfigParser(config_pair.first,
                                                           config_pair.second));
            LOG_DEBUG(dhcp6_logger, DBG_DHCP6_DETAIL, DHCP6_PARSER_CREATED)
                      .arg(config_pair.first);
            if (config_pair.first == "subnet6") {
                subnet_parser = parser;
            } else if (config_pair.first == "lease-database") {
                leases_parser = parser;
            } else if (config_pair.first == "hooks-libraries") {
                // Executing the commit will alter currently loaded hooks
                // libraries. Check if the supplied libraries are valid,
                // but defer the commit until after everything else has
                // committed.
                hooks_parser = parser;
                hooks_parser->build(config_pair.second);
            } else if (config_pair.first == "interfaces-config") {
                // The interface parser is independent from any other parser and
                // can be run here before other parsers.
                parser->build(config_pair.second);
                iface_parser = parser;
            } else if (config_pair.first == "client-classes") {
                client_classes_parser = parser;
            } else {
                // Those parsers should be started before other
                // parsers so we can call build straight away.
                independent_parsers.push_back(parser);
                parser->build(config_pair.second);
                // The commit operation here may modify the global storage
                // but we need it so as the subnet6 parser can access the
                // parsed data.
                parser->commit();
            }
        }

        // The class definitions parser is the next one to be run.
        std::map<std::string, ConstElementPtr>::const_iterator cc_config =
            values_map.find("client-classes");
        if (cc_config != values_map.end()) {
            config_pair.first = "client-classes";
            client_classes_parser->build(cc_config->second);
            client_classes_parser->commit();
        }

        // The subnet parser is the next one to be run.
        std::map<std::string, ConstElementPtr>::const_iterator subnet_config =
            values_map.find("subnet6");
        if (subnet_config != values_map.end()) {
            config_pair.first = "subnet6";
            subnet_parser->build(subnet_config->second);
        }

        // Setup the command channel.
        configureCommandChannel();

        // The lease database parser is the last to be run.
        std::map<std::string, ConstElementPtr>::const_iterator leases_config =
            values_map.find("lease-database");
        if (leases_config != values_map.end()) {
            config_pair.first = "lease-database";
            leases_parser->build(leases_config->second);
            leases_parser->commit();
        }

    } catch (const isc::Exception& ex) {
        LOG_ERROR(dhcp6_logger, DHCP6_PARSER_FAIL)
                  .arg(config_pair.first).arg(ex.what());
        answer = isc::config::createAnswer(1, ex.what());
        // An error occurred, so make sure that we restore original data.
        rollback = true;

    } catch (...) {
        // for things like bad_cast in boost::lexical_cast
        LOG_ERROR(dhcp6_logger, DHCP6_PARSER_EXCEPTION).arg(config_pair.first);
        answer = isc::config::createAnswer(1, "undefined configuration"
                                           " processing error");
        // An error occurred, so make sure that we restore original data.
        rollback = true;
    }

    // So far so good, there was no parsing error so let's commit the
    // configuration. This will add created subnets and option values into
    // the server's configuration.
    // This operation should be exception safe but let's make sure.
    if (!rollback) {
        try {
            if (subnet_parser) {
                subnet_parser->commit();
            }

            // Apply global options in the staging config.
            setGlobalParameters6();

            // No need to commit interface names as this is handled by the
            // CfgMgr::commit() function.

            // This occurs last as if it succeeds, there is no easy way to
            // revert it.  As a result, the failure to commit a subsequent
            // change causes problems when trying to roll back.
            if (hooks_parser) {
                hooks_parser->commit();
            }
        }
        catch (const isc::Exception& ex) {
            LOG_ERROR(dhcp6_logger, DHCP6_PARSER_COMMIT_FAIL).arg(ex.what());
            answer = isc::config::createAnswer(2, ex.what());
            // An error occurred, so make sure to restore the original data.
            rollback = true;
        } catch (...) {
            // for things like bad_cast in boost::lexical_cast
            LOG_ERROR(dhcp6_logger, DHCP6_PARSER_COMMIT_EXCEPTION);
            answer = isc::config::createAnswer(2, "undefined configuration"
                                               " parsing error");
            // An error occurred, so make sure to restore the original data.
            rollback = true;
        }
    }

    // Rollback changes as the configuration parsing failed.
    if (rollback) {
        globalContext().reset(new ParserContext(original_context));
        // Revert to original configuration of runtime option definitions
        // in the libdhcp++.
        LibDHCP::revertRuntimeOptionDefs();
        return (answer);
    }

    LOG_INFO(dhcp6_logger, DHCP6_CONFIG_COMPLETE)
        .arg(CfgMgr::instance().getStagingCfg()->
             getConfigSummary(SrvConfig::CFGSEL_ALL6));

    // Everything was fine. Configuration is successful.
    answer = isc::config::createAnswer(0, "Configuration successful.");
    return (answer);
}

ParserContextPtr& globalContext() {
    static ParserContextPtr global_context_ptr(new ParserContext(Option::V6));
    return (global_context_ptr);
}

}; // end of isc::dhcp namespace
}; // end of isc namespace<|MERGE_RESOLUTION|>--- conflicted
+++ resolved
@@ -724,15 +724,8 @@
         parser = new ExpirationConfigParser();
     } else if (config_id.compare("client-classes") == 0) {
         parser = new ClientClassDefListParser(config_id, globalContext());
-<<<<<<< HEAD
-    } else if (config_id.compare("server-id") == 0) {
-        parser = new DUIDConfigParser();
     // host-reservation-identifiers have been converted to SimpleParser already.
-=======
     // server-id has been migrated to SimpleParser
-    } else if (config_id.compare("host-reservation-identifiers") == 0) {
-        parser = new HostReservationIdsParser6();
->>>>>>> 45ddaa8a
     } else {
         isc_throw(DhcpConfigError,
                 "unsupported global configuration parameter: "
@@ -925,16 +918,16 @@
                 continue;
             }
 
-<<<<<<< HEAD
             if (config_pair.first == "host-reservation-identifiers") {
                 HostReservationIdsParser6 parser;
                 parser.parse(config_pair.second);
-=======
+                continue;
+            }
+
             if (config_pair.first == "server-id") {
                 DUIDConfigParser parser;
                 const CfgDUIDPtr& cfg = CfgMgr::instance().getStagingCfg()->getCfgDUID();
                 parser.parse(cfg, config_pair.second);
->>>>>>> 45ddaa8a
                 continue;
             }
 
