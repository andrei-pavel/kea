--- conflicted
+++ resolved
@@ -56,11 +56,7 @@
 }
 
 void
-<<<<<<< HEAD
-OPT::toWire(AbstractMessageRenderer& renderer UNUSED_PARAM) const {
-=======
-OPT::toWire(MessageRenderer&) const {
->>>>>>> 62a61edf
+OPT::toWire(AbstractMessageRenderer&) const {
     // nothing to do, as this simple version doesn't support any options.
 }
 
