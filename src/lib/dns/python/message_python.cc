--- conflicted
+++ resolved
@@ -189,597 +189,6 @@
 // End of MessageFlag wrapper
 //
 
-<<<<<<< HEAD
-=======
-
-//
-// Opcode
-//
-class s_Opcode : public PyObject {
-public:
-    const Opcode* opcode;
-};
-
-static int Opcode_init(s_Opcode* self, PyObject* args);
-static void Opcode_destroy(s_Opcode* self);
-
-static PyObject* Opcode_getCode(s_Opcode* self);
-static PyObject* Opcode_toText(s_Opcode* self);
-static PyObject* Opcode_str(PyObject* self);
-static PyObject* Opcode_QUERY(s_Opcode* self);
-static PyObject* Opcode_IQUERY(s_Opcode* self);
-static PyObject* Opcode_STATUS(s_Opcode* self);
-static PyObject* Opcode_RESERVED3(s_Opcode* self);
-static PyObject* Opcode_NOTIFY(s_Opcode* self);
-static PyObject* Opcode_UPDATE(s_Opcode* self);
-static PyObject* Opcode_RESERVED6(s_Opcode* self);
-static PyObject* Opcode_RESERVED7(s_Opcode* self);
-static PyObject* Opcode_RESERVED8(s_Opcode* self);
-static PyObject* Opcode_RESERVED9(s_Opcode* self);
-static PyObject* Opcode_RESERVED10(s_Opcode* self);
-static PyObject* Opcode_RESERVED11(s_Opcode* self);
-static PyObject* Opcode_RESERVED12(s_Opcode* self);
-static PyObject* Opcode_RESERVED13(s_Opcode* self);
-static PyObject* Opcode_RESERVED14(s_Opcode* self);
-static PyObject* Opcode_RESERVED15(s_Opcode* self);
-static PyObject* Opcode_richcmp(s_Opcode* self, s_Opcode* other, int op);
-
-static PyMethodDef Opcode_methods[] = {
-    { "get_code", reinterpret_cast<PyCFunction>(Opcode_getCode), METH_NOARGS, "Returns the code value" },
-    { "to_text", reinterpret_cast<PyCFunction>(Opcode_toText), METH_NOARGS, "Returns the text representation" },
-    { "QUERY", reinterpret_cast<PyCFunction>(Opcode_QUERY), METH_NOARGS | METH_STATIC, "Creates a QUERY Opcode" },
-    { "IQUERY", reinterpret_cast<PyCFunction>(Opcode_IQUERY), METH_NOARGS | METH_STATIC, "Creates a IQUERY Opcode" },
-    { "STATUS", reinterpret_cast<PyCFunction>(Opcode_STATUS), METH_NOARGS | METH_STATIC, "Creates a STATUS Opcode" },
-    { "RESERVED3", reinterpret_cast<PyCFunction>(Opcode_RESERVED3), METH_NOARGS | METH_STATIC, "Creates a RESERVED3 Opcode" },
-    { "NOTIFY", reinterpret_cast<PyCFunction>(Opcode_NOTIFY), METH_NOARGS | METH_STATIC, "Creates a NOTIFY Opcode" },
-    { "UPDATE", reinterpret_cast<PyCFunction>(Opcode_UPDATE), METH_NOARGS | METH_STATIC, "Creates a UPDATE Opcode" },
-    { "RESERVED6", reinterpret_cast<PyCFunction>(Opcode_RESERVED6), METH_NOARGS | METH_STATIC, "Creates a RESERVED Opcode" },
-    { "RESERVED7", reinterpret_cast<PyCFunction>(Opcode_RESERVED7), METH_NOARGS | METH_STATIC, "Creates a RESERVED Opcode" },
-    { "RESERVED8", reinterpret_cast<PyCFunction>(Opcode_RESERVED8), METH_NOARGS | METH_STATIC, "Creates a RESERVED Opcode" },
-    { "RESERVED9", reinterpret_cast<PyCFunction>(Opcode_RESERVED9), METH_NOARGS | METH_STATIC, "Creates a RESERVED Opcode" },
-    { "RESERVED10", reinterpret_cast<PyCFunction>(Opcode_RESERVED10), METH_NOARGS | METH_STATIC, "Creates a RESERVED Opcode" },
-    { "RESERVED11", reinterpret_cast<PyCFunction>(Opcode_RESERVED11), METH_NOARGS | METH_STATIC, "Creates a RESERVED Opcode" },
-    { "RESERVED12", reinterpret_cast<PyCFunction>(Opcode_RESERVED12), METH_NOARGS | METH_STATIC, "Creates a RESERVED Opcode" },
-    { "RESERVED13", reinterpret_cast<PyCFunction>(Opcode_RESERVED13), METH_NOARGS | METH_STATIC, "Creates a RESERVED Opcode" },
-    { "RESERVED14", reinterpret_cast<PyCFunction>(Opcode_RESERVED14), METH_NOARGS | METH_STATIC, "Creates a RESERVED Opcode" },
-    { "RESERVED15", reinterpret_cast<PyCFunction>(Opcode_RESERVED15), METH_NOARGS | METH_STATIC, "Creates a RESERVED Opcode" },
-    { NULL, NULL, 0, NULL }
-};
-
-static PyTypeObject opcode_type = {
-    PyVarObject_HEAD_INIT(NULL, 0)
-    "pydnspp.Opcode",
-    sizeof(s_Opcode),                   // tp_basicsize
-    0,                                  // tp_itemsize
-    (destructor)Opcode_destroy,         // tp_dealloc
-    NULL,                               // tp_print
-    NULL,                               // tp_getattr
-    NULL,                               // tp_setattr
-    NULL,                               // tp_reserved
-    NULL,                               // tp_repr
-    NULL,                               // tp_as_number
-    NULL,                               // tp_as_sequence
-    NULL,                               // tp_as_mapping
-    NULL,                               // tp_hash 
-    NULL,                               // tp_call
-    Opcode_str,                         // tp_str
-    NULL,                               // tp_getattro
-    NULL,                               // tp_setattro
-    NULL,                               // tp_as_buffer
-    Py_TPFLAGS_DEFAULT,                 // tp_flags
-    "The Opcode class objects represent standard OPCODEs "
-    "of the header section of DNS messages.",
-    NULL,                               // tp_traverse
-    NULL,                               // tp_clear
-    (richcmpfunc)Opcode_richcmp,        // tp_richcompare
-    0,                                  // tp_weaklistoffset
-    NULL,                               // tp_iter
-    NULL,                               // tp_iternext
-    Opcode_methods,                     // tp_methods
-    NULL,                               // tp_members
-    NULL,                               // tp_getset
-    NULL,                               // tp_base
-    NULL,                               // tp_dict
-    NULL,                               // tp_descr_get
-    NULL,                               // tp_descr_set
-    0,                                  // tp_dictoffset
-    (initproc)Opcode_init,              // tp_init
-    NULL,                               // tp_alloc
-    PyType_GenericNew,                  // tp_new
-    NULL,                               // tp_free
-    NULL,                               // tp_is_gc
-    NULL,                               // tp_bases
-    NULL,                               // tp_mro
-    NULL,                               // tp_cache
-    NULL,                               // tp_subclasses
-    NULL,                               // tp_weaklist
-    NULL,                               // tp_del
-    0                                   // tp_version_tag
-};
-
-
-static int
-Opcode_init(s_Opcode* self UNUSED_PARAM, PyObject* args UNUSED_PARAM) {
-    PyErr_SetString(PyExc_NotImplementedError,
-                    "Opcode can't be built directly");
-    return (-1);
-}
-
-static void
-Opcode_destroy(s_Opcode* self) {
-    // We only use the consts from Opcode, so don't
-    // delete self->opcode here
-    self->opcode = NULL;
-    Py_TYPE(self)->tp_free(self);
-}
-
-static PyObject*
-Opcode_getCode(s_Opcode* self) {
-    return (Py_BuildValue("I", self->opcode->getCode()));
-}
-
-static PyObject*
-Opcode_toText(s_Opcode* self) {
-    return (Py_BuildValue("s", self->opcode->toText().c_str()));
-}
-
-static PyObject*
-Opcode_str(PyObject* self) {
-    // Simply call the to_text method we already defined
-    return (PyObject_CallMethod(self,
-                               const_cast<char*>("to_text"),
-                                const_cast<char*>("")));
-}
-
-static PyObject*
-Opcode_createStatic(const Opcode& opcode) {
-    s_Opcode* ret = PyObject_New(s_Opcode, &opcode_type);
-    if (ret != NULL) {
-        ret->opcode = &opcode;
-    }
-    return (ret);
-}
-
-static PyObject*
-Opcode_QUERY(s_Opcode* self UNUSED_PARAM) {
-    return (Opcode_createStatic(Opcode::QUERY()));
-}
-
-static PyObject*
-Opcode_IQUERY(s_Opcode* self UNUSED_PARAM) {
-    return (Opcode_createStatic(Opcode::IQUERY()));
-}
-
-static PyObject*
-Opcode_STATUS(s_Opcode* self UNUSED_PARAM) {
-    return (Opcode_createStatic(Opcode::STATUS()));
-}
-
-static PyObject*
-Opcode_RESERVED3(s_Opcode* self UNUSED_PARAM) {
-    return (Opcode_createStatic(Opcode::RESERVED3()));
-}
-
-static PyObject*
-Opcode_NOTIFY(s_Opcode* self UNUSED_PARAM) {
-    return (Opcode_createStatic(Opcode::NOTIFY()));
-}
-
-static PyObject*
-Opcode_UPDATE(s_Opcode* self UNUSED_PARAM) {
-    return (Opcode_createStatic(Opcode::UPDATE()));
-}
-
-static PyObject*
-Opcode_RESERVED6(s_Opcode* self UNUSED_PARAM) {
-    return (Opcode_createStatic(Opcode::RESERVED6()));
-}
-
-static PyObject*
-Opcode_RESERVED7(s_Opcode* self UNUSED_PARAM) {
-    return (Opcode_createStatic(Opcode::RESERVED7()));
-}
-
-static PyObject*
-Opcode_RESERVED8(s_Opcode* self UNUSED_PARAM) {
-    return (Opcode_createStatic(Opcode::RESERVED8()));
-}
-
-static PyObject*
-Opcode_RESERVED9(s_Opcode* self UNUSED_PARAM) {
-    return (Opcode_createStatic(Opcode::RESERVED9()));
-}
-
-static PyObject*
-Opcode_RESERVED10(s_Opcode* self UNUSED_PARAM) {
-    return (Opcode_createStatic(Opcode::RESERVED10()));
-}
-
-static PyObject*
-Opcode_RESERVED11(s_Opcode* self UNUSED_PARAM) {
-    return (Opcode_createStatic(Opcode::RESERVED11()));
-}
-
-static PyObject*
-Opcode_RESERVED12(s_Opcode* self UNUSED_PARAM) {
-    return (Opcode_createStatic(Opcode::RESERVED12()));
-}
-
-static PyObject*
-Opcode_RESERVED13(s_Opcode* self UNUSED_PARAM) {
-    return (Opcode_createStatic(Opcode::RESERVED13()));
-}
-
-static PyObject*
-Opcode_RESERVED14(s_Opcode* self UNUSED_PARAM) {
-    return (Opcode_createStatic(Opcode::RESERVED14()));
-}
-
-static PyObject*
-Opcode_RESERVED15(s_Opcode* self UNUSED_PARAM) {
-    return (Opcode_createStatic(Opcode::RESERVED15()));
-}
-
-static PyObject* 
-Opcode_richcmp(s_Opcode* self, s_Opcode* other, int op) {
-    bool c = false;
-
-    // Check for null and if the types match. If different type,
-    // simply return False
-    if (!other || (self->ob_type != other->ob_type)) {
-        Py_RETURN_FALSE;
-    }
-
-    // Only equals and not equals here, unorderable type
-    switch (op) {
-    case Py_LT:
-        PyErr_SetString(PyExc_TypeError, "Unorderable type; Opcode");
-        return (NULL);
-        break;
-    case Py_LE:
-        PyErr_SetString(PyExc_TypeError, "Unorderable type; Opcode");
-        return (NULL);
-        break;
-    case Py_EQ:
-        c = (*self->opcode == *other->opcode);
-        break;
-    case Py_NE:
-        c = (*self->opcode != *other->opcode);
-        break;
-    case Py_GT:
-        PyErr_SetString(PyExc_TypeError, "Unorderable type; Opcode");
-        return (NULL);
-        break;
-    case Py_GE:
-        PyErr_SetString(PyExc_TypeError, "Unorderable type; Opcode");
-        return (NULL);
-        break;
-    }
-    if (c)
-        Py_RETURN_TRUE;
-    else
-        Py_RETURN_FALSE;
-}
-
-//
-// End of Opcode wrapper
-//
-
-//
-// Rcode
-//
-
-// We added a helper variable static_code here
-// Since we can create Rcodes dynamically with Rcode(int), but also
-// use the static globals (Rcode::NOERROR() etc), we use this
-// variable to see if the code came from one of the latter, in which
-// case Rcode_destroy should not free it (the other option is to
-// allocate new Rcodes for every use of the static ones, but this
-// seems more efficient).
-class s_Rcode : public PyObject {
-public:
-    const Rcode* rcode;
-    bool static_code;
-};
-
-static int Rcode_init(s_Rcode* self, PyObject* args);
-static void Rcode_destroy(s_Rcode* self);
-
-static PyObject* Rcode_getCode(s_Rcode* self);
-static PyObject* Rcode_getExtendedCode(const s_Rcode* self);
-static PyObject* Rcode_toText(s_Rcode* self);
-static PyObject* Rcode_str(PyObject* self);
-static PyObject* Rcode_NOERROR(s_Rcode* self);
-static PyObject* Rcode_FORMERR(s_Rcode* self);
-static PyObject* Rcode_SERVFAIL(s_Rcode* self);
-static PyObject* Rcode_NXDOMAIN(s_Rcode* self);
-static PyObject* Rcode_NOTIMP(s_Rcode* self);
-static PyObject* Rcode_REFUSED(s_Rcode* self);
-static PyObject* Rcode_YXDOMAIN(s_Rcode* self);
-static PyObject* Rcode_YXRRSET(s_Rcode* self);
-static PyObject* Rcode_NXRRSET(s_Rcode* self);
-static PyObject* Rcode_NOTAUTH(s_Rcode* self);
-static PyObject* Rcode_NOTZONE(s_Rcode* self);
-static PyObject* Rcode_RESERVED11(s_Rcode* self);
-static PyObject* Rcode_RESERVED12(s_Rcode* self);
-static PyObject* Rcode_RESERVED13(s_Rcode* self);
-static PyObject* Rcode_RESERVED14(s_Rcode* self);
-static PyObject* Rcode_RESERVED15(s_Rcode* self);
-static PyObject* Rcode_BADVERS(s_Rcode* self);
-static PyObject* Rcode_richcmp(s_Rcode* self, s_Rcode* other, int op);
-
-static PyMethodDef Rcode_methods[] = {
-    { "get_code", reinterpret_cast<PyCFunction>(Rcode_getCode), METH_NOARGS, "Returns the code value" },
-    { "get_extended_code",
-      reinterpret_cast<PyCFunction>(Rcode_getExtendedCode),
-      METH_NOARGS, "Returns the extended code value." },
-    { "to_text", reinterpret_cast<PyCFunction>(Rcode_toText), METH_NOARGS, "Returns the text representation" },
-    { "NOERROR", reinterpret_cast<PyCFunction>(Rcode_NOERROR), METH_NOARGS | METH_STATIC, "Creates a NOERROR Rcode" },
-    { "FORMERR", reinterpret_cast<PyCFunction>(Rcode_FORMERR), METH_NOARGS | METH_STATIC, "Creates a FORMERR Rcode" },
-    { "SERVFAIL", reinterpret_cast<PyCFunction>(Rcode_SERVFAIL), METH_NOARGS | METH_STATIC, "Creates a SERVFAIL Rcode" },
-    { "NXDOMAIN", reinterpret_cast<PyCFunction>(Rcode_NXDOMAIN), METH_NOARGS | METH_STATIC, "Creates a NXDOMAIN Rcode" },
-    { "NOTIMP", reinterpret_cast<PyCFunction>(Rcode_NOTIMP), METH_NOARGS | METH_STATIC, "Creates a NOTIMP Rcode" },
-    { "REFUSED", reinterpret_cast<PyCFunction>(Rcode_REFUSED), METH_NOARGS | METH_STATIC, "Creates a REFUSED Rcode" },
-    { "YXDOMAIN", reinterpret_cast<PyCFunction>(Rcode_YXDOMAIN), METH_NOARGS | METH_STATIC, "Creates a RESERVED Rcode" },
-    { "YXRRSET", reinterpret_cast<PyCFunction>(Rcode_YXRRSET), METH_NOARGS | METH_STATIC, "Creates a RESERVED Rcode" },
-    { "NXRRSET", reinterpret_cast<PyCFunction>(Rcode_NXRRSET), METH_NOARGS | METH_STATIC, "Creates a RESERVED Rcode" },
-    { "NOTAUTH", reinterpret_cast<PyCFunction>(Rcode_NOTAUTH), METH_NOARGS | METH_STATIC, "Creates a RESERVED Rcode" },
-    { "NOTZONE", reinterpret_cast<PyCFunction>(Rcode_NOTZONE), METH_NOARGS | METH_STATIC, "Creates a RESERVED Rcode" },
-    { "RESERVED11", reinterpret_cast<PyCFunction>(Rcode_RESERVED11), METH_NOARGS | METH_STATIC, "Creates a RESERVED Rcode" },
-    { "RESERVED12", reinterpret_cast<PyCFunction>(Rcode_RESERVED12), METH_NOARGS | METH_STATIC, "Creates a RESERVED Rcode" },
-    { "RESERVED13", reinterpret_cast<PyCFunction>(Rcode_RESERVED13), METH_NOARGS | METH_STATIC, "Creates a RESERVED Rcode" },
-    { "RESERVED14", reinterpret_cast<PyCFunction>(Rcode_RESERVED14), METH_NOARGS | METH_STATIC, "Creates a RESERVED Rcode" },
-    { "RESERVED15", reinterpret_cast<PyCFunction>(Rcode_RESERVED15), METH_NOARGS | METH_STATIC, "Creates a RESERVED Rcode" },
-    { "BADVERS", reinterpret_cast<PyCFunction>(Rcode_BADVERS), METH_NOARGS | METH_STATIC, "Creates a BADVERS Rcode" },
-    { NULL, NULL, 0, NULL }
-};
-
-static PyTypeObject rcode_type = {
-    PyVarObject_HEAD_INIT(NULL, 0)
-    "pydnspp.Rcode",
-    sizeof(s_Rcode),                    // tp_basicsize
-    0,                                  // tp_itemsize
-    (destructor)Rcode_destroy,          // tp_dealloc
-    NULL,                               // tp_print
-    NULL,                               // tp_getattr
-    NULL,                               // tp_setattr
-    NULL,                               // tp_reserved
-    NULL,                               // tp_repr
-    NULL,                               // tp_as_number
-    NULL,                               // tp_as_sequence
-    NULL,                               // tp_as_mapping
-    NULL,                               // tp_hash 
-    NULL,                               // tp_call
-    Rcode_str,                          // tp_str
-    NULL,                               // tp_getattro
-    NULL,                               // tp_setattro
-    NULL,                               // tp_as_buffer
-    Py_TPFLAGS_DEFAULT,                 // tp_flags
-    "The Rcode class objects represent standard RCODEs"
-    "of the header section of DNS messages.",
-    NULL,                               // tp_traverse
-    NULL,                               // tp_clear
-    (richcmpfunc)Rcode_richcmp,         // tp_richcompare
-    0,                                  // tp_weaklistoffset
-    NULL,                               // tp_iter
-    NULL,                               // tp_iternext
-    Rcode_methods,                      // tp_methods
-    NULL,                               // tp_members
-    NULL,                               // tp_getset
-    NULL,                               // tp_base
-    NULL,                               // tp_dict
-    NULL,                               // tp_descr_get
-    NULL,                               // tp_descr_set
-    0,                                  // tp_dictoffset
-    (initproc)Rcode_init,               // tp_init
-    NULL,                               // tp_alloc
-    PyType_GenericNew,                  // tp_new
-    NULL,                               // tp_free
-    NULL,                               // tp_is_gc
-    NULL,                               // tp_bases
-    NULL,                               // tp_mro
-    NULL,                               // tp_cache
-    NULL,                               // tp_subclasses
-    NULL,                               // tp_weaklist
-    NULL,                               // tp_del
-    0                                   // tp_version_tag
-};
-
-
-static int
-Rcode_init(s_Rcode* self UNUSED_PARAM, PyObject* args UNUSED_PARAM) {
-    uint16_t code = 0;
-    if (PyArg_ParseTuple(args, "h", &code)) {
-        try {
-            self->rcode = new Rcode(code);
-            self->static_code = false;
-        } catch (const isc::OutOfRange&) {
-            PyErr_SetString(PyExc_OverflowError,
-                            "rcode out of range");
-            return (-1);
-        }
-        return (0);
-    } else {
-        return (-1);
-    }
-}
-
-static void
-Rcode_destroy(s_Rcode* self) {
-    // Depending on whether we created the rcode or are referring
-    // to a global static one, we do or do not delete self->rcode here
-    if (!self->static_code) {
-        delete self->rcode;
-    }
-    self->rcode = NULL;
-    Py_TYPE(self)->tp_free(self);
-}
-
-static PyObject*
-Rcode_getCode(s_Rcode* self) {
-    return (Py_BuildValue("I", self->rcode->getCode()));
-}
-
-static PyObject*
-Rcode_getExtendedCode(const s_Rcode* self) {
-    return (Py_BuildValue("B", self->rcode->getExtendedCode()));
-}
-
-static PyObject*
-Rcode_toText(s_Rcode* self) {
-    return (Py_BuildValue("s", self->rcode->toText().c_str()));
-}
-
-static PyObject*
-Rcode_str(PyObject* self) {
-    // Simply call the to_text method we already defined
-    return (PyObject_CallMethod(self,
-                               const_cast<char*>("to_text"),
-                                const_cast<char*>("")));
-}
-
-static PyObject*
-Rcode_createStatic(const Rcode& rcode) {
-    s_Rcode* ret = PyObject_New(s_Rcode, &rcode_type);
-    if (ret != NULL) {
-        ret->rcode = &rcode;
-        ret->static_code = true;
-    }
-    return (ret);
-}
-
-static PyObject*
-Rcode_NOERROR(s_Rcode* self UNUSED_PARAM) {
-    return (Rcode_createStatic(Rcode::NOERROR()));
-}
-
-static PyObject*
-Rcode_FORMERR(s_Rcode* self UNUSED_PARAM) {
-    return (Rcode_createStatic(Rcode::FORMERR()));
-}
-
-static PyObject*
-Rcode_SERVFAIL(s_Rcode* self UNUSED_PARAM) {
-    return (Rcode_createStatic(Rcode::SERVFAIL()));
-}
-
-static PyObject*
-Rcode_NXDOMAIN(s_Rcode* self UNUSED_PARAM) {
-    return (Rcode_createStatic(Rcode::NXDOMAIN()));
-}
-
-static PyObject*
-Rcode_NOTIMP(s_Rcode* self UNUSED_PARAM) {
-    return (Rcode_createStatic(Rcode::NOTIMP()));
-}
-
-static PyObject*
-Rcode_REFUSED(s_Rcode* self UNUSED_PARAM) {
-    return (Rcode_createStatic(Rcode::REFUSED()));
-}
-
-static PyObject*
-Rcode_YXDOMAIN(s_Rcode* self UNUSED_PARAM) {
-    return (Rcode_createStatic(Rcode::YXDOMAIN()));
-}
-
-static PyObject*
-Rcode_YXRRSET(s_Rcode* self UNUSED_PARAM) {
-    return (Rcode_createStatic(Rcode::YXRRSET()));
-}
-
-static PyObject*
-Rcode_NXRRSET(s_Rcode* self UNUSED_PARAM) {
-    return (Rcode_createStatic(Rcode::NXRRSET()));
-}
-
-static PyObject*
-Rcode_NOTAUTH(s_Rcode* self UNUSED_PARAM) {
-    return (Rcode_createStatic(Rcode::NOTAUTH()));
-}
-
-static PyObject*
-Rcode_NOTZONE(s_Rcode* self UNUSED_PARAM) {
-    return (Rcode_createStatic(Rcode::NOTZONE()));
-}
-
-static PyObject*
-Rcode_RESERVED11(s_Rcode* self UNUSED_PARAM) {
-    return (Rcode_createStatic(Rcode::RESERVED11()));
-}
-
-static PyObject*
-Rcode_RESERVED12(s_Rcode* self UNUSED_PARAM) {
-    return (Rcode_createStatic(Rcode::RESERVED12()));
-}
-
-static PyObject*
-Rcode_RESERVED13(s_Rcode* self UNUSED_PARAM) {
-    return (Rcode_createStatic(Rcode::RESERVED13()));
-}
-
-static PyObject*
-Rcode_RESERVED14(s_Rcode* self UNUSED_PARAM) {
-    return (Rcode_createStatic(Rcode::RESERVED14()));
-}
-
-static PyObject*
-Rcode_RESERVED15(s_Rcode* self UNUSED_PARAM) {
-    return (Rcode_createStatic(Rcode::RESERVED15()));
-}
-
-static PyObject*
-Rcode_BADVERS(s_Rcode* self UNUSED_PARAM) {
-    return (Rcode_createStatic(Rcode::BADVERS()));
-}
-
-static PyObject* 
-Rcode_richcmp(s_Rcode* self, s_Rcode* other, int op) {
-    bool c = false;
-
-    // Check for null and if the types match. If different type,
-    // simply return False
-    if (!other || (self->ob_type != other->ob_type)) {
-        Py_RETURN_FALSE;
-    }
-
-    // Only equals and not equals here, unorderable type
-    switch (op) {
-    case Py_LT:
-        PyErr_SetString(PyExc_TypeError, "Unorderable type; Rcode");
-        return (NULL);
-        break;
-    case Py_LE:
-        PyErr_SetString(PyExc_TypeError, "Unorderable type; Rcode");
-        return (NULL);
-        break;
-    case Py_EQ:
-        c = (*self->rcode == *other->rcode);
-        break;
-    case Py_NE:
-        c = (*self->rcode != *other->rcode);
-        break;
-    case Py_GT:
-        PyErr_SetString(PyExc_TypeError, "Unorderable type; Rcode");
-        return (NULL);
-        break;
-    case Py_GE:
-        PyErr_SetString(PyExc_TypeError, "Unorderable type; Rcode");
-        return (NULL);
-        break;
-    }
-    if (c)
-        Py_RETURN_TRUE;
-    else
-        Py_RETURN_FALSE;
-}
-
-//
-// End of Rcode wrapper
-//
-
-
->>>>>>> 1514cff7
 //
 // Section
 //
