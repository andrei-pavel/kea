--- conflicted
+++ resolved
@@ -1,8 +1,4 @@
-<<<<<<< HEAD
-// Generated 201701191339
-=======
 // Generated 201701102039
->>>>>>> 23ecfc00
 // A Bison parser, made by GNU Bison 3.0.4.
 
 // Locations for Bison parsers in C++
