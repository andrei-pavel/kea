// Copyright (C) 2012-2018 Internet Systems Consortium, Inc. ("ISC")
//
// This Source Code Form is subject to the terms of the Mozilla Public
// License, v. 2.0. If a copy of the MPL was not distributed with this
// file, You can obtain one at http://mozilla.org/MPL/2.0/.

#include <config.h>

#include <asiolink/io_address.h>
#include <dhcpsrv/addr_utilities.h>
#include <dhcpsrv/pool.h>
#include <sstream>

using namespace isc::asiolink;
using namespace isc::data;

namespace isc {
namespace dhcp {

Pool::Pool(Lease::Type type, const isc::asiolink::IOAddress& first,
           const isc::asiolink::IOAddress& last)
    :id_(getNextID()), first_(first), last_(last), type_(type),
<<<<<<< HEAD
     capacity_(0), cfg_option_(new CfgOption()), white_list_(),
=======
     capacity_(0), cfg_option_(new CfgOption()), client_class_(""),
>>>>>>> 44f874d6
     last_allocated_(first), last_allocated_valid_(false) {
}

bool Pool::inRange(const isc::asiolink::IOAddress& addr) const {
    return (first_.smallerEqual(addr) && addr.smallerEqual(last_));
}

bool Pool::clientSupported(const ClientClasses& classes) const {
<<<<<<< HEAD
    if (white_list_.empty()) {
        // There is no class defined for this pool, so we do
        // support everyone.
        return (true);
    }

    for (ClientClasses::const_iterator it = white_list_.begin();
         it != white_list_.end(); ++it) {
        if (classes.contains(*it)) {
            return (true);
        }
    }

    return (false);
}

void Pool::allowClientClass(const ClientClass& class_name) {
    white_list_.insert(class_name);
=======
    return (client_class_.empty() || classes.contains(client_class_));
}

void Pool::allowClientClass(const ClientClass& class_name) {
    client_class_ = class_name;
>>>>>>> 44f874d6
}

std::string
Pool::toText() const {
    std::stringstream tmp;
    tmp << "type=" << Lease::typeToText(type_) << ", " << first_
        << "-" << last_;
    return (tmp.str());
}

Pool4::Pool4(const isc::asiolink::IOAddress& first,
             const isc::asiolink::IOAddress& last)
:Pool(Lease::TYPE_V4, first, last) {
    // check if specified address boundaries are sane
    if (!first.isV4() || !last.isV4()) {
        isc_throw(BadValue, "Invalid Pool4 address boundaries: not IPv4");
    }

    if (last < first) {
        isc_throw(BadValue, "Upper boundary is smaller than lower boundary.");
    }

    // This is IPv4 pool, which only has one type. We can calculate
    // the number of theoretically possible leases in it. As there's 2^32
    // possible IPv4 addresses, we'll be able to accurately store that
    // info.
    capacity_ = addrsInRange(first, last);
}

Pool4::Pool4( const isc::asiolink::IOAddress& prefix, uint8_t prefix_len)
:Pool(Lease::TYPE_V4, prefix, IOAddress("0.0.0.0")) {

    // check if the prefix is sane
    if (!prefix.isV4()) {
        isc_throw(BadValue, "Invalid Pool4 address boundaries: not IPv4");
    }

    // check if the prefix length is sane
    if (prefix_len == 0 || prefix_len > 32) {
        isc_throw(BadValue, "Invalid prefix length");
    }

    // Let's now calculate the last address in defined pool
    last_ = lastAddrInPrefix(prefix, prefix_len);

    // This is IPv4 pool, which only has one type. We can calculate
    // the number of theoretically possible leases in it. As there's 2^32
    // possible IPv4 addresses, we'll be able to accurately store that
    // info.
    capacity_ = addrsInRange(prefix, last_);
}

data::ElementPtr
Pool::toElement() const {
    // Prepare the map
    ElementPtr map = Element::createMap();

    // Set user-context
    contextToElement(map);

    // Set pool options
    ConstCfgOptionPtr opts = getCfgOption();
    map->set("option-data", opts->toElement());

    // Set client-class
<<<<<<< HEAD
    const ClientClasses& cclasses = getClientClasses();
    if (cclasses.size() > 1) {
        isc_throw(ToElementError, "client-class has too many items: "
                  << cclasses.size());
    } else if (!cclasses.empty()) {
        map->set("client-class", Element::create(*cclasses.cbegin()));
=======
    const ClientClass& cclass = getClientClass();
    if (!cclass.empty()) {
        map->set("client-class", Element::create(cclass));
    }

    // Set require-client-classes
    const ClientClasses& classes = getRequiredClasses();
    if (!classes.empty()) {
        ElementPtr class_list =Element::createList();
        for (ClientClasses::const_iterator it = classes.cbegin();
             it != classes.cend(); ++it) {
            class_list->add(Element::create(*it));
        }
        map->set("require-client-classes", class_list);
>>>>>>> 44f874d6
    }

    return (map);
}

data::ElementPtr
Pool4::toElement() const {
    // Prepare the map
    ElementPtr map = Pool::toElement();

    // Set pool
    const IOAddress& first = getFirstAddress();
    const IOAddress& last = getLastAddress();
    std::string range = first.toText() + "-" + last.toText();

    // Try to output a prefix (vs a range)
    int prefix_len = prefixLengthFromRange(first, last);
    if (prefix_len >= 0) {
        std::ostringstream oss;
        oss << first.toText() << "/" << prefix_len;
        range = oss.str();
    }

    map->set("pool", Element::create(range));
    return (map);
}


Pool6::Pool6(Lease::Type type, const isc::asiolink::IOAddress& first,
             const isc::asiolink::IOAddress& last)
    : Pool(type, first, last), prefix_len_(128), pd_exclude_option_() {

    // check if specified address boundaries are sane
    if (!first.isV6() || !last.isV6()) {
        isc_throw(BadValue, "Invalid Pool6 address boundaries: not IPv6");
    }

    if ( (type != Lease::TYPE_NA) && (type != Lease::TYPE_TA) &&
         (type != Lease::TYPE_PD)) {
        isc_throw(BadValue, "Invalid Pool6 type: " << static_cast<int>(type)
                  << ", must be TYPE_IA, TYPE_TA or TYPE_PD");
    }

    if (last < first) {
        isc_throw(BadValue, "Upper boundary is smaller than lower boundary.");
        // This check is a bit strict. If we decide that it is too strict,
        // we need to comment it and uncomment lines below.
        // On one hand, letting the user specify 2001::f - 2001::1 is nice, but
        // on the other hand, 2001::1 may be a typo and the user really meant
        // 2001::1:0 (or 1 followed by some hex digit), so a at least a warning
        // would be useful.

        // first_  = last;
        // last_ = first;
    }

    // TYPE_PD is not supported by this constructor. first-last style
    // parameters are for IA and TA only. There is another dedicated
    // constructor for that (it uses prefix/length)
    if ((type != Lease::TYPE_NA) && (type != Lease::TYPE_TA)) {
        isc_throw(BadValue, "Invalid Pool6 type specified: "
                  << static_cast<int>(type));
    }

    // Let's calculate the theoretical number of leases in this pool.
    // If the pool is extremely large (i.e. contains more than 2^64 addresses,
    // we'll just cap it at max value of uint64_t).
    capacity_ = addrsInRange(first, last);
}

Pool6::Pool6(Lease::Type type, const isc::asiolink::IOAddress& prefix,
             const uint8_t prefix_len, const uint8_t delegated_len /* = 128 */)
    : Pool(type, prefix, IOAddress::IPV6_ZERO_ADDRESS()),
      prefix_len_(delegated_len), pd_exclude_option_() {

    init(type, prefix, prefix_len, delegated_len,
         IOAddress::IPV6_ZERO_ADDRESS(), 0);
}

Pool6::Pool6(const asiolink::IOAddress& prefix, const uint8_t prefix_len,
             const uint8_t delegated_len,
             const asiolink::IOAddress& excluded_prefix,
             const uint8_t excluded_prefix_len)
    : Pool(Lease::TYPE_PD, prefix, IOAddress::IPV6_ZERO_ADDRESS()),
      prefix_len_(delegated_len), pd_exclude_option_() {

    init(Lease::TYPE_PD, prefix, prefix_len, delegated_len, excluded_prefix,
         excluded_prefix_len);

    // The excluded prefix can only be specified using this constructor.
    // Therefore, the initialization of the excluded prefix is takes place
    // here, rather than in the init(...) function.
    if (!excluded_prefix.isV6()) {
        isc_throw(BadValue, "excluded prefix must be an IPv6 prefix");
    }

    // An "unspecified" prefix should have both value and length equal to 0.
    if ((excluded_prefix.isV6Zero() && (excluded_prefix_len != 0)) ||
        (!excluded_prefix.isV6Zero() && (excluded_prefix_len == 0))) {
        isc_throw(BadValue, "invalid excluded prefix "
                  << excluded_prefix << "/"
                  << static_cast<unsigned>(excluded_prefix_len));
    }

    // If excluded prefix has been specified.
    if (!excluded_prefix.isV6Zero() && (excluded_prefix_len != 0)) {

        // Excluded prefix length must not be greater than 128.
        if (excluded_prefix_len > 128) {
            isc_throw(BadValue, "excluded prefix length "
                      << static_cast<unsigned>(excluded_prefix_len)
                      << " must not be greater than 128");
        }

        // Excluded prefix must be a sub-prefix of a delegated prefix. First
        // check the prefix length as it is less involved.
        if (excluded_prefix_len <= prefix_len_) {
            isc_throw(BadValue, "excluded prefix length "
                      << static_cast<unsigned>(excluded_prefix_len)
                      << " must be lower than the delegated prefix length "
                      << static_cast<unsigned>(prefix_len_));
        }

        /// @todo Check that the prefixes actually match. Theoretically, a
        /// user could specify a prefix which sets insignificant bits. We should
        /// clear insignificant bits based on the prefix length but this
        /// should be considered a part of the IOAddress class, perhaps and
        /// requires a bit of work (mainly in terms of testing).
    }
}

void
Pool6::init(const Lease::Type& type,
            const asiolink::IOAddress& prefix,
            const uint8_t prefix_len,
            const uint8_t delegated_len,
            const asiolink::IOAddress& excluded_prefix,
            const uint8_t excluded_prefix_len) {
    // Check if the prefix is sane
    if (!prefix.isV6()) {
        isc_throw(BadValue, "Invalid Pool6 address boundaries: not IPv6");
    }

    // Check if the prefix length is sane
    if (prefix_len == 0 || prefix_len > 128) {
        isc_throw(BadValue, "Invalid prefix length: "
                  << static_cast<unsigned>(prefix_len));
    }

    if (prefix_len > delegated_len) {
        isc_throw(BadValue, "Delegated length ("
                  << static_cast<int>(delegated_len)
                  << ") must be longer than or equal to prefix length ("
                  << static_cast<int>(prefix_len) << ")");
    }

    if ( ( (type == Lease::TYPE_NA) || (type == Lease::TYPE_TA)) &&
         (delegated_len != 128)) {
        isc_throw(BadValue, "For IA or TA pools, delegated prefix length must"
                  << " be 128.");
    }

    // excluded_prefix_len == 0 means there's no excluded prefix at all.
    if (excluded_prefix_len && (excluded_prefix_len < delegated_len)) {
        isc_throw(BadValue, "Excluded prefix (" << static_cast<int>(excluded_prefix_len)
                  << ") must be longer than the delegated prefix length ("
                  << static_cast<int>(delegated_len));
    }

    /// @todo: We should probably implement checks against weird addresses
    /// here, like ::, starting with fe80, starting with ff etc. .

    // Let's now calculate the last address in defined pool
    last_ = lastAddrInPrefix(prefix, prefix_len);

    // Let's calculate the theoretical number of leases in this pool.
    // For addresses, we could use addrsInRange(prefix, last_), but it's
    // much faster to do calculations on prefix lengths.
    capacity_ = prefixesInRange(prefix_len, delegated_len);

    // If user specified an excluded prefix, create an option that will
    // be sent to clients obtaining prefixes from this pool.
    if (excluded_prefix_len > 0) {
        pd_exclude_option_.reset(new Option6PDExclude(prefix, delegated_len,
                                                      excluded_prefix,
                                                      excluded_prefix_len));
    }
}

data::ElementPtr
Pool6::toElement() const {
    // Prepare the map
    ElementPtr map = Pool::toElement();

    switch (getType()) {
        case Lease::TYPE_NA: {
            const IOAddress& first = getFirstAddress();
            const IOAddress& last = getLastAddress();
            std::string range = first.toText() + "-" + last.toText();

            // Try to output a prefix (vs a range)
            int prefix_len = prefixLengthFromRange(first, last);
            if (prefix_len >= 0) {
                std::ostringstream oss;
                oss << first.toText() << "/" << prefix_len;
                range = oss.str();
            }

            map->set("pool", Element::create(range));
            break;
        }
        case Lease::TYPE_PD: {
            // Set prefix
            const IOAddress& prefix = getFirstAddress();
            map->set("prefix", Element::create(prefix.toText()));

            // Set prefix-len (get it from min - max)
            const IOAddress& last = getLastAddress();
            int prefix_len = prefixLengthFromRange(prefix, last);
            if (prefix_len < 0) {
                // The pool is bad: give up
                isc_throw(ToElementError, "invalid prefix range "
                          << prefix.toText() << "-" << last.toText());
            }
            map->set("prefix-len", Element::create(prefix_len));

            // Set delegated-len
            uint8_t len = getLength();
            map->set("delegated-len", Element::create(static_cast<int>(len)));

            // Set excluded prefix
            const Option6PDExcludePtr& xopt = getPrefixExcludeOption();
            if (xopt) {
                const IOAddress& xprefix = xopt->getExcludedPrefix(prefix, len);
                map->set("excluded-prefix", Element::create(xprefix.toText()));

                uint8_t xlen = xopt->getExcludedPrefixLength();
                map->set("excluded-prefix-len",
                         Element::create(static_cast<int>(xlen)));
            }
            // Let's not insert empty excluded-prefix values. If we ever
            // decide to insert it after all, here's the code to do it:
            // else {
            //    map->set("excluded-prefix",
            //             Element::create(std::string("::")));
            //    map->set("excluded-prefix-len", Element::create(0));
            /// }

            break;
        }
        default:
            isc_throw(ToElementError, "Lease type: " << getType()
                      << ", unsupported for Pool6");
            break;
    }

    return (map);
}


std::string
Pool6::toText() const {
    std::ostringstream s;
    s << "type=" << Lease::typeToText(type_) << ", " << first_
      << "-" << last_ << ", delegated_len="
      << static_cast<unsigned>(prefix_len_);

    if (pd_exclude_option_) {
       s << ", excluded_prefix_len="
         << static_cast<unsigned>(pd_exclude_option_->getExcludedPrefixLength());
    }
    return (s.str());
}

}; // end of isc::dhcp namespace
}; // end of isc namespace<|MERGE_RESOLUTION|>--- conflicted
+++ resolved
@@ -20,11 +20,7 @@
 Pool::Pool(Lease::Type type, const isc::asiolink::IOAddress& first,
            const isc::asiolink::IOAddress& last)
     :id_(getNextID()), first_(first), last_(last), type_(type),
-<<<<<<< HEAD
-     capacity_(0), cfg_option_(new CfgOption()), white_list_(),
-=======
      capacity_(0), cfg_option_(new CfgOption()), client_class_(""),
->>>>>>> 44f874d6
      last_allocated_(first), last_allocated_valid_(false) {
 }
 
@@ -33,32 +29,11 @@
 }
 
 bool Pool::clientSupported(const ClientClasses& classes) const {
-<<<<<<< HEAD
-    if (white_list_.empty()) {
-        // There is no class defined for this pool, so we do
-        // support everyone.
-        return (true);
-    }
-
-    for (ClientClasses::const_iterator it = white_list_.begin();
-         it != white_list_.end(); ++it) {
-        if (classes.contains(*it)) {
-            return (true);
-        }
-    }
-
-    return (false);
-}
-
-void Pool::allowClientClass(const ClientClass& class_name) {
-    white_list_.insert(class_name);
-=======
     return (client_class_.empty() || classes.contains(client_class_));
 }
 
 void Pool::allowClientClass(const ClientClass& class_name) {
     client_class_ = class_name;
->>>>>>> 44f874d6
 }
 
 std::string
@@ -124,14 +99,6 @@
     map->set("option-data", opts->toElement());
 
     // Set client-class
-<<<<<<< HEAD
-    const ClientClasses& cclasses = getClientClasses();
-    if (cclasses.size() > 1) {
-        isc_throw(ToElementError, "client-class has too many items: "
-                  << cclasses.size());
-    } else if (!cclasses.empty()) {
-        map->set("client-class", Element::create(*cclasses.cbegin()));
-=======
     const ClientClass& cclass = getClientClass();
     if (!cclass.empty()) {
         map->set("client-class", Element::create(cclass));
@@ -146,7 +113,6 @@
             class_list->add(Element::create(*it));
         }
         map->set("require-client-classes", class_list);
->>>>>>> 44f874d6
     }
 
     return (map);
