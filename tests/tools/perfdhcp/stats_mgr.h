// Copyright (C) 2012-2013 Internet Systems Consortium, Inc. ("ISC")
//
// Permission to use, copy, modify, and/or distribute this software for any
// purpose with or without fee is hereby granted, provided that the above
// copyright notice and this permission notice appear in all copies.
//
// THE SOFTWARE IS PROVIDED "AS IS" AND ISC DISCLAIMS ALL WARRANTIES WITH
// REGARD TO THIS SOFTWARE INCLUDING ALL IMPLIED WARRANTIES OF MERCHANTABILITY
// AND FITNESS.  IN NO EVENT SHALL ISC BE LIABLE FOR ANY SPECIAL, DIRECT,
// INDIRECT, OR CONSEQUENTIAL DAMAGES OR ANY DAMAGES WHATSOEVER RESULTING FROM
// LOSS OF USE, DATA OR PROFITS, WHETHER IN AN ACTION OF CONTRACT, NEGLIGENCE
// OR OTHER TORTIOUS ACTION, ARISING OUT OF OR IN CONNECTION WITH THE USE OR
// PERFORMANCE OF THIS SOFTWARE.

#ifndef STATS_MGR_H
#define STATS_MGR_H

#include <dhcp/pkt4.h>
#include <dhcp/pkt6.h>
#include <exceptions/exceptions.h>

#include <boost/noncopyable.hpp>
#include <boost/shared_ptr.hpp>
#include <boost/multi_index_container.hpp>
#include <boost/multi_index/hashed_index.hpp>
#include <boost/multi_index/sequenced_index.hpp>
#include <boost/multi_index/global_fun.hpp>
#include <boost/multi_index/mem_fun.hpp>
#include <boost/date_time/posix_time/posix_time.hpp>

#include <iostream>
#include <map>


namespace isc {
namespace perfdhcp {

/// \brief Statistics Manager
///
/// This class template is a storage for various performance statistics
/// collected during performance tests execution with perfdhcp tool.
///
/// Statistics Manager holds lists of sent and received packets and
/// groups them into exchanges. For example: DHCPDISCOVER message and
/// corresponding DHCPOFFER messages belong to one exchange, DHCPREQUEST
/// and corresponding DHCPACK message belong to another exchange etc.
/// In order to update statistics for a particular exchange type, client
/// class passes sent and received packets. Internally, Statistics Manager
/// tries to match transaction id of received packet with sent packet
/// stored on the list of sent packets. When packets are matched the
/// round trip time can be calculated.
///
/// \param T class representing DHCPv4 or DHCPv6 packet.
template <class T = dhcp::Pkt4>
class StatsMgr : public boost::noncopyable {
public:

    /// \brief Custom Counter
    ///
    /// This class represents custom statistics counters. Client class
    /// may create unlimited number of counters. Such counters are
    /// being stored in map in Statistics Manager and access using
    /// unique string key.
    class CustomCounter {
    public:
        /// \brief Constructor.
        ///
        /// This constructor sets counter name. This name is used in
        /// log file to report value of each counter.
        ///
        /// \param name name of the counter used in log file.
        CustomCounter(const std::string& name) :
            counter_(0),
            name_(name) { };

        /// \brief Increment operator.
        const CustomCounter& operator++() {
            ++counter_;
            return (*this);
        }

        /// \brief Increment operator.
        const CustomCounter& operator++(int) {
            CustomCounter& this_counter(*this);
            operator++();
            return (this_counter);
        }

        const CustomCounter& operator+=(int val) {
            counter_ += val;
            return (*this);
        }

        /// \brief Return counter value.
        ///
        /// Method returns counter value.
        ///
        /// \return counter value.
        uint64_t getValue() const { return(counter_); }

        /// \brief Return counter name.
        ///
        /// Method returns counter name.
        ///
        /// \return counter name.
        const std::string& getName() const { return(name_); }
    private:
        /// \brief Default constructor.
        ///
        /// Default constructor is private because we don't want client
        /// class to call it because we want client class to specify
        /// counter's name.
        CustomCounter() { };

        uint64_t counter_;  ///< Counter's value.
        std::string name_;            ///< Counter's name.
    };

    typedef typename boost::shared_ptr<CustomCounter> CustomCounterPtr;

    /// DHCP packet exchange types.
    enum ExchangeType {
        XCHG_DO,  ///< DHCPv4 DISCOVER-OFFER
        XCHG_RA,  ///< DHCPv4 REQUEST-ACK
        XCHG_SA,  ///< DHCPv6 SOLICIT-ADVERTISE
        XCHG_RR,  ///< DHCPv6 REQUEST-REPLY
        XCHG_RN,  ///< DHCPv6 RENEW-REPLY
        XCHG_RL   ///< DHCPv6 RELEASE-REPLY
    };

    /// \brief Exchange Statistics.
    ///
    /// This class collects statistics for exchanges. Parent class
    /// may define number of different packet exchanges like:
    /// DHCPv4 DISCOVER-OFFER, DHCPv6 SOLICIT-ADVERTISE etc. Performance
    /// statistics will be collected for each of those separately in
    /// corresponding instance of ExchangeStats.
    class ExchangeStats {
    public:

        /// \brief Hash transaction id of the packet.
        ///
        /// Function hashes transaction id of the packet. Hashing is
        /// non-unique. Many packets may have the same hash value and thus
        /// they belong to the same packet buckets. Packet buckets are
        /// used for unordered packets search with multi index container.
        ///
        /// \param packet packet which transaction id is to be hashed.
        /// \throw isc::BadValue if packet is null.
        /// \return transaction id hash.
        static uint32_t hashTransid(const boost::shared_ptr<T>& packet) {
            if (!packet) {
                isc_throw(BadValue, "Packet is null");
            }
            return(packet->getTransid() & 1023);
        }

        /// \brief List of packets (sent or received).
        ///
        /// List of packets based on multi index container allows efficient
        /// search of packets based on their sequence (order in which they
        /// were inserted) as well as based on their hashed transaction id.
        /// The first index (sequenced) provides the way to use container
        /// as a regular list (including iterators, removal of elements from
        /// the middle of the collection etc.). This index is meant to be used
        /// more frequently than the latter one and it is based on the
        /// assumption that responses from the DHCP server are received in
        /// order. In this case, when next packet is received it can be
        /// matched with next packet on the list of sent packets. This
        /// prevents intensive searches on the list of sent packets every
        /// time new packet arrives. In many cases however packets can be
        /// dropped by the server or may be sent out of order and we still
        ///  want to have ability to search packets using transaction id.
        /// The second index can be used for this purpose. This index is
        /// hashing transaction ids using custom function \ref hashTransid.
        /// Note that other possibility would be to simply specify index
        /// that uses transaction id directly (instead of hashing with
        /// \ref hashTransid). In this case however we have chosen to use
        /// hashing function because it shortens the index size to just
        /// 1023 values maximum. Search operation on this index generally
        /// returns the range of packets that have the same transaction id
        /// hash assigned but most often these ranges will be short so further
        /// search within a range to find a packet with pacrticular transaction
        /// id will not be intensive.
        ///
        /// Example 1: Add elements to the list
        /// \code
        /// PktList packets_collection();
        /// boost::shared_ptr<Pkt4> pkt1(new Pkt4(...));
        /// boost::shared_ptr<Pkt4> pkt2(new Pkt4(...));
        /// // Add new packet to the container, it will be available through
        /// // both indexes
        /// packets_collection.push_back(pkt1);
        /// // Here is another way to add packet to the container. The result
        /// // is exactly the same as previously.
        /// packets_collection.template get<0>().push_back(pkt2);
        /// \endcode
        ///
        /// Example 2: Access elements through sequencial index
        /// \code
        /// PktList packets_collection();
        /// ...  # Add elements to the container
        /// for (PktListIterator it = packets_collection.begin();
        ///      it != packets_collection.end();
        ///      ++it) {
        ///          boost::shared_ptr<Pkt4> pkt = *it;
        ///          # Do something with packet;
        ///      }
        /// \endcode
        ///
        /// Example 3: Access elements through hashed index
        /// \code
        /// // Get the instance of the second search index.
        /// PktListTransidHashIndex& idx = sent_packets_.template get<1>();
        /// // Get the range (bucket) of packets sharing the same transaction
        /// // id hash.
        /// std::pair<PktListTransidHashIterator,PktListTransidHashIterator> p =
        ///     idx.equal_range(hashTransid(rcvd_packet));
        /// // Iterate through the returned bucket.
        /// for (PktListTransidHashIterator it = p.first; it != p.second;
        ///     ++it) {
        ///    boost::shared_ptr pkt = *it;
        ///    ... # Do something with the packet (e.g. check transaction id)
        /// }
        /// \endcode
        typedef boost::multi_index_container<
            // Container holds shared_ptr<Pkt4> or shared_ptr<Pkt6> objects.
            boost::shared_ptr<T>,
            // List container indexes.
            boost::multi_index::indexed_by<
                // Sequenced index provides the way to use this container
                // in the same way as std::list.
                boost::multi_index::sequenced<>,
                // The other index keeps products of transaction id.
                boost::multi_index::hashed_non_unique<
                    // Specify hash function to get the product of
                    // transaction id. This product is obtained by calling
                    // hashTransid() function.
                    boost::multi_index::global_fun<
                        // Hashing function takes shared_ptr<Pkt4> or
                        // shared_ptr<Pkt6> as argument.
                        const boost::shared_ptr<T>&,
                        // ... and returns uint32 value.
                        uint32_t,
                        // ... and here is a reference to it.
                        &ExchangeStats::hashTransid
                    >
                >
            >
        > PktList;

        /// Packet list iterator for sequencial access to elements.
        typedef typename PktList::iterator PktListIterator;
        /// Packet list index to search packets using transaction id hash.
        typedef typename PktList::template nth_index<1>::type
            PktListTransidHashIndex;
        /// Packet list iterator to access packets using transaction id hash.
        typedef typename PktListTransidHashIndex::const_iterator
            PktListTransidHashIterator;

        /// \brief Constructor
        ///
        /// \param xchg_type exchange type
        /// \param drop_time maximum time elapsed before packet is
        /// assumed dropped. Negative value disables it.
        /// \param archive_enabled if true packets archive mode is enabled.
        /// In this mode all packets are stored throughout the test execution.
<<<<<<< HEAD
        /// \param boot_time time when test was started
=======
        /// \param boot_time Holds the timestamp when perfdhcp has been started.
>>>>>>> 90460192
        ExchangeStats(const ExchangeType xchg_type,
                      const double drop_time,
                      const bool archive_enabled,
                      const boost::posix_time::ptime boot_time)
            : xchg_type_(xchg_type),
              sent_packets_(),
              rcvd_packets_(),
              archived_packets_(),
              archive_enabled_(archive_enabled),
              drop_time_(drop_time),
              min_delay_(std::numeric_limits<double>::max()),
              max_delay_(0.),
              sum_delay_(0.),
              sum_delay_squared_(0.),
              orphans_(0),
              collected_(0),
              unordered_lookup_size_sum_(0),
              unordered_lookups_(0),
              ordered_lookups_(0),
              sent_packets_num_(0),
              rcvd_packets_num_(0),
              boot_time_(boot_time)
        {
            next_sent_ = sent_packets_.begin();
        }

        /// \brief Add new packet to list of sent packets.
        ///
        /// Method adds new packet to list of sent packets.
        ///
        /// \param packet packet object to be added.
        /// \throw isc::BadValue if packet is null.
        void appendSent(const boost::shared_ptr<T>& packet) {
            if (!packet) {
                isc_throw(BadValue, "Packet is null");
            }
            ++sent_packets_num_;
            sent_packets_.template get<0>().push_back(packet);
        }

        /// \brief Add new packet to list of received packets.
        ///
        /// Method adds new packet to list of received packets.
        ///
        /// \param packet packet object to be added.
        /// \throw isc::BadValue if packet is null.
        void appendRcvd(const boost::shared_ptr<T>& packet) {
            if (!packet) {
                isc_throw(BadValue, "Packet is null");
            }
            rcvd_packets_.push_back(packet);
        }

        ///  \brief Update delay counters.
        ///
        /// Method updates delay counters based on timestamps of
        /// sent and received packets.
        ///
        /// \param sent_packet sent packet
        /// \param rcvd_packet received packet
        /// \throw isc::BadValue if sent or received packet is null.
        /// \throw isc::Unexpected if failed to calculate timestamps
        void updateDelays(const boost::shared_ptr<T>& sent_packet,
                          const boost::shared_ptr<T>& rcvd_packet) {
            if (!sent_packet) {
                isc_throw(BadValue, "Sent packet is null");
            }
            if (!rcvd_packet) {
                isc_throw(BadValue, "Received packet is null");
            }

            boost::posix_time::ptime sent_time = sent_packet->getTimestamp();
            boost::posix_time::ptime rcvd_time = rcvd_packet->getTimestamp();

            if (sent_time.is_not_a_date_time() ||
                rcvd_time.is_not_a_date_time()) {
                isc_throw(Unexpected,
                          "Timestamp must be set for sent and "
                          "received packet to measure RTT");
            }
            boost::posix_time::time_period period(sent_time, rcvd_time);
            // We don't bother calculating deltas in nanoseconds. It is much
            // more convenient to use seconds instead because we are going to
            // sum them up.
            double delta =
                static_cast<double>(period.length().total_nanoseconds()) / 1e9;

            if (delta < 0) {
                isc_throw(Unexpected, "Sent packet's timestamp must not be "
                          "greater than received packet's timestamp");
            }

            // Record the minimum delay between sent and received packets.
            if (delta < min_delay_) {
                min_delay_ = delta;
            }
            // Record the maximum delay between sent and received packets.
            if (delta > max_delay_) {
                max_delay_ = delta;
            }
            // Update delay sum and square sum. That will be used to calculate
            // mean delays.
            sum_delay_ += delta;
            sum_delay_squared_ += delta * delta;
        }

        /// \brief Match received packet with the corresponding sent packet.
        ///
        /// Method finds packet with specified transaction id on the list
        /// of sent packets. It is used to match received packet with
        /// corresponding sent packet.
        /// Since packets from the server most often come in the same order
        /// as they were sent by client, this method will first check if
        /// next sent packet matches. If it doesn't, function will search
        /// the packet using indexing by transaction id. This reduces
        /// packet search time significantly.
        ///
        /// \param rcvd_packet received packet to be matched with sent packet.
        /// \throw isc::BadValue if received packet is null.
        /// \return packet having specified transaction or NULL if packet
        /// not found
        boost::shared_ptr<T>
        matchPackets(const boost::shared_ptr<T>& rcvd_packet) {
            using namespace boost::posix_time;

            if (!rcvd_packet) {
                isc_throw(BadValue, "Received packet is null");
            }

            if (sent_packets_.size() == 0) {
                // List of sent packets is empty so there is no sense
                // to continue looking fo the packet. It also means
                // that the received packet we got has no corresponding
                // sent packet so orphans counter has to be updated.
                ++orphans_;
                return(boost::shared_ptr<T>());
            } else if (next_sent_ == sent_packets_.end()) {
                // Even if there are still many unmatched packets on the
                // list we might hit the end of it because of unordered
                // lookups. The next logical step is to reset iterator.
                next_sent_ = sent_packets_.begin();
            }

            // With this variable we will be signalling success or failure
            // to find the packet.
            bool packet_found = false;
            // Most likely responses are sent from the server in the same
            // order as client's requests to the server. We are caching
            // next sent packet and first try to match it with the next
            // incoming packet. We are successful if there is no
            // packet drop or out of order packets sent. This is actually
            // the fastest way to look for packets.
            if ((*next_sent_)->getTransid() == rcvd_packet->getTransid()) {
                ++ordered_lookups_;
                packet_found = true;
            } else {
                // If we are here, it means that we were unable to match the
                // next incoming packet with next sent packet so we need to
                // take a little more expensive approach to look packets using
                // alternative index (transaction id & 1023).
                PktListTransidHashIndex& idx = sent_packets_.template get<1>();
                // Packets are grouped using trasaction id masked with value
                // of 1023. For instance, packets with transaction id equal to
                // 1, 1024 ... will belong to the same group (a.k.a. bucket).
                // When using alternative index we don't find the packet but
                // bucket of packets and we need to iterate through the bucket
                // to find the one that has desired transaction id.
                std::pair<PktListTransidHashIterator,PktListTransidHashIterator> p =
                    idx.equal_range(hashTransid(rcvd_packet));
                // We want to keep statistics of unordered lookups to make
                // sure that there is a right balance between number of
                // unordered lookups and ordered lookups. If number of unordered
                // lookups is high it may mean that many packets are lost or
                // sent out of order.
                ++unordered_lookups_;
                // We also want to keep the mean value of the bucket. The lower
                // bucket size the better. If bucket sizes appear to big we
                // might want to increase number of buckets.
                unordered_lookup_size_sum_ += std::distance(p.first, p.second);
                for (PktListTransidHashIterator it = p.first; it != p.second;
                     ++it) {
                    if ((*it)->getTransid() == rcvd_packet->getTransid()) {
                        packet_found = true;
                        next_sent_ =
                            sent_packets_.template project<0>(it);
                        break;
                    }
                    ptime now = microsec_clock::universal_time();
                    ptime packet_time = (*it)->getTimestamp();
                    time_period packet_period(packet_time, now);
                    if (!packet_period.is_null()) {
                        double period_fractional =
                            packet_period.length().total_seconds() +
                            (static_cast<double>(packet_period.length().fractional_seconds())
                             / packet_period.length().ticks_per_second());
                        if (drop_time_ > 0 && (period_fractional > drop_time_)) {
                            // The packet pointed to by 'it' is timed out so we
                            // have to remove it. Removal may invalidate the
                            // next_sent_ pointer if it points to the packet
                            // being removed. So, we set the next_sent_ to point
                            // to the next packet after removed one. This
                            // pointer will be further updated in the following
                            // iterations, if the subsequent packets are also
                            // timed out.
                            next_sent_ = eraseSent(sent_packets_.template project<0>(it));
                            ++collected_;
                        }
                    }
                }
            }

            if (!packet_found) {
                // If we are here, it means that both ordered lookup and
                // unordered lookup failed. Searched packet is not on the list.
                ++orphans_;
                return(boost::shared_ptr<T>());
            }

            // Packet is matched so we count it. We don't count unmatched packets
            // as they are counted as orphans with a separate counter.
            ++rcvd_packets_num_;
            boost::shared_ptr<T> sent_packet(*next_sent_);
            // If packet was found, we assume it will be never searched
            // again. We want to delete this packet from the list to
            // improve performance of future searches.
            next_sent_ = eraseSent(next_sent_);
            return(sent_packet);
        }

        /// \brief Return minumum delay between sent and received packet.
        ///
        /// Method returns minimum delay between sent and received packet.
        ///
        /// \return minimum delay between packets.
        double getMinDelay() const { return(min_delay_); }

        /// \brief Return maxmimum delay between sent and received packet.
        ///
        /// Method returns maximum delay between sent and received packet.
        ///
        /// \return maximum delay between packets.
        double getMaxDelay() const { return(max_delay_); }

        /// \brief Return average packet delay.
        ///
        /// Method returns average packet delay. If no packets have been
        /// received for this exchange avg delay can't be calculated and
        /// thus method throws exception.
        ///
        /// \throw isc::InvalidOperation if no packets for this exchange
        /// have been received yet.
        /// \return average packet delay.
        double getAvgDelay() const {
            if (rcvd_packets_num_  == 0) {
                isc_throw(InvalidOperation, "no packets received");
            }
            return(sum_delay_ / rcvd_packets_num_);
        }

        /// \brief Return standard deviation of packet delay.
        ///
        /// Method returns standard deviation of packet delay. If no
        /// packets have been received for this exchange, the standard
        /// deviation can't be calculated and thus method throws
        /// exception.
        ///
        /// \throw isc::InvalidOperation if number of received packets
        /// for the exchange is equal to zero.
        /// \return standard deviation of packet delay.
        double getStdDevDelay() const {
            if (rcvd_packets_num_ == 0) {
                isc_throw(InvalidOperation, "no packets received");
            }
            return(sqrt(sum_delay_squared_ / rcvd_packets_num_ -
                        getAvgDelay() * getAvgDelay()));
        }

        /// \brief Return number of orphant packets.
        ///
        /// Method returns number of received packets that had no matching
        /// sent packet. It is possible that such packet was late or not
        /// for us.
        ///
        /// \return number of orphant received packets.
        uint64_t getOrphans() const { return(orphans_); }

        /// \brief Return number of garbage collected packets.
        ///
        /// Method returns number of garbage collected timed out
        /// packets. Packet is assumed timed out when duration
        /// between sending it to server and receiving server's
        /// response is greater than value specified with -d<value>
        /// command line argument.
        ///
        /// \return number of garbage collected packets.
        uint64_t getCollectedNum() const { return(collected_); }

        /// \brief Return average unordered lookup set size.
        ///
        /// Method returns average unordered lookup set size.
        /// This value changes every time \ref ExchangeStats::matchPackets
        /// function performs unordered packet lookup.
        ///
        /// \throw isc::InvalidOperation if there have been no unordered
        /// lookups yet.
        /// \return average unordered lookup set size.
        double getAvgUnorderedLookupSetSize() const {
            if (unordered_lookups_ == 0) {
                isc_throw(InvalidOperation, "no unordered lookups");
            }
            return(static_cast<double>(unordered_lookup_size_sum_) /
                   static_cast<double>(unordered_lookups_));
        }

        /// \brief Return number of unordered sent packets lookups
        ///
        /// Method returns number of unordered sent packet lookups.
        /// Unordered lookup is used when received packet was sent
        /// out of order by server - transaction id of received
        /// packet does not match transaction id of next sent packet.
        ///
        /// \return number of unordered lookups.
        uint64_t getUnorderedLookups() const { return(unordered_lookups_); }

        /// \brief Return number of ordered sent packets lookups
        ///
        /// Method returns number of ordered sent packet lookups.
        /// Ordered lookup is used when packets are received in the
        /// same order as they were sent to the server.
        /// If packets are skipped or received out of order, lookup
        /// function will use unordered lookup (with hash table).
        ///
        /// \return number of ordered lookups.
        uint64_t getOrderedLookups() const { return(ordered_lookups_); }

        /// \brief Return total number of sent packets
        ///
        /// Method returns total number of sent packets.
        ///
        /// \return number of sent packets.
        uint64_t getSentPacketsNum() const { return(sent_packets_num_); }

        /// \brief Return total number of received packets
        ///
        /// Method returns total number of received packets.
        ///
        /// \return number of received packets.
        uint64_t getRcvdPacketsNum() const { return(rcvd_packets_num_); }

        /// \brief Return number of dropped packets.
        ///
        /// Method returns number of dropped packets.
        ///
        /// \return number of dropped packets.
        uint64_t getDroppedPacketsNum() const {
            uint64_t drops = 0;
            if (getSentPacketsNum() > getRcvdPacketsNum()) {
                drops = getSentPacketsNum() - getRcvdPacketsNum();
            }
            return(drops);
        }

        /// \brief Print main statistics for packet exchange.
        ///
        /// Method prints main statistics for particular exchange.
        /// Statistics includes: number of sent and received packets,
        /// number of dropped packets and number of orphans.
        ///
        /// \todo Currently the number of orphans is not displayed because
        /// Reply messages received for Renew and Releases are counted as
        /// orphans for the 4-way exchanges, which is wrong. We will need to
        /// move the orphans counting out of the Statistics Manager so as
        /// orphans counter is increased only if the particular message is
        /// not identified as a reponse to any of the messages sent by perfdhcp.
        void printMainStats() const {
            using namespace std;
            cout << "sent packets: " << getSentPacketsNum() << endl
                 << "received packets: " << getRcvdPacketsNum() << endl
                 << "drops: " << getDroppedPacketsNum() << endl;
            //                 << "orphans: " << getOrphans() << endl;
        }

        /// \brief Print round trip time packets statistics.
        ///
        /// Method prints round trip time packets statistics. Statistics
        /// includes minimum packet delay, maximum packet delay, average
        /// packet delay and standard deviation of delays. Packet delay
        /// is a duration between sending a packet to server and receiving
        /// response from server.
        void printRTTStats() const {
            using namespace std;
            try {
                cout << fixed << setprecision(3)
                     << "min delay: " << getMinDelay() * 1e3 << " ms" << endl
                     << "avg delay: " << getAvgDelay() * 1e3 << " ms" << endl
                     << "max delay: " << getMaxDelay() * 1e3 << " ms" << endl
                     << "std deviation: " << getStdDevDelay() * 1e3 << " ms"
                     << endl
                     << "collected packets: " << getCollectedNum() << endl;
            } catch (const Exception& e) {
                cout << "Delay summary unavailable! No packets received." << endl;
            }
        }

        //// \brief Print timestamps for sent and received packets.
        ///
        /// Method prints timestamps for all sent and received packets for
        /// packet exchange. In order to run this method the packets
        /// archiving mode has to be enabled during object constructions.
        /// Otherwise sent packets are not stored during tests execution
        /// and this method has no ability to get and print their timestamps.
        ///
        /// \throw isc::InvalidOperation if found packet with no timestamp or
        /// if packets archive mode is disabled.
        void printTimestamps() {
            // If archive mode is disabled there is no sense to proceed
            // because we don't have packets and their timestamps.
            if (!archive_enabled_) {
                isc_throw(isc::InvalidOperation,
                          "packets archive mode is disabled");
            }
            if (rcvd_packets_num_ == 0) {
                std::cout << "Unavailable! No packets received." << std::endl;
            }
            // We will be using boost::posix_time extensively here
            using namespace boost::posix_time;

            // Iterate through all received packets.
            for (PktListIterator it = rcvd_packets_.begin();
                 it != rcvd_packets_.end();
                 ++it) {
                boost::shared_ptr<T> rcvd_packet = *it;
                PktListTransidHashIndex& idx =
                    archived_packets_.template get<1>();
                std::pair<PktListTransidHashIterator,
                          PktListTransidHashIterator> p =
                    idx.equal_range(hashTransid(rcvd_packet));
                for (PktListTransidHashIterator it_archived = p.first;
                     it_archived != p.second;
                     ++it_archived) {
                    if ((*it_archived)->getTransid() ==
                        rcvd_packet->getTransid()) {
                        boost::shared_ptr<T> sent_packet = *it_archived;
                        // Get sent and received packet times.
                        ptime sent_time = sent_packet->getTimestamp();
                        ptime rcvd_time = rcvd_packet->getTimestamp();
                        // All sent and received packets should have timestamps
                        // set but if there is a bug somewhere and packet does
                        // not have timestamp we want to catch this here.
                        if (sent_time.is_not_a_date_time() ||
                            rcvd_time.is_not_a_date_time()) {
                            isc_throw(InvalidOperation,
                                      "packet time is not set");
                        }
                        // Calculate durations of packets from beginning of epoch.
                        time_period sent_period(boot_time_, sent_time);
                        time_period rcvd_period(boot_time_, rcvd_time);
                        // Print timestamps for sent and received packet.
                        std::cout << "sent / received: "
                                  << to_iso_string(sent_period.length())
                                  << " / "
                                  << to_iso_string(rcvd_period.length())
                                  << std::endl;
                        break;
                    }
                }
            }
        }

    private:

        /// \brief Private default constructor.
        ///
        /// Default constructor is private because we want the client
        /// class to specify exchange type explicitly.
        ExchangeStats();

        /// \brief Erase packet from the list of sent packets.
        ///
        /// Method erases packet from the list of sent packets.
        ///
        /// \param it iterator pointing to packet to be erased.
        /// \return iterator pointing to packet following erased
        /// packet or sent_packets_.end() if packet not found.
         PktListIterator eraseSent(const PktListIterator it) {
             if (archive_enabled_) {
                 // We don't want to keep list of all sent packets
                 // because it will affect packet lookup performance.
                 // If packet is matched with received packet we
                 // move it to list of archived packets. List of
                 // archived packets may be used for diagnostics
                 // when test is completed.
                 archived_packets_.push_back(*it);
             }
             // get<0>() template returns sequencial index to
             // container.
             return(sent_packets_.template get<0>().erase(it));
        }

        ExchangeType xchg_type_;             ///< Packet exchange type.
        PktList sent_packets_;               ///< List of sent packets.

        /// Iterator pointing to the packet on sent list which will most
        /// likely match next received packet. This is based on the
        /// assumption that server responds in order to incoming packets.
        PktListIterator next_sent_;

        PktList rcvd_packets_;         ///< List of received packets.

        /// List of archived packets. All sent packets that have
        /// been matched with received packet are moved to this
        /// list for diagnostics purposes.
        PktList archived_packets_;

        /// Indicates all packets have to be preserved after matching.
        /// By default this is disabled which means that when received
        /// packet is matched with sent packet both are deleted. This
        /// is important when test is executed for extended period of
        /// time and high memory usage might be the issue.
        /// When timestamps listing is specified from the command line
        /// (using diagnostics selector), all packets have to be preserved
        /// so as the printing method may read their timestamps and
        /// print it to user. In such usage model it will be rare to
        /// run test for extended period of time so it should be fine
        /// to keep all packets archived throughout the test.
        bool archive_enabled_;

        /// Maxmimum time elapsed between sending and receiving packet
        /// before packet is assumed dropped.
        double drop_time_;

        double min_delay_;             ///< Minimum delay between sent
                                       ///< and received packets.
        double max_delay_;             ///< Maximum delay between sent
                                       ///< and received packets.
        double sum_delay_;             ///< Sum of delays between sent
                                       ///< and received packets.
        double sum_delay_squared_;     ///< Squared sum of delays between
                                       ///< sent and recived packets.

        uint64_t orphans_;   ///< Number of orphant received packets.

        uint64_t collected_; ///< Number of garbage collected packets.

        /// Sum of unordered lookup sets. Needed to calculate mean size of
        /// lookup set. It is desired that number of unordered lookups is
        /// minimal for performance reasons. Tracking number of lookups and
        /// mean size of the lookup set should give idea of packets serach
        /// complexity.
        uint64_t unordered_lookup_size_sum_;

        uint64_t unordered_lookups_;   ///< Number of unordered sent packets
                                       ///< lookups.
        uint64_t ordered_lookups_;     ///< Number of ordered sent packets
                                       ///< lookups.

        uint64_t sent_packets_num_;    ///< Total number of sent packets.
        uint64_t rcvd_packets_num_;    ///< Total number of received packets.
        boost::posix_time::ptime boot_time_; ///< Time when test is started.
    };

    /// Pointer to ExchangeStats.
    typedef boost::shared_ptr<ExchangeStats> ExchangeStatsPtr;
    /// Map containing all specified exchange types.
    typedef typename std::map<ExchangeType, ExchangeStatsPtr> ExchangesMap;
    /// Iterator poiting to \ref ExchangesMap
    typedef typename ExchangesMap::const_iterator ExchangesMapIterator;
    /// Map containing custom counters.
    typedef typename std::map<std::string, CustomCounterPtr> CustomCountersMap;
    /// Iterator for \ref CustomCountersMap.
    typedef typename CustomCountersMap::const_iterator CustomCountersMapIterator;

    /// \brief Constructor.
    ///
    /// This constructor by default disables packets archiving mode.
    /// In this mode all packets from the list of sent packets are
    /// moved to list of archived packets once they have been matched
    /// with received packets. This is required if it has been selected
    /// from the command line to print timestamps for all packets after
    /// the test. If this is not selected archiving should be disabled
    /// for performance reasons and to avoid waste of memory for storing
    /// large list of archived packets.
    ///
    /// \param archive_enabled true indicates that packets
    /// archive mode is enabled.
    StatsMgr(const bool archive_enabled = false) :
        exchanges_(),
        archive_enabled_(archive_enabled),
        boot_time_(boost::posix_time::microsec_clock::universal_time()) {
    }

    /// \brief Specify new exchange type.
    ///
    /// This method creates new \ref ExchangeStats object that will
    /// collect statistics data from packets exchange of the specified
    /// type.
    ///
    /// \param xchg_type exchange type.
    /// \param drop_time maximum time elapsed before packet is
    /// assumed dropped. Negative value disables it.
    /// \throw isc::BadValue if exchange of specified type exists.
    void addExchangeStats(const ExchangeType xchg_type,
                          const double drop_time = -1) {
        if (exchanges_.find(xchg_type) != exchanges_.end()) {
            isc_throw(BadValue, "Exchange of specified type already added.");
        }
        exchanges_[xchg_type] =
            ExchangeStatsPtr(new ExchangeStats(xchg_type,
                                               drop_time,
                                               archive_enabled_,
                                               boot_time_));
    }

    /// \brief Check if the exchange type has been specified.
    ///
    /// This method checks if the \ref ExchangeStats object of a particular type
    /// exists (has been added using \ref addExchangeStats function).
    ///
    /// \param xchg_type A type of the exchange being repersented by the
    /// \ref ExchangeStats object.
    ///
    /// \return true if the \ref ExchangeStats object has been added for a
    /// specified exchange type.
    bool hasExchangeStats(const ExchangeType xchg_type) const {
        return (exchanges_.find(xchg_type) != exchanges_.end());
    }

    /// \brief Add named custom uint64 counter.
    ///
    /// Method creates new named counter and stores in counter's map under
    /// key specified here as short_name.
    ///
    /// \param short_name key to use to access counter in the map.
    /// \param long_name name of the counter presented in the log file.
    void addCustomCounter(const std::string& short_name,
                          const std::string& long_name) {
        if (custom_counters_.find(short_name) != custom_counters_.end()) {
            isc_throw(BadValue,
                      "Custom counter " << short_name << " already added.");
        }
        custom_counters_[short_name] =
            CustomCounterPtr(new CustomCounter(long_name));
    }

    /// \brief Check if any packet drops occured.
    ///
    // \return true, if packet drops occured.
    bool droppedPackets() const {
        for (ExchangesMapIterator it = exchanges_.begin();
             it != exchanges_.end();
             ++it) {
            if (it->second->getDroppedPacketsNum() > 0) {
                return (true);
            }
        }
        return (false);
    }

    /// \brief Return specified counter.
    ///
    /// Method returns specified counter.
    ///
    /// \param counter_key key poiting to the counter in the counters map.
    /// The short counter name has to be used to access counter.
    /// \return pointer to specified counter object.
    CustomCounterPtr getCounter(const std::string& counter_key) {
        CustomCountersMapIterator it = custom_counters_.find(counter_key);
        if (it == custom_counters_.end()) {
            isc_throw(BadValue,
                      "Custom counter " << counter_key << "does not exist");
        }
        return(it->second);
    }

    /// \brief Increment specified counter.
    ///
    /// Increment counter value by one.
    ///
    /// \param counter_key key poiting to the counter in the counters map.
    /// \param value value to increment counter by.
    /// \return pointer to specified counter after incrementation.
    const CustomCounter& incrementCounter(const std::string& counter_key,
                                          const uint64_t value = 1) {
        CustomCounterPtr counter = getCounter(counter_key);
        *counter += value;
        return (*counter);
    }

    /// \brief Adds new packet to the sent packets list.
    ///
    /// Method adds new packet to the sent packets list.
    /// Packets are added to the list sequentially and
    /// most often read sequentially.
    ///
    /// \param xchg_type exchange type.
    /// \param packet packet to be added to the list
    /// \throw isc::BadValue if invalid exchange type specified or
    /// packet is null.
    void passSentPacket(const ExchangeType xchg_type,
                        const boost::shared_ptr<T>& packet) {
        ExchangeStatsPtr xchg_stats = getExchangeStats(xchg_type);
        xchg_stats->appendSent(packet);
    }

    /// \brief Add new received packet and match with sent packet.
    ///
    /// Method adds new packet to the list of received packets. It
    /// also searches for corresponding packet on the list of sent
    /// packets. When packets are matched the statistics counters
    /// are updated accordingly for the particular exchange type.
    ///
    /// \param xchg_type exchange type.
    /// \param packet received packet
    /// \throw isc::BadValue if invalid exchange type specified
    /// or packet is null.
    /// \throw isc::Unexpected if corresponding packet was not
    /// found on the list of sent packets.
    boost::shared_ptr<T>
    passRcvdPacket(const ExchangeType xchg_type,
                   const boost::shared_ptr<T>& packet) {
        ExchangeStatsPtr xchg_stats = getExchangeStats(xchg_type);
        boost::shared_ptr<T> sent_packet
            = xchg_stats->matchPackets(packet);

        if (sent_packet) {
            xchg_stats->updateDelays(sent_packet, packet);
            if (archive_enabled_) {
                xchg_stats->appendRcvd(packet);
            }
        }
        return(sent_packet);
    }

    /// \brief Return minumum delay between sent and received packet.
    ///
    /// Method returns minimum delay between sent and received packet
    /// for specified exchange type.
    ///
    /// \param xchg_type exchange type.
    /// \throw isc::BadValue if invalid exchange type specified.
    /// \return minimum delay between packets.
    double getMinDelay(const ExchangeType xchg_type) const {
        ExchangeStatsPtr xchg_stats = getExchangeStats(xchg_type);
        return(xchg_stats->getMinDelay());
    }

    /// \brief Return maxmimum delay between sent and received packet.
    ///
    /// Method returns maximum delay between sent and received packet
    /// for specified exchange type.
    ///
    /// \param xchg_type exchange type.
    /// \throw isc::BadValue if invalid exchange type specified.
    /// \return maximum delay between packets.
    double getMaxDelay(const ExchangeType xchg_type) const {
        ExchangeStatsPtr xchg_stats = getExchangeStats(xchg_type);
        return(xchg_stats->getMaxDelay());
    }

    /// \brief Return average packet delay.
    ///
    /// Method returns average packet delay for specified
    /// exchange type.
    ///
    /// \return average packet delay.
    double getAvgDelay(const ExchangeType xchg_type) const {
        ExchangeStatsPtr xchg_stats = getExchangeStats(xchg_type);
        return(xchg_stats->getAvgDelay());
    }

    /// \brief Return standard deviation of packet delay.
    ///
    /// Method returns standard deviation of packet delay
    /// for specified exchange type.
    ///
    /// \return standard deviation of packet delay.
    double getStdDevDelay(const ExchangeType xchg_type) const {
        ExchangeStatsPtr xchg_stats = getExchangeStats(xchg_type);
        return(xchg_stats->getStdDevDelay());
    }

    /// \brief Return number of orphant packets.
    ///
    /// Method returns number of orphant packets for specified
    /// exchange type.
    ///
    /// \param xchg_type exchange type.
    /// \throw isc::BadValue if invalid exchange type specified.
    /// \return number of orphant packets so far.
    uint64_t getOrphans(const ExchangeType xchg_type) const {
        ExchangeStatsPtr xchg_stats = getExchangeStats(xchg_type);
        return(xchg_stats->getOrphans());
    }

    /// \brief Return average unordered lookup set size.
    ///
    /// Method returns average unordered lookup set size.
    /// This value changes every time \ref ExchangeStats::matchPackets
    /// function performs unordered packet lookup.
    ///
    /// \param xchg_type exchange type.
    /// \throw isc::BadValue if invalid exchange type specified.
    /// \return average unordered lookup set size.
    double getAvgUnorderedLookupSetSize(const ExchangeType xchg_type) const {
        ExchangeStatsPtr xchg_stats = getExchangeStats(xchg_type);
        return(xchg_stats->getAvgUnorderedLookupSetSize());
    }

    /// \brief Return number of unordered sent packets lookups
    ///
    /// Method returns number of unordered sent packet lookups.
    /// Unordered lookup is used when received packet was sent
    /// out of order by server - transaction id of received
    /// packet does not match transaction id of next sent packet.
    ///
    /// \param xchg_type exchange type.
    /// \throw isc::BadValue if invalid exchange type specified.
    /// \return number of unordered lookups.
    uint64_t getUnorderedLookups(const ExchangeType xchg_type) const {
        ExchangeStatsPtr xchg_stats = getExchangeStats(xchg_type);
        return(xchg_stats->getUnorderedLookups());
    }

    /// \brief Return number of ordered sent packets lookups
    ///
    /// Method returns number of ordered sent packet lookups.
    /// Ordered lookup is used when packets are received in the
    /// same order as they were sent to the server.
    /// If packets are skipped or received out of order, lookup
    /// function will use unordered lookup (with hash table).
    ///
    /// \param xchg_type exchange type.
    /// \throw isc::BadValue if invalid exchange type specified.
    /// \return number of ordered lookups.
    uint64_t getOrderedLookups(const ExchangeType xchg_type) const {
        ExchangeStatsPtr xchg_stats = getExchangeStats(xchg_type);
        return(xchg_stats->getOrderedLookups());
    }

    /// \brief Return total number of sent packets
    ///
    /// Method returns total number of sent packets for specified
    /// exchange type.
    ///
    /// \param xchg_type exchange type.
    /// \throw isc::BadValue if invalid exchange type specified.
    /// \return number of sent packets.
    uint64_t getSentPacketsNum(const ExchangeType xchg_type) const {
        ExchangeStatsPtr xchg_stats = getExchangeStats(xchg_type);
        return(xchg_stats->getSentPacketsNum());
    }

    /// \brief Return total number of received packets
    ///
    /// Method returns total number of received packets for specified
    /// exchange type.
    ///
    /// \param xchg_type exchange type.
    /// \throw isc::BadValue if invalid exchange type specified.
    /// \return number of received packets.
    uint64_t getRcvdPacketsNum(const ExchangeType xchg_type) const {
        ExchangeStatsPtr xchg_stats = getExchangeStats(xchg_type);
        return(xchg_stats->getRcvdPacketsNum());
    }

    /// \brief Return total number of dropped packets.
    ///
    /// Method returns total number of dropped packets for specified
    /// exchange type.
    ///
    /// \param xchg_type exchange type.
    /// \throw isc::BadValue if invalid exchange type specified.
    /// \return number of dropped packets.
    uint64_t getDroppedPacketsNum(const ExchangeType xchg_type) const {
        ExchangeStatsPtr xchg_stats = getExchangeStats(xchg_type);
        return(xchg_stats->getDroppedPacketsNum());
    }

    /// \brief Return number of garbage collected packets.
    ///
    /// Method returns number of garbage collected timed out
    /// packets. Packet is assumed timed out when duration
    /// between sending it to server and receiving server's
    /// response is greater than value specified with -d<value>
    /// command line argument.
    ///
    /// \throw isc::BadValue if invalid exchange type specified.
    /// \return number of garbage collected packets.
    uint64_t getCollectedNum(const ExchangeType xchg_type) const {
        ExchangeStatsPtr xchg_stats = getExchangeStats(xchg_type);
        return(xchg_stats->getCollectedNum());
    }


    /// \brief Get time period since the start of test.
    ///
    /// Calculate dna return period since the test start. This
    /// can be specifically helpful when calculating packet
    /// exchange rates.
    ///
    /// \return test period so far.
    boost::posix_time::time_period getTestPeriod() const {
        using namespace boost::posix_time;
        time_period test_period(boot_time_,
                                microsec_clock::universal_time());
        return test_period;
    }

    /// \brief Return name of the exchange.
    ///
    /// Method returns name of the specified exchange type.
    /// This function is mainly for logging purposes.
    ///
    /// \param xchg_type exchange type.
    /// \return string representing name of the exchange.
    static std::string exchangeToString(ExchangeType xchg_type) {
        switch(xchg_type) {
        case XCHG_DO:
            return("DISCOVER-OFFER");
        case XCHG_RA:
            return("REQUEST-ACK");
        case XCHG_SA:
            return("SOLICIT-ADVERTISE");
        case XCHG_RR:
            return("REQUEST-REPLY");
        case XCHG_RN:
            return("RENEW-REPLY");
        case XCHG_RL:
            return("RELEASE-REPLY");
        default:
            return("Unknown exchange type");
        }
    }

   /// \brief Print statistics counters for all exchange types.
    ///
    /// Method prints statistics for all exchange types.
    /// Statistics includes:
    /// - number of sent and received packets
    /// - number of dropped packets and number of orphans
    /// - minimum packets delay,
    /// - average packets delay,
    /// - maximum packets delay,
    /// - standard deviation of packets delay.
    ///
    /// \throw isc::InvalidOperation if no exchange type added to
    /// track statistics.
     void printStats() const {
        if (exchanges_.empty()) {
            isc_throw(isc::InvalidOperation,
                      "no exchange type added for tracking");
        }
        for (ExchangesMapIterator it = exchanges_.begin();
             it != exchanges_.end();
             ++it) {
            ExchangeStatsPtr xchg_stats = it->second;
            std::cout << "***Statistics for: " << exchangeToString(it->first)
                      << "***" << std::endl;
            xchg_stats->printMainStats();
            std::cout << std::endl;
            xchg_stats->printRTTStats();
            std::cout << std::endl;
        }
    }

    /// \brief Print intermediate statistics.
    ///
    /// Method prints intermediate statistics for all exchanges.
    /// Statistics includes sent, received and dropped packets
    /// counters.
    void printIntermediateStats() const {
        std::ostringstream stream_sent;
        std::ostringstream stream_rcvd;
        std::ostringstream stream_drops;
        std::string sep("");
        for (ExchangesMapIterator it = exchanges_.begin();
             it != exchanges_.end(); ++it) {

            if (it != exchanges_.begin()) {
                sep = "/";
            }
            stream_sent << sep << it->second->getSentPacketsNum();
            stream_rcvd << sep << it->second->getRcvdPacketsNum();
            stream_drops << sep << it->second->getDroppedPacketsNum();
        }
        std::cout << "sent: " << stream_sent.str()
                  << "; received: " << stream_rcvd.str()
                  << "; drops: " << stream_drops.str()
                  << std::endl;
    }

    /// \brief Print timestamps of all packets.
    ///
    /// Method prints timestamps of all sent and received
    /// packets for all defined exchange types.
    ///
    /// \throw isc::InvalidOperation if one of the packets has
    /// no timestamp value set or if packets archive mode is
    /// disabled.
    ///
    /// \throw isc::InvalidOperation if no exchange type added to
    /// track statistics or packets archive mode is disabled.
    void printTimestamps() const {
        if (exchanges_.empty()) {
            isc_throw(isc::InvalidOperation,
                      "no exchange type added for tracking");
        }
        for (ExchangesMapIterator it = exchanges_.begin();
             it != exchanges_.end();
             ++it) {
            ExchangeStatsPtr xchg_stats = it->second;
            std::cout << "***Timestamps for packets: "
                      << exchangeToString(it->first)
                      << "***" << std::endl;
            xchg_stats->printTimestamps();
            std::cout << std::endl;
        }
    }

    /// \brief Print names and values of custom counters.
    ///
    /// Method prints names and values of custom counters. Custom counters
    /// are defined by client class for tracking different statistics.
    ///
    /// \throw isc::InvalidOperation if no custom counters added for tracking.
    void printCustomCounters() const {
        if (custom_counters_.empty()) {
            isc_throw(isc::InvalidOperation, "no custom counters specified");
        }
        for (CustomCountersMapIterator it = custom_counters_.begin();
             it != custom_counters_.end();
             ++it) {
            CustomCounterPtr counter = it->second;
            std::cout << counter->getName() << ": " << counter->getValue()
                      << std::endl;
        }
    }

private:

    /// \brief Return exchange stats object for given exchange type
    ///
    /// Method returns exchange stats object for given exchange type.
    ///
    /// \param xchg_type exchange type.
    /// \throw isc::BadValue if invalid exchange type specified.
    /// \return exchange stats object.
    ExchangeStatsPtr getExchangeStats(const ExchangeType xchg_type) const {
        ExchangesMapIterator it = exchanges_.find(xchg_type);
        if (it == exchanges_.end()) {
            isc_throw(BadValue, "Packets exchange not specified");
        }
        ExchangeStatsPtr xchg_stats = it->second;
        return(xchg_stats);
    }

    ExchangesMap exchanges_;            ///< Map of exchange types.
    CustomCountersMap custom_counters_; ///< Map with custom counters.

    /// Indicates that packets from list of sent packets should be
    /// archived (moved to list of archived packets) once they are
    /// matched with received packets. This is required when it has
    /// been selected from the command line to print packets'
    /// timestamps after test. This may affect performance and
    /// consume large amount of memory when the test is running
    /// for extended period of time and many packets have to be
    /// archived.
    bool archive_enabled_;

    boost::posix_time::ptime boot_time_; ///< Time when test is started.
};

} // namespace perfdhcp
} // namespace isc

#endif // STATS_MGR_H<|MERGE_RESOLUTION|>--- conflicted
+++ resolved
@@ -265,11 +265,7 @@
         /// assumed dropped. Negative value disables it.
         /// \param archive_enabled if true packets archive mode is enabled.
         /// In this mode all packets are stored throughout the test execution.
-<<<<<<< HEAD
-        /// \param boot_time time when test was started
-=======
         /// \param boot_time Holds the timestamp when perfdhcp has been started.
->>>>>>> 90460192
         ExchangeStats(const ExchangeType xchg_type,
                       const double drop_time,
                       const bool archive_enabled,
