// Copyright (C) 2011-2015 Internet Systems Consortium, Inc. ("ISC")
//
// Permission to use, copy, modify, and/or distribute this software for any
// purpose with or without fee is hereby granted, provided that the above
// copyright notice and this permission notice appear in all copies.
//
// THE SOFTWARE IS PROVIDED "AS IS" AND ISC DISCLAIMS ALL WARRANTIES WITH
// REGARD TO THIS SOFTWARE INCLUDING ALL IMPLIED WARRANTIES OF MERCHANTABILITY
// AND FITNESS.  IN NO EVENT SHALL ISC BE LIABLE FOR ANY SPECIAL, DIRECT,
// INDIRECT, OR CONSEQUENTIAL DAMAGES OR ANY DAMAGES WHATSOEVER RESULTING FROM
// LOSS OF USE, DATA OR PROFITS, WHETHER IN AN ACTION OF CONTRACT, NEGLIGENCE
// OR OTHER TORTIOUS ACTION, ARISING OUT OF OR IN CONNECTION WITH THE USE OR
// PERFORMANCE OF THIS SOFTWARE.

#ifndef LIBDHCP_H
#define LIBDHCP_H

#include <dhcp/option_definition.h>
#include <dhcp/option_space_container.h>
#include <dhcp/pkt6.h>
#include <util/buffer.h>
#include <util/staged_value.h>

#include <iostream>
#include <string>

namespace isc {
namespace dhcp {

class LibDHCP {

public:

    /// Map of factory functions.
    typedef std::map<unsigned short, Option::Factory*>  FactoryMap;

    /// @brief Return collection of option definitions.
    ///
    /// Method returns the collection of DHCP standard DHCP
    /// option definitions.
    /// @todo DHCPv4 option definitions are not implemented. For now
    /// this function will throw isc::NotImplemented in case of attempt
    /// to get option definitions for V4 universe.
    ///
    /// @param u universe of the options (V4 or V6).
    ///
    /// @return collection of option definitions.
    static const OptionDefContainer& getOptionDefs(const Option::Universe u);

    /// @brief Return the first option definition matching a
    /// particular option code.
    ///
    /// @param u universe (V4 or V6)
    /// @param code option code.
    ///
    /// @return reference to an option definition being requested
    /// or NULL pointer if option definition has not been found.
    static OptionDefinitionPtr getOptionDef(const Option::Universe u,
                                            const uint16_t code);

    /// @brief Return the definition of option having a specified name.
    ///
    /// @param u universe (v4 or V6)
    /// @param name Option name.
    ///
    /// @return Pointer to the option definition or NULL pointer if option
    /// definition has not been found.
    static OptionDefinitionPtr getOptionDef(const Option::Universe u,
                                            const std::string& name);

    /// @brief Returns vendor option definition for a given vendor-id and code
    ///
    /// @param u universe (V4 or V6)
    /// @param vendor_id enterprise-id for a given vendor
    /// @param code option code
    /// @return reference to an option definition being requested
    /// or NULL pointer if option definition has not been found.
    static OptionDefinitionPtr getVendorOptionDef(const Option::Universe u,
                                                  const uint32_t vendor_id,
                                                  const uint16_t code);

    /// @brief Returns vendor option definition for a given vendor-id and
    /// option name.
    ///
    /// @param u Universe (V4 or V6)
    /// @param vendor_id Enterprise-id for a given vendor
    /// @param name Option name.
    ///
    /// @return A pointer to an option definition or NULL pointer if
    /// no option definition found.
    static OptionDefinitionPtr getVendorOptionDef(const Option::Universe u,
                                                  const uint32_t vendor_id,
                                                  const std::string& name);


    /// @brief Returns runtime (non-standard) option definition by space and
    /// option code.
    ///
    /// @param space Option space name.
    /// @param code Option code.
    ///
    /// @return Pointer to option definition or NULL if it doesn't exist.
    static OptionDefinitionPtr getRuntimeOptionDef(const std::string& space,
                                                   const uint16_t code);

    /// @brief Returns runtime (non-standard) option definition by space and
    /// option name.
    ///
    /// @param space Option space name.
    /// @param name Option name.
    ///
    /// @return Pointer to option definition or NULL if it doesn't exist.
    static OptionDefinitionPtr getRuntimeOptionDef(const std::string& space,
                                                   const std::string& name);

    /// @brief Returns runtime (non-standard) option definitions for specified
    /// option space name.
    ///
    /// @param space Option space name.
    ///
    /// @return Pointer to the container holding option definitions or NULL.
    static OptionDefContainerPtr
    getRuntimeOptionDefs(const std::string& space);

    /// @brief Check if the specified option is a standard option.
    ///
    /// @param u universe (V4 or V6)
    /// @param code option code.
    ///
    /// @return true if the specified option is a standard option.
    /// @todo We already create option definitions for the subset if
    /// standard options. We are aiming that this function checks
    /// the presence of the standard option definition and if it finds
    /// it, then the true value is returned. However, at this point
    /// this is not doable because some of the definitions (for less
    /// important options) are not created yet.
    static bool isStandardOption(const Option::Universe u,
                                 const uint16_t code);

    /// @brief Factory function to create instance of option.
    ///
    /// Factory method creates instance of specified option. The option
    /// to be created has to have corresponding factory function
    /// registered with \ref LibDHCP::OptionFactoryRegister.
    ///
    /// @param u universe of the option (V4 or V6)
    /// @param type option-type
    /// @param buf option-buffer
    ///
    /// @return instance of option.
    ///
    /// @throw isc::InvalidOperation if there is no factory function registered
    ///        for the specified option type.
    static isc::dhcp::OptionPtr optionFactory(isc::dhcp::Option::Universe u,
                                              uint16_t type,
                                              const OptionBuffer& buf);

    /// @brief Stores DHCPv4 options in a buffer.
    ///
    /// Stores all options defined in options containers in a on-wire
    /// format in output buffer specified by buf.
    ///
    /// May throw different exceptions if option assembly fails. There
    /// may be different reasons (option too large, option malformed,
    /// too many options etc.)
    ///
    /// This is v4 specific version, which stores Relay Agent Information
    /// option and END options last.
    ///
    /// @param buf output buffer (assembled options will be stored here)
    /// @param options collection of options to store to
<<<<<<< HEAD
    static void packOptions(isc::util::OutputBuffer& buf,
                            const isc::dhcp::OptionCollection& options);
=======
    static void packOptions4(isc::util::OutputBuffer& buf,
                             const isc::dhcp::OptionCollection& options);

    /// @brief Stores DHCPv6 options in a buffer.
    ///
    /// Stores all options defined in options containers in a on-wire
    /// format in output buffer specified by buf.
    ///
    /// May throw different exceptions if option assembly fails. There
    /// may be different reasons (option too large, option malformed,
    /// too many options etc.)
    ///
    /// Currently there's no special logic in it. Options are stored in
    /// the order of their option codes.
    ///
    /// @param buf output buffer (assembled options will be stored here)
    /// @param options collection of options to store to
    static void packOptions6(isc::util::OutputBuffer& buf,
                             const isc::dhcp::OptionCollection& options);
>>>>>>> 2f883d4a

    /// @brief Parses provided buffer as DHCPv6 options and creates
    /// Option objects.
    ///
    /// Parses provided buffer and stores created Option objects in
    /// options container. The last two parameters are optional and
    /// are used in relay parsing. If they are specified, relay-msg
    /// option is not created, but rather those two parameters are
    /// specified to point out where the relay-msg option resides and
    /// what is its length. This is a performance optimization that
    /// avoids unnecessary copying of potentially large relay-msg
    /// option. It is not used for anything, except in the next
    /// iteration its content will be treated as buffer to be parsed.
    ///
    /// @param buf Buffer to be parsed.
    /// @param option_space A name of the option space which holds definitions
    ///        to be used to parse options in the packets.
    /// @param options Reference to option container. Options will be
    ///        put here.
    /// @param relay_msg_offset reference to a size_t structure. If specified,
    ///        offset to beginning of relay_msg option will be stored in it.
    /// @param relay_msg_len reference to a size_t structure. If specified,
    ///        length of the relay_msg option will be stored in it.
    /// @return offset to the first byte after the last successfully
    /// parsed option
    ///
    /// @note This function throws when an option type is defined more
    /// than once, and it calls option building routines which can throw.
    /// Partial parsing does not throw: it is the responsibility of the
    /// caller to handle this condition.
    static size_t unpackOptions6(const OptionBuffer& buf,
                                 const std::string& option_space,
                                 isc::dhcp::OptionCollection& options,
                                 size_t* relay_msg_offset = 0,
                                 size_t* relay_msg_len = 0);

    /// @brief Parses provided buffer as DHCPv4 options and creates
    /// Option objects.
    ///
    /// Parses provided buffer and stores created Option objects
    /// in options container.
    ///
    /// @param buf Buffer to be parsed.
    /// @param option_space A name of the option space which holds definitions
    ///        to be used to parse options in the packets.
    /// @param options Reference to option container. Options will be
    ///        put here.
    /// @return offset to the first byte after the last successfully
    /// parsed option or the offset of the DHO_END option type.
    ///
    /// The unpackOptions6 note applies too.
    static size_t unpackOptions4(const OptionBuffer& buf,
                                 const std::string& option_space,
                                 isc::dhcp::OptionCollection& options);

    /// Registers factory method that produces options of specific option types.
    ///
    /// @throw isc::BadValue if provided the type is already registered, has
    ///        too large a value or an invalid universe is specified.
    ///
    /// @param u universe of the option (V4 or V6)
    /// @param type option-type
    /// @param factory function pointer
    static void OptionFactoryRegister(Option::Universe u,
                                      uint16_t type,
                                      Option::Factory * factory);

    /// @brief Returns v4 option definitions for a given vendor
    ///
    /// @param vendor_id enterprise-id of a given vendor
    /// @return a container for a given vendor (or NULL if not option
    ///         definitions are defined)
    static const OptionDefContainer*
    getVendorOption4Defs(const uint32_t vendor_id);

    /// @brief Returns v6 option definitions for a given vendor
    ///
    /// @param vendor_id enterprise-id of a given vendor
    /// @return a container for a given vendor (or NULL if not option
    ///         definitions are defined)
    static const OptionDefContainer*
    getVendorOption6Defs(const uint32_t vendor_id);

    /// @brief Parses provided buffer as DHCPv6 vendor options and creates
    ///        Option objects.
    ///
    /// Parses provided buffer and stores created Option objects
    /// in options container.
    ///
    /// @param vendor_id enterprise-id of the vendor
    /// @param buf Buffer to be parsed.
    /// @param options Reference to option container. Suboptions will be
    ///        put here.
    /// @return offset to the first byte after the last successfully
    /// parsed suboption
    ///
    /// @note unpackVendorOptions6 throws when it fails to parse a suboption
    /// so the return value is currently always the buffer length.
    static size_t unpackVendorOptions6(const uint32_t vendor_id,
                                       const OptionBuffer& buf,
                                       isc::dhcp::OptionCollection& options);

    /// @brief Parses provided buffer as DHCPv4 vendor options and creates
    ///        Option objects.
    ///
    /// Parses provided buffer and stores created Option objects
    /// in options container.
    ///
    /// @param vendor_id enterprise-id of the vendor
    /// @param buf Buffer to be parsed.
    /// @param options Reference to option container. Suboptions will be
    ///        put here.
    /// @return offset to the first byte after the last successfully
    /// parsed suboption
    ///
    /// The unpackVendorOptions6 note applies
    static size_t unpackVendorOptions4(const uint32_t vendor_id,
                                       const OptionBuffer& buf,
                                       isc::dhcp::OptionCollection& options);


    /// @brief Copies option definitions created at runtime.
    ///
    /// Copied option definitions will be used as "runtime" option definitions.
    /// A typical use case is to set option definitions specified by the user
    /// in the server configuration. These option definitions should be removed
    /// or replaced with new option definitions upon reconfiguration.
    ///
    /// @param defs Const reference to a container holding option definitions
    /// grouped by option spaces.
    static void setRuntimeOptionDefs(const OptionDefSpaceContainer& defs);

    /// @brief Removes runtime option definitions.
    static void clearRuntimeOptionDefs();

    /// @brief Reverts uncommited changes to runtime option definitions.
    static void revertRuntimeOptionDefs();

    /// @brief Commits runtime option definitions.
    static void commitRuntimeOptionDefs();

private:

    /// Initialize standard DHCPv4 option definitions.
    ///
    /// The method creates option definitions for all DHCPv4 options.
    /// Currently this function is not implemented.
    ///
    /// @throw std::bad alloc if system went out of memory.
    /// @throw MalformedOptionDefinition if any of the definitions
    /// are incorrect. This is programming error.
    static void initStdOptionDefs4();

    /// Initialize standard DHCPv6 option definitions.
    ///
    /// The method creates option definitions for all DHCPv6 options.
    ///
    /// @throw std::bad_alloc if system went out of memory.
    /// @throw MalformedOptionDefinition if any of the definitions
    /// is incorrect. This is a programming error.
    static void initStdOptionDefs6();

    static void initVendorOptsDocsis4();

    static void initVendorOptsDocsis6();

    /// Initialize private DHCPv6 option definitions.
    static void initVendorOptsIsc6();

    /// pointers to factories that produce DHCPv6 options
    static FactoryMap v4factories_;

    /// pointers to factories that produce DHCPv6 options
    static FactoryMap v6factories_;

    /// Container with DHCPv4 option definitions.
    static OptionDefContainer v4option_defs_;

    /// Container with DHCPv6 option definitions.
    static OptionDefContainer v6option_defs_;

    /// Container for v4 vendor option definitions
    static VendorOptionDefContainers vendor4_defs_;

    /// Container for v6 vendor option definitions
    static VendorOptionDefContainers vendor6_defs_;

    /// Container for additional option defnitions created in runtime.
    static util::StagedValue<OptionDefSpaceContainer> runtime_option_defs_;
};

}
}

#endif // LIBDHCP_H<|MERGE_RESOLUTION|>--- conflicted
+++ resolved
@@ -169,10 +169,6 @@
     ///
     /// @param buf output buffer (assembled options will be stored here)
     /// @param options collection of options to store to
-<<<<<<< HEAD
-    static void packOptions(isc::util::OutputBuffer& buf,
-                            const isc::dhcp::OptionCollection& options);
-=======
     static void packOptions4(isc::util::OutputBuffer& buf,
                              const isc::dhcp::OptionCollection& options);
 
@@ -192,7 +188,6 @@
     /// @param options collection of options to store to
     static void packOptions6(isc::util::OutputBuffer& buf,
                              const isc::dhcp::OptionCollection& options);
->>>>>>> 2f883d4a
 
     /// @brief Parses provided buffer as DHCPv6 options and creates
     /// Option objects.
