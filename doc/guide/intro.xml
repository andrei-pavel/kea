<!-- Converted by db4-upgrade version 1.0 -->
<chapter xmlns="http://docbook.org/ns/docbook" version="5.0" xml:id="intro"><info><title>Introduction</title></info>

    <para>
      Kea is the next generation of DHCP software developed by ISC.
      It supports both DHCPv4 and DHCPv6 protocols along with their
      extensions, e.g. prefix delegation and dynamic updates to DNS.
    </para>

    <para>
      Kea was initially developed as a part of the BIND 10 framework.
      In early 2014, ISC made the decision to discontinue active
      development of BIND 10 and continue development of Kea as
      standalone DHCP software.
    </para>

    <para>
      This guide covers Kea version .
    </para>

    <section><info><title>Supported Platforms</title></info>
      <para>
        Kea is officially supported on Red Hat Enterprise Linux,
<<<<<<< HEAD
        CentOS, Fedora and FreeBSD systems. It is also likely to work on many
        other platforms: Kea 1.1.0 builds have been tested on (in no
        particular order) Red Hat Enteprise Linux 6.4, Debian GNU/Linux 7,
=======
	    CentOS, Fedora and FreeBSD systems. It is also likely to work on many
	    other platforms: Kea 1.1.0 builds have been tested on (in no
        particular order) Red Hat Enterprise Linux 6.4, Debian GNU/Linux 7,
>>>>>>> 33dbf016
        Ubuntu 12.04, Ubuntu 14.04, Ubuntu 16.04, Fedora Linux 19,
        Fedora 20, Fedora 22, CentOS Linux 7, NetBSD 6, FreeBSD 10.3,
        OpenBSD 5.7, OpenBSD 6.0, OS X 10.10, OS X 10.11.
      </para>
      <para>There are currently no plans to port Kea to Windows platforms.</para>
    </section>

    <section xml:id="required-software"><info><title>Required Software at Run-time</title></info>
      <para>
        Running Kea uses various extra software which may
        not be provided in the default installation of some operating systems,
        nor in the standard package collections. You may
        need to install this required software separately.
        (For the build requirements, also see
        <xref linkend="build-requirements"/>.)
      </para>

      <itemizedlist>

        <listitem>
            <simpara>
        Kea supports two crypto libraries: Botan and OpenSSL. Only one of them
        is required to be installed during compilation. Kea uses the Botan
        crypto library for C++ (<uri xmlns:xlink="http://www.w3.org/1999/xlink" xlink:href="http://botan.randombit.net/">http://botan.randombit.net/</uri>),
        version 1.8 or later. As an alternative to Botan, Kea can use the
        OpenSSL crypto library (<uri xmlns:xlink="http://www.w3.org/1999/xlink" xlink:href="http://www.openssl.org/">http://www.openssl.org/</uri>),
        version 1.0.1 or later.
            </simpara>
        </listitem>

        <listitem>
            <simpara>
        Kea uses the log4cplus C++ logging library
        (<uri xmlns:xlink="http://www.w3.org/1999/xlink" xlink:href="http://log4cplus.sourceforge.net/">http://log4cplus.sourceforge.net/</uri>).
        It requires log4cplus version 1.0.3 or later.
            </simpara>
        </listitem>

        <listitem>
            <simpara>
    In order to store lease information in a MySQL database, Kea requires MySQL
    headers and libraries.  This is an optional dependency in that Kea can be
    built without MySQL support.
            </simpara>
        </listitem>

        <listitem>
            <simpara>
    In order to store lease information in a PostgreSQL database, Kea requires PostgreSQL
    headers and libraries.  This is an optional dependency in that Kea can be
    built without PostgreSQL support.
            </simpara>
        </listitem>

        <listitem>
            <simpara>
    In order to store lease information in a Cassandra  database (CQL), Kea
    requires Cassandra headers and libraries. This is an optional dependency
    in that Kea can be built without Cassandra support.
            </simpara>
        </listitem>
      </itemizedlist>
    </section>

    <section xml:id="kea_software"><info><title>Kea Software</title></info>
      <para>
        Kea is modular.  Part of this modularity is
        accomplished using multiple cooperating processes which, together,
        provide the server functionality.
        The following software is included with Kea:
      </para>

      <para>

        <itemizedlist>

          <listitem>
            <simpara>
              <command>keactrl</command> —
              Tool to start, stop, reconfigure, and report status
              for the Kea servers.
            </simpara>
          </listitem>

          <listitem>
            <simpara>
              <command>kea-dhcp4</command> —
              The DHCPv4 server process.
              This process responds to DHCPv4 queries from clients.
            </simpara>
          </listitem>

          <listitem>
            <simpara>
              <command>kea-dhcp6</command> —
              The DHCPv6 server process.
              This process responds to DHCPv6 queries from clients.
            </simpara>
          </listitem>

          <listitem>
            <simpara>
              <command>kea-dhcp-ddns</command> —
              The DHCP Dynamic DNS process.
              This process acts as an intermediary between the DHCP servers
              and DNS servers. It receives name update requests from the DHCP
              servers and sends DNS Update messages to the DNS servers.
            </simpara>
          </listitem>

          <listitem>
            <simpara>
              <command>kea-admin</command> —
              A useful tool for database backend maintenance (creating a new
              database, checking versions, upgrading etc.)
            </simpara>
          </listitem>

          <listitem>
            <simpara>
              <command>kea-lfc</command> —
              This process removes redundant information from the files used
              to provide persistent storage for the memfile data base backend.
              While it can be run standalone, it is normally run as and when
              required by the Kea DHCP servers.
            </simpara>
          </listitem>

          <listitem>
            <simpara>
              <command>perfdhcp</command> —
              A DHCP benchmarking tool which simulates multiple clients to
              test both DHCPv4 and DHCPv6 server performance.
            </simpara>
          </listitem>

        </itemizedlist>
      </para>
    </section>

    <para>
      The tools and modules are covered in full detail in this guide.
<!-- TODO point to these -->
      In addition, manual pages are also provided in the default installation.
    </para>

    <para>
      Kea also provides C++ libraries and programmer interfaces for
      DHCP.  These include detailed developer documentation and
      code examples.
<!-- TODO point to this -->
    </para>

  </chapter><|MERGE_RESOLUTION|>--- conflicted
+++ resolved
@@ -1,6 +1,6 @@
-<!-- Converted by db4-upgrade version 1.0 -->
-<chapter xmlns="http://docbook.org/ns/docbook" version="5.0" xml:id="intro"><info><title>Introduction</title></info>
-
+<!-- Converted by db4-upgrade version 1.1 -->
+<chapter xmlns="http://docbook.org/ns/docbook" version="5.0" xml:id="intro">
+    <title>Introduction</title>
     <para>
       Kea is the next generation of DHCP software developed by ISC.
       It supports both DHCPv4 and DHCPv6 protocols along with their
@@ -18,18 +18,13 @@
       This guide covers Kea version .
     </para>
 
-    <section><info><title>Supported Platforms</title></info>
+    <section>
+      <title>Supported Platforms</title>
       <para>
         Kea is officially supported on Red Hat Enterprise Linux,
-<<<<<<< HEAD
-        CentOS, Fedora and FreeBSD systems. It is also likely to work on many
-        other platforms: Kea 1.1.0 builds have been tested on (in no
-        particular order) Red Hat Enteprise Linux 6.4, Debian GNU/Linux 7,
-=======
 	    CentOS, Fedora and FreeBSD systems. It is also likely to work on many
 	    other platforms: Kea 1.1.0 builds have been tested on (in no
         particular order) Red Hat Enterprise Linux 6.4, Debian GNU/Linux 7,
->>>>>>> 33dbf016
         Ubuntu 12.04, Ubuntu 14.04, Ubuntu 16.04, Fedora Linux 19,
         Fedora 20, Fedora 22, CentOS Linux 7, NetBSD 6, FreeBSD 10.3,
         OpenBSD 5.7, OpenBSD 6.0, OS X 10.10, OS X 10.11.
@@ -37,7 +32,9 @@
       <para>There are currently no plans to port Kea to Windows platforms.</para>
     </section>
 
-    <section xml:id="required-software"><info><title>Required Software at Run-time</title></info>
+    <section xml:id="required-software">
+      <title>Required Software at Run-time</title>
+
       <para>
         Running Kea uses various extra software which may
         not be provided in the default installation of some operating systems,
@@ -70,7 +67,7 @@
 
         <listitem>
             <simpara>
-    In order to store lease information in a MySQL database, Kea requires MySQL
+	In order to store lease information in a MySQL database, Kea requires MySQL
     headers and libraries.  This is an optional dependency in that Kea can be
     built without MySQL support.
             </simpara>
@@ -78,7 +75,7 @@
 
         <listitem>
             <simpara>
-    In order to store lease information in a PostgreSQL database, Kea requires PostgreSQL
+	In order to store lease information in a PostgreSQL database, Kea requires PostgreSQL
     headers and libraries.  This is an optional dependency in that Kea can be
     built without PostgreSQL support.
             </simpara>
@@ -86,7 +83,7 @@
 
         <listitem>
             <simpara>
-    In order to store lease information in a Cassandra  database (CQL), Kea
+	In order to store lease information in a Cassandra  database (CQL), Kea
     requires Cassandra headers and libraries. This is an optional dependency
     in that Kea can be built without Cassandra support.
             </simpara>
@@ -94,7 +91,8 @@
       </itemizedlist>
     </section>
 
-    <section xml:id="kea_software"><info><title>Kea Software</title></info>
+    <section xml:id="kea_software">
+      <title>Kea Software</title>
       <para>
         Kea is modular.  Part of this modularity is
         accomplished using multiple cooperating processes which, together,
@@ -153,7 +151,7 @@
               <command>kea-lfc</command> —
               This process removes redundant information from the files used
               to provide persistent storage for the memfile data base backend.
-              While it can be run standalone, it is normally run as and when
+              While it can be run standalone, it is normally run as and when 
               required by the Kea DHCP servers.
             </simpara>
           </listitem>
@@ -168,6 +166,7 @@
 
         </itemizedlist>
       </para>
+
     </section>
 
     <para>
