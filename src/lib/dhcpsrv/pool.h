// Copyright (C) 2012-2018 Internet Systems Consortium, Inc. ("ISC")
//
// This Source Code Form is subject to the terms of the Mozilla Public
// License, v. 2.0. If a copy of the MPL was not distributed with this
// file, You can obtain one at http://mozilla.org/MPL/2.0/.

#ifndef POOL_H
#define POOL_H

#include <asiolink/io_address.h>
#include <dhcp/classify.h>
#include <dhcp/option6_pdexclude.h>
#include <boost/shared_ptr.hpp>
#include <cc/data.h>
#include <cc/user_context.h>
#include <dhcpsrv/cfg_option.h>
#include <dhcpsrv/lease.h>
#include <boost/shared_ptr.hpp>

#include <vector>

namespace isc {
namespace dhcp {

/// @brief base class for Pool4 and Pool6
///
/// Stores information about pool of IPv4 or IPv6 addresses.
/// That is a basic component of a configuration.
class Pool : public UserContext {

public:
    /// @note:
    /// PoolType enum was removed. Please use Lease::Type instead

    /// @brief returns Pool-id
    ///
    /// @return pool-id value
    /// Pool-id is an unique value that can be used to identify a pool.
    uint32_t getId() const {
        return (id_);
    }

    /// @brief Returns the first address in a pool.
    ///
    /// @return first address in a pool
    const isc::asiolink::IOAddress& getFirstAddress() const {
        return (first_);
    }

    /// @brief Returns the last address in a pool.
    /// @return last address in a pool
    const isc::asiolink::IOAddress& getLastAddress() const {
        return (last_);
    }

    /// @brief Checks if a given address is in the range.
    ///
    /// @return true, if the address is in pool
    bool inRange(const isc::asiolink::IOAddress& addr) const;

    /// @brief Returns pool type (v4, v6 non-temporary, v6 temp, v6 prefix)
    /// @return returns pool type
    Lease::Type getType() const {
        return (type_);
    }

    /// @brief returns textual representation of the pool
    ///
    /// @return textual representation
    virtual std::string toText() const;

    /// @brief virtual destructor
    ///
    /// We need Pool to be a polymorphic class, so we could dynamic cast
    /// from PoolPtr to Pool6Ptr if we need to. A class becomes polymorphic,
    /// when there is at least one virtual method.
    virtual ~Pool() {
    }

    /// @brief Returns the number of all leases in this pool.
    ///
    /// Note that this is the upper bound, assuming that no leases are used
    /// and there are no host reservations. This is just a theoretical calculation.
    /// @return number of possible leases in this pool
    uint64_t getCapacity() const {
        return (capacity_);
    }

    /// @brief Returns pointer to the option data configuration for this pool.
    CfgOptionPtr getCfgOption() {
        return (cfg_option_);
    }

    /// @brief Returns const pointer to the option data configuration for
    /// this pool.
    ConstCfgOptionPtr getCfgOption() const {
        return (cfg_option_);
    }

    /// @brief Checks whether this pool supports client that belongs to
    /// specified classes.
    ///
    /// @todo: currently doing the same as network which needs improving.
    ///
    /// @param client_classes list of all classes the client belongs to
    /// @return true if client can be supported, false otherwise
    bool clientSupported(const ClientClasses& client_classes) const;

    /// @brief Adds class class_name to the list of supported classes
    ///
    /// @param class_name client class to be supported by this pool
    void allowClientClass(const ClientClass& class_name);

    /// @brief returns the client class white list
    ///
    /// @note Currently white list is empty or has one element
    /// @note The returned reference is only valid as long as the object
    /// returned is valid.
    ///
    /// @return client classes @ref white_list_
    const ClientClasses& getClientClasses() const {
        return (white_list_);
    }

    /// @brief returns the last address that was tried from this pool
    ///
    /// @return address/prefix that was last tried from this pool
    isc::asiolink::IOAddress getLastAllocated() const {
        return last_allocated_;
    }

    /// @brief checks if the last address is valid
    /// @return true if the last address is valid
    bool isLastAllocatedValid() const {
        return last_allocated_valid_;
    }

    /// @brief sets the last address that was tried from this pool
    ///
    /// @param addr address/prefix to that was tried last
    void setLastAllocated(const isc::asiolink::IOAddress& addr) {
        last_allocated_ = addr;
        last_allocated_valid_ = true;
    }

    /// @brief resets the last address to invalid
    void resetLastAllocated() {
        last_allocated_valid_ = false;
    }

    /// @brief Checks whether this pool supports client that belongs to
    /// specified classes.
    ///
    /// @param client_classes list of all classes the client belongs to
    /// @return true if client can be supported, false otherwise
    bool clientSupported(const ClientClasses& client_classes) const;

    /// @brief Sets the supported class to  class class_name
    ///
    /// @param class_name client class to be supported by this pool
    void allowClientClass(const ClientClass& class_name);

    /// @brief returns the client class
    ///
    /// @note The returned reference is only valid as long as the object
    /// returned is valid.
    ///
    /// @return client class @ref client_class_
    const ClientClass& getClientClass() const {
        return (client_class_);
    }

    /// @brief Adds class class_name to classes required to be evaluated
    ///
    /// @param class_name client class required to be evaluated
    void requireClientClass(const ClientClass& class_name) {
        if (!required_classes_.contains(class_name)) {
            required_classes_.insert(class_name);
        }
    }

    /// @brief Returns classes which are required to be evaluated
    const ClientClasses& getRequiredClasses() const {
        return (required_classes_);
    }

    /// @brief returns the last address that was tried from this pool
    ///
    /// @return address/prefix that was last tried from this pool
    isc::asiolink::IOAddress getLastAllocated() const {
        return last_allocated_;
    }

    /// @brief checks if the last address is valid
    /// @return true if the last address is valid
    bool isLastAllocatedValid() const {
        return last_allocated_valid_;
    }

    /// @brief sets the last address that was tried from this pool
    ///
    /// @param addr address/prefix to that was tried last
    void setLastAllocated(const isc::asiolink::IOAddress& addr) {
        last_allocated_ = addr;
        last_allocated_valid_ = true;
    }

    /// @brief resets the last address to invalid
    void resetLastAllocated() {
        last_allocated_valid_ = false;
    }

    /// @brief Unparse a pool object.
    ///
    /// @return A pointer to unparsed pool configuration.
    virtual data::ElementPtr toElement() const;

protected:

    /// @brief protected constructor
    ///
    /// This constructor is protected to prevent anyone from instantiating
    /// Pool class directly. Instances of Pool4 and Pool6 should be created
    /// instead.
    ///
    /// @param type type of lease that will be served from this pool
    /// @param first first address of a range
    /// @param last last address of a range
    Pool(Lease::Type type,
         const isc::asiolink::IOAddress& first,
         const isc::asiolink::IOAddress& last);

    /// @brief returns the next unique Pool-ID
    ///
    /// @return the next unique Pool-ID
    static uint32_t getNextID() {
        static uint32_t id = 0;
        return (id++);
    }

    /// @brief pool-id
    ///
    /// This ID is used to identify this specific pool.
    uint32_t id_;

    /// @brief The first address in a pool
    isc::asiolink::IOAddress first_;

    /// @brief The last address in a pool
    isc::asiolink::IOAddress last_;

    /// @brief defines a lease type that will be served from this pool
    Lease::Type type_;

    /// @brief Stores number of possible leases.
    ///
    /// This could be calculated on the fly, but the calculations are somewhat
    /// involved, so it is more efficient to calculate it once and just store
    /// the result. Note that for very large pools, the number is capped at
    /// max value of uint64_t.
    uint64_t capacity_;

    /// @brief Pointer to the option data configuration for this pool.
    CfgOptionPtr cfg_option_;

    /// @brief Optional definition of a client class
    ///
<<<<<<< HEAD
    /// If empty, all classes are allowed. If non-empty, only those listed
    /// here are allowed.
    ///
    /// @ref Network::white_list_
    ClientClasses white_list_;

    /// @brief Last allocated address
    /// See @ref isc::dhcp::Subnet::last_allocated_ia_
=======
    /// @ref Network::client_class_
    ClientClass client_class_;

    /// @brief Required classes
    ///
    /// @ref isc::dhcp::Network::required_classes
    ClientClasses required_classes_;

    /// @brief Pointer to the user context (may be NULL)
    data::ConstElementPtr user_context_;

    /// @brief Last allocated address
    /// See @ref isc::dhcp::subnet::last_allocated_ia_
>>>>>>> 44f874d6
    /// Initialized and reset to first
    isc::asiolink::IOAddress last_allocated_;

    /// @brief Status of last allocated address
    bool last_allocated_valid_;
<<<<<<< HEAD
=======

>>>>>>> 44f874d6
};

/// @brief Pool information for IPv4 addresses
///
/// It holds information about pool4, i.e. a range of IPv4 address space that
/// is configured for DHCP allocation.
class Pool4 : public Pool {
public:
    /// @brief the constructor for Pool4 "min-max" style definition
    ///
    /// @param first the first address in a pool
    /// @param last the last address in a pool
    Pool4(const isc::asiolink::IOAddress& first,
          const isc::asiolink::IOAddress& last);

    /// @brief the constructor for Pool4 "prefix/len" style definition
    ///
    /// @param prefix specifies prefix of the pool
    /// @param prefix_len specifies length of the prefix of the pool
    Pool4(const isc::asiolink::IOAddress& prefix,
          uint8_t prefix_len);

    /// @brief Unparse a Pool4 object.
    ///
    /// @return A pointer to unparsed Pool4 configuration.
    virtual data::ElementPtr toElement() const;
};

/// @brief a pointer an IPv4 Pool
typedef boost::shared_ptr<Pool4> Pool4Ptr;

/// @brief Pool information for IPv6 addresses and prefixes
///
/// It holds information about pool6, i.e. a range of IPv6 address space that
/// is configured for DHCP allocation.
class Pool6 : public Pool {
public:

    /// @brief the constructor for Pool6 "min-max" style definition
    ///
    /// @throw BadValue if PD is define (PD can be only prefix/len)
    ///
    /// @param type type of the pool (IA or TA)
    /// @param first the first address in a pool
    /// @param last the last address in a pool
    Pool6(Lease::Type type, const isc::asiolink::IOAddress& first,
          const isc::asiolink::IOAddress& last);

    /// @brief the constructor for Pool6 "prefix/len" style definition
    ///
    /// For addressed, this is just a prefix/len definition. For prefixes,
    /// there is one extra additional parameter delegated_len. It specifies
    /// a size of delegated prefixes that the pool will be split into. For
    /// example pool 2001:db8::/56, delegated_len=64 means that there is a
    /// pool 2001:db8::/56. It will be split into 256 prefixes of length /64,
    /// e.g. 2001:db8:0:1::/64, 2001:db8:0:2::/64 etc.
    ///
    /// Naming convention:
    /// A smaller prefix length yields a shorter prefix which describes a larger
    /// set of addresses. A larger length yields a longer prefix which describes
    /// a smaller set of addresses.
    ///
    /// Obviously, prefix_len must define shorter or equal prefix length than
    /// delegated_len, so prefix_len <= delegated_len. Note that it is slightly
    /// confusing: bigger (larger) prefix actually has smaller prefix length,
    /// e.g. /56 is a bigger prefix than /64, but has shorter (smaller) prefix
    /// length.
    ///
    /// @throw BadValue if delegated_len is defined for non-PD types or
    ///        when delegated_len < prefix_len
    ///
    /// @param type type of the pool (IA, TA or PD)
    /// @param prefix specifies prefix of the pool
    /// @param prefix_len specifies prefix length of the pool
    /// @param delegated_len specifies length of the delegated prefixes
    Pool6(Lease::Type type, const isc::asiolink::IOAddress& prefix,
          uint8_t prefix_len, uint8_t delegated_len = 128);

    /// @brief Constructor for DHCPv6 prefix pool with an excluded prefix.
    ///
    /// If @c excluded_prefix is equal to '::' and the @c excluded_prefix_len
    /// is equal to 0, the excluded prefix is assumed to be unspecified for
    /// the pool. In this case, the server will not send the Prefix Exclude
    /// option to a client.
    ///
    /// @param prefix specified a prefix of the pool.
    /// @param prefix_len specifies prefix length of the pool.
    /// @param delegated_len specifies length of the delegated prefixes.
    /// @param excluded_prefix specifies an excluded prefix as per RFC6603.
    /// @param excluded_prefix_len specifies length of an excluded prefix.
    Pool6(const asiolink::IOAddress& prefix, const uint8_t prefix_len,
          const uint8_t delegated_len,
          const asiolink::IOAddress& excluded_prefix,
          const uint8_t excluded_prefix_len);

    /// @brief returns pool type
    ///
    /// @return pool type
    Lease::Type getType() const {
        return (type_);
    }

    /// @brief returns delegated prefix length
    ///
    /// This may be useful for "prefix/len" style definition for
    /// addresses, but is mostly useful for prefix pools.
    /// @return prefix length (1-128)
    uint8_t getLength() const {
        return (prefix_len_);
    }

    /// @brief Returns instance of the pool specific Prefix Exclude option.
    ///
    /// @return An instance of the Prefix Exclude option (RFC 6603) or NULL
    /// if such option hasn't been specified for the pool.
    Option6PDExcludePtr getPrefixExcludeOption() const {
        return (pd_exclude_option_);
    }

    /// @brief Unparse a Pool6 object.
    ///
    /// @return A pointer to unparsed Pool6 configuration.
    virtual data::ElementPtr toElement() const;

    /// @brief returns textual representation of the pool
    ///
    /// @return textual representation
    virtual std::string toText() const;

private:

    /// @brief Generic method initializing a DHCPv6 pool.
    ///
    /// This method should be called by the constructors to initialize
    /// DHCPv6 pools.
    ///
    /// @param Lease/pool type.
    /// @param prefix An address or delegated prefix (depending on the
    /// pool type specified as @c type).
    /// @param prefix_len Prefix length. If a pool is an address pool,
    /// this value should be set to 128.
    /// @param delegated_len Length of the delegated prefixes. If a pool
    /// is an address pool, this value should be set to 128.
    /// @param excluded_prefix An excluded prefix as per RFC6603. This
    /// value should only be specified for prefix pools. The value of
    /// '::' means "unspecified".
    /// @param excluded_prefix_len Length of the excluded prefix. This
    /// is only specified for prefix pools. The value of 0 should be
    /// used when @c excluded_prefix is not specified.
    void init(const Lease::Type& type,
              const asiolink::IOAddress& prefix,
              const uint8_t prefix_len,
              const uint8_t delegated_len,
              const asiolink::IOAddress& excluded_prefix,
              const uint8_t excluded_prefix_len);

    /// @brief Defines prefix length (for TYPE_PD only)
    uint8_t prefix_len_;

    /// @brief A pointer to the Prefix Exclude option (RFC 6603).
    Option6PDExcludePtr pd_exclude_option_;

};

/// @brief a pointer an IPv6 Pool
typedef boost::shared_ptr<Pool6> Pool6Ptr;

/// @brief a pointer to either IPv4 or IPv6 Pool
typedef boost::shared_ptr<Pool> PoolPtr;

/// @brief a container for either IPv4 or IPv6 Pools
typedef std::vector<PoolPtr> PoolCollection;


} // end of isc::dhcp namespace
} // end of isc namespace


#endif // POOL_H<|MERGE_RESOLUTION|>--- conflicted
+++ resolved
@@ -265,16 +265,6 @@
 
     /// @brief Optional definition of a client class
     ///
-<<<<<<< HEAD
-    /// If empty, all classes are allowed. If non-empty, only those listed
-    /// here are allowed.
-    ///
-    /// @ref Network::white_list_
-    ClientClasses white_list_;
-
-    /// @brief Last allocated address
-    /// See @ref isc::dhcp::Subnet::last_allocated_ia_
-=======
     /// @ref Network::client_class_
     ClientClass client_class_;
 
@@ -288,16 +278,11 @@
 
     /// @brief Last allocated address
     /// See @ref isc::dhcp::subnet::last_allocated_ia_
->>>>>>> 44f874d6
     /// Initialized and reset to first
     isc::asiolink::IOAddress last_allocated_;
 
     /// @brief Status of last allocated address
     bool last_allocated_valid_;
-<<<<<<< HEAD
-=======
-
->>>>>>> 44f874d6
 };
 
 /// @brief Pool information for IPv4 addresses
