# Copyright (C) 2012-2018 Internet Systems Consortium, Inc. ("ISC")
#
# This Source Code Form is subject to the terms of the Mozilla Public
# License, v. 2.0. If a copy of the MPL was not distributed with this
# file, You can obtain one at http://mozilla.org/MPL/2.0/.

$NAMESPACE isc::dhcp

% DHCPSRV_CFGMGR_ADD_IFACE listening on interface %1
An info message issued when a new interface is being added to the collection of
interfaces on which the server listens to DHCP messages.

% DHCPSRV_CFGMGR_ADD_SUBNET4 adding subnet %1
A debug message reported when the DHCP configuration manager is adding the
specified IPv4 subnet to its database.

% DHCPSRV_CFGMGR_ADD_SUBNET6 adding subnet %1
A debug message reported when the DHCP configuration manager is adding the
specified IPv6 subnet to its database.

% DHCPSRV_CFGMGR_ALL_IFACES_ACTIVE enabling listening on all interfaces
A debug message issued when the server is being configured to listen on all
interfaces.

% DHCPSRV_CFGMGR_CFG_DHCP_DDNS Setting DHCP-DDNS configuration to: %1
A debug message issued when the server's DHCP-DDNS settings are changed.

% DHCPSRV_CFGMGR_CLEAR_ACTIVE_IFACES stop listening on all interfaces
A debug message issued when configuration manager clears the internal list
of active interfaces. This doesn't prevent the server from listening to
the DHCP traffic through open sockets, but will rather be used by Interface
Manager to select active interfaces when sockets are re-opened.

% DHCPSRV_CFGMGR_CONFIGURE_SERVERID server configuration includes specification of a server identifier
This warning message is issued when the server specified configuration of
a server identifier. If this new configuration overrides an existing
server identifier, this will affect existing bindings of the clients.
Clients will use old server identifier when they renew their bindings.
The server will not respond to those renews, and the clients will
eventually transition to rebinding state. The server should reassign
existing bindings and the clients will subsequently use new server
identifier. It is recommended to not modify the server identifier, unless
there is a good reason for it, to avoid increased number of renewals and
a need for rebinding (increase of multicast traffic, which may be received
by multiple servers).

% DHCPSRV_CFGMGR_DEL_SUBNET4 IPv4 subnet %1 removed
This debug message is issued when a subnet is successfully removed from the
server configuration. The argument identifies the subnet removed.

% DHCPSRV_CFGMGR_DEL_SUBNET6 IPv6 subnet %1 removed
This debug message is issued when a subnet is successfully removed from the

% DHCPSRV_CFGMGR_NEW_SUBNET4 a new subnet has been added to configuration: %1
This is an informational message reporting that the configuration has
been extended to include the specified IPv4 subnet.

% DHCPSRV_CFGMGR_NEW_SUBNET6 a new subnet has been added to configuration: %1
This is an informational message reporting that the configuration has
been extended to include the specified subnet.

% DHCPSRV_CFGMGR_NO_SUBNET4 no suitable subnet is defined for address hint %1
This debug message is output when the DHCP configuration manager has received
a request for an IPv4 subnet for the specified address, but no such
subnet exists.

% DHCPSRV_CFGMGR_NO_SUBNET6 no suitable subnet is defined for address hint %1
This debug message is output when the DHCP configuration manager has received
a request for an IPv6 subnet for the specified address, but no such
subnet exists.

% DHCPSRV_CFGMGR_ONLY_SUBNET4 retrieved subnet %1 for address hint %2
This is a debug message reporting that the DHCP configuration manager has
returned the specified IPv4 subnet when given the address hint specified
because it is the only subnet defined.

% DHCPSRV_CFGMGR_ONLY_SUBNET6 retrieved subnet %1 for address hint %2
This is a debug message reporting that the DHCP configuration manager has
returned the specified IPv6 subnet when given the address hint specified
because it is the only subnet defined.

% DHCPSRV_CFGMGR_OPTION_DUPLICATE multiple options with the code: %1 added to the subnet: %2
This warning message is issued on an attempt to configure multiple options with the
same option code for the particular subnet. Adding multiple options is uncommon
for DHCPv6, but it is not prohibited.

% DHCPSRV_CFGMGR_RELAY_IP_ADDRESS_DEPRECATED "relay" uses "ip-address", which has been deprecated, please use "ip-addresses": %1
This is debug message issued when the "relay" element being parse
contains "ip-address" rather than its replacement, "ip-addresses".
The server will still honor the value but users are encouraged to
move to the new list parameter.

% DHCPSRV_CFGMGR_SOCKET_RAW_UNSUPPORTED use of raw sockets is unsupported on this OS, UDP sockets will be used
This warning message is logged when the user specified that the
DHCPv4 server should use the raw sockets to receive the DHCP
messages and respond to the clients, but the use of raw sockets
is not supported on the particular environment. The raw sockets
are useful when the server must respond to the directly connected
clients which don't have an address yet. If the raw sockets are
not supported by Kea on the particular platform, Kea will fall
back to use of the IP/UDP sockets. The responses to
the directly connected clients will be broadcast. The responses
to relayed clients will be unicast as usual.

% DHCPSRV_CFGMGR_SOCKET_TYPE_DEFAULT "dhcp-socket-type" not specified , using default socket type %1
This informational message is logged when the administrator hasn't
specified the "dhcp-socket-type" parameter in configuration for interfaces.
In such case, the default socket type will be used.

% DHCPSRV_CFGMGR_SOCKET_TYPE_SELECT using socket type %1
This informational message is logged when the DHCPv4 server selects the
socket type to be used for all sockets that will be opened on the
interfaces. Typically, the socket type is specified by the server
administrator. If the socket type hasn't been specified, the raw
socket will be selected. If the raw socket has been selected but
Kea doesn't support the use of raw sockets on the particular
OS, it will use an UDP socket instead.

% DHCPSRV_CFGMGR_SUBNET4 retrieved subnet %1 for address hint %2
This is a debug message reporting that the DHCP configuration manager has
returned the specified IPv4 subnet when given the address hint specified
as the address is within the subnet.

% DHCPSRV_CFGMGR_SUBNET4_ADDR selected subnet %1 for packet received by matching address %2
This is a debug message reporting that the DHCP configuration manager
has returned the specified IPv4 subnet for a received packet. This particular
subnet was selected, because an IPv4 address was matched which belonged to that
subnet.

% DHCPSRV_CFGMGR_SUBNET4_IFACE selected subnet %1 for packet received over interface %2
This is a debug message reporting that the DHCP configuration manager
has returned the specified IPv4 subnet for a packet received over
the given interface.  This particular subnet was selected, because it
was specified as being directly reachable over the given interface. (see
'interface' parameter in the subnet4 definition).

% DHCPSRV_CFGMGR_SUBNET4_RELAY selected subnet %1, because of matching relay addr %2
This is a debug message reporting that the DHCP configuration manager has
returned the specified IPv4 subnet, because detected relay agent address
matches value specified for this subnet.

% DHCPSRV_CFGMGR_SUBNET6 retrieved subnet %1 for address hint %2
This is a debug message reporting that the DHCP configuration manager has
returned the specified IPv6 subnet when given the address hint specified
as the address is within the subnet.

% DHCPSRV_CFGMGR_SUBNET6_IFACE selected subnet %1 for packet received over interface %2
This is a debug message reporting that the DHCP configuration manager
has returned the specified IPv6 subnet for a packet received over
given interface.  This particular subnet was selected, because it
was specified as being directly reachable over given interface. (see
'interface' parameter in the subnet6 definition).

% DHCPSRV_CFGMGR_SUBNET6_IFACE_ID selected subnet %1 (interface-id match) for incoming packet
This is a debug message reporting that the DHCP configuration manager
has returned the specified IPv6 subnet for a received packet. This particular
subnet was selected, because value of interface-id option matched what was
configured in the server's interface-id option for that selected subnet6.
(see 'interface-id' parameter in the subnet6 definition).

% DHCPSRV_CFGMGR_SUBNET6_RELAY selected subnet %1, because of matching relay addr %2
This is a debug message reporting that the DHCP configuration manager has
returned the specified IPv6 subnet, because detected relay agent address
matches value specified for this subnet.

% DHCPSRV_CFGMGR_UNICAST_LINK_LOCAL specified link local address %1 for unicast traffic on interface %2
This warning message is logged when user specified a link-local address to
receive unicast traffic. The warning message is issued because it is an
uncommon use.

% DHCPSRV_CFGMGR_USE_ADDRESS listening on address %1, on interface %2
A message issued when the server is configured to listen on the explicitly specified
IP address on the given interface.

% DHCPSRV_CFGMGR_USE_UNICAST listening on unicast address %1, on interface %2
An info message issued when configuring the DHCP server to listen on the unicast
address on the specific interface.

% DHCPSRV_CLOSE_DB closing currently open %1 database
This is a debug message, issued when the DHCP server closes the currently
open lease database.  It is issued at program shutdown and whenever
the database access parameters are changed: in the latter case, the
server closes the currently open database, and opens a database using
the new parameters.

% DHCPSRV_CQL_ADD_ADDR4 adding IPv4 lease with address %1
A debug message issued when the server is about to add an IPv4 lease
with the specified address to the Cassandra backend database.

% DHCPSRV_CQL_ADD_ADDR6 adding IPv6 lease with address %1
A debug message issued when the server is about to add an IPv6 lease
with the specified address to the Cassandra backend database.

% DHCPSRV_CQL_COMMIT committing to Cassandra database.
A commit call been issued on the server. For Cassandra, this is a no-op.

% DHCPSRV_CQL_CONNECTION_BEGIN_TRANSACTION begin transaction on current connection.
The server has issued a begin transaction call.

% DHCPSRV_CQL_CONNECTION_COMMIT committing to Cassandra database on current connection.
A commit call been issued on the server. For Cassandra, this is a no-op.

<<<<<<< HEAD
% DHCPSRV_CQL_BEGIN_TRANSACTION committing to Cassandra database.
The server has issued a begin transaction call.
=======
% DHCPSRV_CQL_CONNECTION_ROLLBACK rolling back Cassandra database on current connection.
The code has issued a rollback call. For Cassandra, this is a no-op.
>>>>>>> a9e9e42d

% DHCPSRV_CQL_DB opening Cassandra lease database: %1
This informational message is logged when a DHCP server (either V4 or
V6) is about to open a Cassandra lease database.  The parameters of
the connection including database name and username needed to access it
(but not the password if any) are logged.

% DHCPSRV_CQL_DEALLOC_ERROR An error occurred while closing the CQL connection: %1
This is an error message issued when a DHCP server (either V4 or V6) experienced
and error freeing CQL database resources as part of closing its connection to
the Cassandra database. The connection is closed as part of normal server
shutdown. This error is most likely a programmatic issue that is highly
unlikely to occur or negatively impact server operation.

% DHCPSRV_CQL_DELETE_ADDR deleting lease for address %1
A debug message issued when the server is attempting to delete a lease from the
Cassandra database for the specified address.

% DHCPSRV_CQL_DELETE_EXPIRED_RECLAIMED4 deleting reclaimed IPv4 leases that expired more than %1 seconds ago
A debug message issued when the server is removing reclaimed DHCPv4
leases which have expired longer than a specified period of time.
The argument is the amount of time Kea waits after a reclaimed
lease expires before considering its removal.

% DHCPSRV_CQL_DELETE_EXPIRED_RECLAIMED6 deleting reclaimed IPv6 leases that expired more than %1 seconds ago
A debug message issued when the server is removing reclaimed DHCPv6
leases which have expired longer than a specified period of time.
The argument is the amount of time Kea waits after a reclaimed
lease expires before considering its removal.

% DHCPSRV_CQL_GET4 obtaining all IPv4 leases
A debug message issued when the server is attempting to obtain all IPv4
leases from the Cassandra database.

% DHCPSRV_CQL_GET_ADDR4 obtaining IPv4 lease for address %1
A debug message issued when the server is attempting to obtain an IPv4
lease from the Cassandra database for the specified address.

% DHCPSRV_CQL_GET_ADDR6 obtaining IPv6 lease for address %1 and lease type %2
A debug message issued when the server is attempting to obtain an IPv6
lease from the Cassandra database for the specified address.

% DHCPSRV_CQL_GET_CLIENTID obtaining IPv4 leases for client ID %1
A debug message issued when the server is attempting to obtain a set of
IPv4 leases from the Cassandra database for a client with the specified
client identification.

% DHCPSRV_CQL_GET_CLIENTID_HWADDR_SUBID obtaining IPv4 lease for client ID %1, hardware address %2 and subnet ID %3
A debug message issued when the server is attempting to obtain an IPv4
lease from the Cassandra database for a client with the specified
client ID, hardware address and subnet ID.

% DHCPSRV_CQL_GET_EXPIRED4 obtaining maximum %1 of expired IPv4 leases
A debug message issued when the server is attempting to obtain expired
IPv4 leases to reclaim them. The maximum number of leases to be retrieved
is logged in the message.

% DHCPSRV_CQL_GET_EXPIRED6 obtaining maximum %1 of expired IPv6 leases
A debug message issued when the server is attempting to obtain expired
IPv6 leases to reclaim them. The maximum number of leases to be retrieved
is logged in the message.

% DHCPSRV_CQL_GET_HWADDR obtaining IPv4 leases for hardware address %1
A debug message issued when the server is attempting to obtain a set of
IPv4 leases from the Cassandra database for a client with the specified
hardware address.

% DHCPSRV_CQL_GET_IAID_DUID obtaining IPv6 leases for IAID %1 and DUID %2 and lease type %3
A debug message issued when the server is attempting to obtain a set of IPv6
leases from the Cassandra database for a client with the specified IAID
(Identity Association ID) and DUID (DHCP Unique Identifier).

% DHCPSRV_CQL_GET_IAID_SUBID_DUID obtaining IPv6 leases for IAID %1, Subnet ID %2, DUID %3 and lease type %4
A debug message issued when the server is attempting to obtain an IPv6
lease from the Cassandra database for a client with the specified IAID
(Identity Association ID), Subnet ID and DUID (DHCP Unique Identifier).

% DHCPSRV_CQL_GET_PAGE4 obtaining at most %1 IPv4 leases starting from address %2
A debug message issued when the server is attempting to obtain a page
of leases beginning with the specified address.

% DHCPSRV_CQL_GET_PAGE6 obtaining at most %1 IPv6 leases starting from address %2
A debug message issued when the server is attempting to obtain a page
of leases beginning with the specified address.

% DHCPSRV_CQL_GET_SUBID4 obtaining IPv4 leases for subnet ID %1
A debug message issued when the server is attempting to obtain all IPv4
leases for a given subnet identifier from the Cassandra database.

% DHCPSRV_CQL_GET_SUBID_CLIENTID obtaining IPv4 lease for subnet ID %1 and client ID %2
A debug message issued when the server is attempting to obtain an IPv4
lease from the Cassandra database for a client with the specified
subnet ID and client ID.

% DHCPSRV_CQL_GET_SUBID_HWADDR obtaining IPv4 lease for subnet ID %1 and hardware address %2
A debug message issued when the server is attempting to obtain an IPv4
lease from the Cassandra database for a client with the specified
subnet ID and hardware address.

% DHCPSRV_CQL_GET_VERSION obtaining schema version information
A debug message issued when the server is about to obtain schema version
information from the Cassandra database.

% DHCPSRV_CQL_HOST_ADD Adding host information to the database
An informational message logged when options belonging to any reservation from a
single host are inserted.

% DHCPSRV_CQL_HOST_DB Connecting to CQL hosts database: %1
An informational message logged when the CQL hosts database is about to be
connected to. The parameters of the connection including database name and
username needed to access it (but not the password if any) are logged.

% DHCPSRV_CQL_HOST_DB_GET_VERSION obtaining schema version information for the CQL hosts database
A debug message issued when the server is about to obtain schema version
information from the CQL hosts database.

% DHCPSRV_CQL_HOST_GET4 Retrieving one DHCPv4 host from a CQL database
An informational message logged when a DHCP server is about to retrieve one
host from a CQL database by IPv4 criteria.

% DHCPSRV_CQL_HOST_GET6 Retrieving one DHCPv6 host from a CQL database
An informational message logged when a DHCP server is about to retrieve one
host from a CQL database by IPv6 criteria.

% DHCPSRV_CQL_HOST_GET_ALL Retrieving multiple hosts from a CQL database
An informational message logged when multiple hosts from a CQL database are retrieved.

% DHCPSRV_CQL_LEASE_EXCEPTION_THROWN Exception thrown during Cassandra operation: %1

% DHCPSRV_CQL_ROLLBACK rolling back Cassandra database.
The code has issued a rollback call. For Cassandra, this is a no-op.

% DHCPSRV_CQL_UPDATE_ADDR4 updating IPv4 lease for address %1
A debug message issued when the server is attempting to update IPv4
lease from the Cassandra database for the specified address.

% DHCPSRV_CQL_UPDATE_ADDR6 updating IPv6 lease for address %1
A debug message issued when the server is attempting to update IPv6
lease from the Cassandra database for the specified address.

% DHCPSRV_DHCP4O6_RECEIVED_BAD_PACKET received bad DHCPv4o6 packet: %1
A bad DHCPv4o6 packet was received.

% DHCPSRV_DHCP_DDNS_ERROR_EXCEPTION error handler for DHCP_DDNS IO generated an expected exception: %1
This is an error message that occurs when an attempt to send a request to
kea-dhcp-ddns fails there registered error handler threw an uncaught exception.
This is a programmatic error which should not occur. By convention, the error
handler should not propagate exceptions. Please report this error.

% DHCPSRV_DHCP_DDNS_HANDLER_NULL error handler for DHCP_DDNS IO is not set.
This is an error message that occurs when an attempt to send a request to
kea-dhcp-ddns fails and there is no registered error handler.  This is a
programmatic error which should never occur and should be reported.

% DHCPSRV_DHCP_DDNS_NCR_REJECTED NameChangeRequest rejected by the sender: %1, ncr: %2
This is an error message indicating that NameChangeSender used to deliver DDNS
update requests to kea-dhcp-ddns rejected the request.  This most likely cause
is the sender's queue has reached maximum capacity.  This would imply that
requests are being generated faster than they can be delivered.

% DHCPSRV_DHCP_DDNS_NCR_SENT NameChangeRequest sent to kea-dhcp-ddns: %1
A debug message issued when a NameChangeRequest has been successfully sent to
kea-dhcp-ddns.

% DHCPSRV_DHCP_DDNS_SENDER_STARTED NameChangeRequest sender has been started: %1
A informational message issued when a communications with kea-dhcp-ddns has
been successfully started.

% DHCPSRV_DHCP_DDNS_SENDER_STOPPED NameChangeRequest sender has been stopped.
A informational message issued when a communications with kea-dhcp-ddns has
been stopped. This normally occurs during reconfiguration and as part of normal
shutdown. It may occur if kea-dhcp-ddns communications breakdown.

% DHCPSRV_DHCP_DDNS_SUSPEND_UPDATES DHCP_DDNS updates are being suspended.
This is a warning message indicating the DHCP_DDNS updates have been turned
off.  This should only occur if IO errors communicating with kea-dhcp-ddns
have been experienced.  Any such errors should have preceding entries in the
log with details.  No further attempts to communicate with kea-dhcp-ddns will
be made without intervention.

% DHCPSRV_HOOK_LEASE4_RECOVER_SKIP DHCPv4 lease %1 was not recovered from the declined state because a callout set the skip status.
This debug message is printed when a callout installed on lease4_recover
hook point set the next step status to SKIP. For this particular hook point, this
indicates that the server should not recover the lease from declined state.
The server will leave the lease as it is, in the declined state. The
server will attempt to recover it the next time decline recovery procedure
takes place.

% DHCPSRV_HOOK_LEASE4_RENEW_SKIP DHCPv4 lease was not renewed because a callout set the skip flag.
This debug message is printed when a callout installed on lease4_renew
hook point set the skip flag. For this particular hook point, the setting
of the flag by a callout instructs the server to not renew a lease. The
server will use existing lease as it is, without extending its lifetime.

% DHCPSRV_HOOK_LEASE4_SELECT_SKIP Lease4 creation was skipped, because of callout skip flag.
This debug message is printed when a callout installed on lease4_select
hook point sets the skip flag. It means that the server was told that
no lease4 should be assigned. The server will not put that lease in its
database and the client will get a NAK packet.

% DHCPSRV_HOOK_LEASE6_EXTEND_SKIP DHCPv6 lease lifetime was not extended because a callout set the skip flag for message %1
This debug message is printed when a callout installed on lease6_renew
or the lease6_rebind hook point set the skip flag. For this particular hook
point, the setting of the flag by a callout instructs the server to not
extend the lifetime for a lease. If the client requested renewal of multiple
leases (by sending multiple IA options), the server will skip the renewal
of the one in question and will proceed with other renewals as usual.

% DHCPSRV_HOOK_LEASE6_RECOVER_SKIP DHCPv6 lease %1 was not recovered from declined state because a callout set the skip status.
This debug message is printed when a callout installed on lease6_recover
hook point set the next step status to SKIP. For this particular hook point, this
indicates that the server should not recover the lease from declined state.
The server will leave the lease as it is, in the declined state. The
server will attempt to recover it the next time decline recovery procedure
takes place.

% DHCPSRV_HOOK_LEASE6_SELECT_SKIP Lease6 (non-temporary) creation was skipped, because of callout skip flag.
This debug message is printed when a callout installed on lease6_select
hook point sets the skip flag. It means that the server was told that
no lease6 should be assigned. The server will not put that lease in its
database and the client will get a NoAddrsAvail for that IA_NA option.

% DHCPSRV_INVALID_ACCESS invalid database access string: %1
This is logged when an attempt has been made to parse a database access string
and the attempt ended in error.  The access string in question - which
should be of the form 'keyword=value keyword=value...' is included in
the message.

% DHCPSRV_LEASE_SANITY_FAIL The lease %1 with subnet-id %2 failed subnet-id checks.
This warning message is printed when the lease being loaded does not match the
configuration. Due to lease-checks value, the lease will be loaded, but
it will most likely be unused by Kea, as there is no subnet that matches
the IP address associated with the lease.

% DHCPSRV_LEASE_SANITY_FIXED The lease %1 with subnet-id %2 failed subnet-id checks, but was corrected to subnet-id %3.
This informational message is printed when a lease was loaded, but had
incorrect subnet-id value. The lease-checks parameter was set to a value
that told Kea to try to correct the problem. There is a matching subnet,
so Kea updated subnet-id and loaded the lease successfully.

% DHCPSRV_LEASE_SANITY_FAIL_DISCARD The lease %1 with subnet-id %2 failed subnet-id checks and was dropped.
This warning message is printed when a lease was loaded, but Kea was told
(by setting lease-checks parameter) to discard leases with inconsistent
data. The lease was discarded, because either there is no subnet configured
with matching subnet-id or the address of the lease does not belong to the
subnet.

% DHCPSRV_MEMFILE_ADD_ADDR4 adding IPv4 lease with address %1
A debug message issued when the server is about to add an IPv4 lease
with the specified address to the memory file backend database.

% DHCPSRV_MEMFILE_ADD_ADDR6 adding IPv6 lease with address %1
A debug message issued when the server is about to add an IPv6 lease
with the specified address to the memory file backend database.

% DHCPSRV_MEMFILE_BEGIN_TRANSACTION committing to memory file database
The code has issued a begin transaction call.  For the memory file database, this is
a no-op.

% DHCPSRV_MEMFILE_COMMIT committing to memory file database
The code has issued a commit call.  For the memory file database, this is
a no-op.

% DHCPSRV_MEMFILE_CONVERTING_LEASE_FILES running LFC now to convert lease files to the current schema: %1.%2
A warning message issued when the server has detected lease files that need
to be either upgraded or downgraded to match the server's schema, and that
the server is automatically running the LFC process to perform the conversion.
This should only occur the first time the server is launched following a Kea
installation upgrade (or downgrade).

% DHCPSRV_MEMFILE_DB opening memory file lease database: %1
This informational message is logged when a DHCP server (either V4 or
V6) is about to open a memory file lease database.  The parameters of
the connection including database name and username needed to access it
(but not the password if any) are logged.

% DHCPSRV_MEMFILE_DELETE_ADDR deleting lease for address %1
A debug message issued when the server is attempting to delete a lease
for the specified address from the memory file database for the specified
address.

% DHCPSRV_MEMFILE_DELETE_EXPIRED_RECLAIMED4 deleting reclaimed IPv4 leases that expired more than %1 seconds ago
A debug message issued when the server is removing reclaimed DHCPv4
leases which have expired longer than a specified period of time.
The argument is the amount of time Kea waits after a reclaimed
lease expires before considering its removal.

% DHCPSRV_MEMFILE_DELETE_EXPIRED_RECLAIMED6 deleting reclaimed IPv6 leases that expired more than %1 seconds ago
A debug message issued when the server is removing reclaimed DHCPv6
leases which have expired longer than a specified period of time.
The argument is the amount of time Kea waits after a reclaimed
lease expires before considering its removal.

% DHCPSRV_MEMFILE_DELETE_EXPIRED_RECLAIMED_START starting deletion of %1 expired-reclaimed leases
A debug message issued when the server has found expired-reclaimed
leases to be removed. The number of leases to be removed is logged
in the message.

% DHCPSRV_MEMFILE_GET4 obtaining all IPv4 leases
A debug message issued when the server is attempting to obtain all IPv4
leases from the memory file database.

% DHCPSRV_MEMFILE_GET_PAGE4 obtaining at most %1 IPv4 leases starting from address %2
A debug message issued when the server is attempting to obtain a page
of leases beginning with the specified address.

% DHCPSRV_MEMFILE_GET_PAGE6 obtaining at most %1 IPv6 leases starting from address %2
A debug message issued when the server is attempting to obtain a page
of leases beginning with the specified address.

% DHCPSRV_MEMFILE_GET6 obtaining all IPv6 leases
A debug message issued when the server is attempting to obtain all IPv6
leases from the memory file database.

% DHCPSRV_MEMFILE_GET6_DUID obtaining IPv6 leases for DUID %1
A debug message issued when the server is attempting to obtain IPv6
leases from the memory file database for the DUID.

% DHCPSRV_MEMFILE_GET_ADDR4 obtaining IPv4 lease for address %1
A debug message issued when the server is attempting to obtain an IPv4
lease from the memory file database for the specified address.

% DHCPSRV_MEMFILE_GET_ADDR6 obtaining IPv6 lease for address %1 and lease type %2
A debug message issued when the server is attempting to obtain an IPv6
lease from the memory file database for the specified address.

% DHCPSRV_MEMFILE_GET_CLIENTID obtaining IPv4 leases for client ID %1
A debug message issued when the server is attempting to obtain a set of
IPv4 leases from the memory file database for a client with the specified
client identification.

% DHCPSRV_MEMFILE_GET_CLIENTID_HWADDR_SUBID obtaining IPv4 lease for client ID %1, hardware address %2 and subnet ID %3
A debug message issued when the server is attempting to obtain an IPv4
lease from the memory file database for a client with the specified
client ID, hardware address and subnet ID.

% DHCPSRV_MEMFILE_GET_EXPIRED4 obtaining maximum %1 of expired IPv4 leases
A debug message issued when the server is attempting to obtain expired
IPv4 leases to reclaim them. The maximum number of leases to be retrieved
is logged in the message.

% DHCPSRV_MEMFILE_GET_EXPIRED6 obtaining maximum %1 of expired IPv6 leases
A debug message issued when the server is attempting to obtain expired
IPv6 leases to reclaim them. The maximum number of leases to be retrieved
is logged in the message.

% DHCPSRV_MEMFILE_GET_HWADDR obtaining IPv4 leases for hardware address %1
A debug message issued when the server is attempting to obtain a set of
IPv4 leases from the memory file database for a client with the specified
hardware address.

% DHCPSRV_MEMFILE_GET_IAID_DUID obtaining IPv6 leases for IAID %1 and DUID %2 and lease type %3
A debug message issued when the server is attempting to obtain a set of IPv6
leases from the memory file database for a client with the specified IAID
(Identity Association ID) and DUID (DHCP Unique Identifier).

% DHCPSRV_MEMFILE_GET_IAID_SUBID_DUID obtaining IPv6 leases for IAID %1, Subnet ID %2, DUID %3 and lease type %4
A debug message issued when the server is attempting to obtain an IPv6
lease from the memory file database for a client with the specified IAID
(Identity Association ID), Subnet ID and DUID (DHCP Unique Identifier).

% DHCPSRV_MEMFILE_GET_SUBID4 obtaining IPv4 leases for subnet ID %1
A debug message issued when the server is attempting to obtain all IPv4
leases for a given subnet identifier from the memory file database.

% DHCPSRV_MEMFILE_GET_SUBID6 obtaining IPv6 leases for subnet ID %1
A debug message issued when the server is attempting to obtain all IPv6
leases for a given subnet identifier from the memory file database.

% DHCPSRV_MEMFILE_GET_SUBID_CLIENTID obtaining IPv4 lease for subnet ID %1 and client ID %2
A debug message issued when the server is attempting to obtain an IPv4
lease from the memory file database for a client with the specified
subnet ID and client ID.

% DHCPSRV_MEMFILE_GET_SUBID_HWADDR obtaining IPv4 lease for subnet ID %1 and hardware address %2
A debug message issued when the server is attempting to obtain an IPv4
lease from the memory file database for a client with the specified
subnet ID and hardware address.

% DHCPSRV_MEMFILE_GET_VERSION obtaining schema version information
A debug message issued when the server is about to obtain schema version
information from the memory file database.

% DHCPSRV_MEMFILE_LEASE_FILE_LOAD loading leases from file %1
An info message issued when the server is about to start reading DHCP leases
from the lease file. All leases currently held in the memory will be
replaced by those read from the file.

% DHCPSRV_MEMFILE_LEASE_LOAD loading lease %1
A debug message issued when DHCP lease is being loaded from the file to memory.

% DHCPSRV_MEMFILE_LEASE_LOAD_ROW_ERROR discarding row %1, error: %2
An error message issued the the DHCP lease being loaded from the given row of
the lease file fails. The log message should contain the specific reason the
row was discarded. The server will continue loading the remaining data.
This may indicate a corrupt lease file.

% DHCPSRV_MEMFILE_LFC_EXECUTE executing Lease File Cleanup using: %1
An informational message issued when the Memfile lease database backend
starts a new process to perform Lease File Cleanup.

% DHCPSRV_MEMFILE_LFC_LEASE_FILE_RENAME_FAIL failed to rename the current lease file %1 to %2, reason: %3
An error message logged when the Memfile lease database backend fails to
move the current lease file to a new file on which the cleanup should
be performed. This effectively means that the lease file cleanup
will not take place.

% DHCPSRV_MEMFILE_LFC_LEASE_FILE_REOPEN_FAIL failed to reopen lease file %1 after preparing input file for lease file cleanup, reason: %2, new leases will not be persisted!
An error message logged when the Memfile lease database backend
failed to re-open or re-create the lease file after renaming the
lease file for lease file cleanup. The server will continue to
operate but leases will not be persisted to disk.

% DHCPSRV_MEMFILE_LFC_SETUP setting up the Lease File Cleanup interval to %1 sec
An informational message logged when the Memfile lease database backend
configures the LFC to be executed periodically. The argument holds the
interval in seconds in which the LFC will be executed.

% DHCPSRV_MEMFILE_LFC_SPAWN_FAIL lease file cleanup failed to run because kea-lfc process couldn't be spawned
This error message is logged when the Kea server fails to run kea-lfc,
the program that cleans up the lease file. The server will try again the
next time a lease file cleanup is scheduled. Although this message should
not appear and the reason why it did investigated, the occasional failure
to start the lease file cleanup will not impact operations. Should the
failure persist however, the size of the lease file will increase without bound.

% DHCPSRV_MEMFILE_LFC_START starting Lease File Cleanup
An informational message issued when the Memfile lease database backend
starts the periodic Lease File Cleanup.

% DHCPSRV_MEMFILE_LFC_UNREGISTER_TIMER_FAILED failed to unregister timer 'memfile-lfc': %1
This debug message is logged when Memfile backend fails to unregister
timer used for lease file cleanup scheduling. There are several reasons
why this could occur, although the most likely cause is that the system
is being shut down and some other component has unregistered the timer.
The message includes the reason for this error.

% DHCPSRV_MEMFILE_NEEDS_DOWNGRADING version of lease file: %1 schema is later than version %2
A warning message issued when the schema of the lease file loaded by the server
is newer than the memfile schema of the server.  The server converts the lease
data from newer schemas to its schema as it is read, therefore the lease
information in use by the server will be correct. Note though, that any data
stored in newer schema fields will be dropped.  What remains is for the
file itself to be rewritten using the current schema.

% DHCPSRV_MEMFILE_NEEDS_UPGRADING version of lease file: %1 schema is earlier than version %2
A warning message issued when the schema of the lease file loaded by the server
pre-dates the memfile schema of the server.  Note that the server converts the
lease data from older schemas to the current schema as it is read, therefore
the lease information in use by the server will be correct.  What remains is
for the file itself to be rewritten using the current schema.

% DHCPSRV_MEMFILE_NO_STORAGE running in non-persistent mode, leases will be lost after restart
A warning message issued when writes of leases to disk have been disabled
in the configuration. This mode is useful for some kinds of performance
testing but should not be enabled in normal circumstances. Non-persistence
mode is enabled when 'persist4=no persist6=no' parameters are specified
in the database access string.

% DHCPSRV_MEMFILE_READ_HWADDR_FAIL failed to read hardware address from lease file: %1
A warning message issued when read attempt of the hardware address stored in
a disk file failed. The parameter should provide the exact nature of the failure.
The database read will continue, but that particular lease will no longer
have hardware address associated with it.

% DHCPSRV_MEMFILE_ROLLBACK rolling back memory file database
The code has issued a rollback call.  For the memory file database, this is
a no-op.

% DHCPSRV_MEMFILE_UPDATE_ADDR4 updating IPv4 lease for address %1
A debug message issued when the server is attempting to update IPv4
lease from the memory file database for the specified address.

% DHCPSRV_MEMFILE_UPDATE_ADDR6 updating IPv6 lease for address %1
A debug message issued when the server is attempting to update IPv6
lease from the memory file database for the specified address.

% DHCPSRV_MEMFILE_WIPE_LEASES4 removing all IPv4 leases from subnet %1
This informational message is printed when removal of all leases from
specified IPv4 subnet is commencing. This is a result of receiving administrative
command.

% DHCPSRV_MEMFILE_WIPE_LEASES4_FINISHED removing all IPv4 leases from subnet %1 finished, removed %2 leases
This informational message is printed when removal of all leases from
a specified IPv4 subnet has finished. The number of removed leases is
printed.

% DHCPSRV_MEMFILE_WIPE_LEASES6 removing all IPv6 leases from subnet %1
This informational message is printed when removal of all leases from
specified IPv6 subnet is commencing. This is a result of receiving administrative
command.

% DHCPSRV_MEMFILE_WIPE_LEASES6_FINISHED removing all IPv6 leases from subnet %1 finished, removed %2 leases
This informational message is printed when removal of all leases from
a specified IPv6 subnet has finished. The number of removed leases is
printed.

% DHCPSRV_MULTIPLE_RAW_SOCKETS_PER_IFACE current configuration will result in opening multiple broadcast capable sockets on some interfaces and some DHCP messages may be duplicated
A warning message issued when the current configuration indicates that multiple
sockets, capable of receiving broadcast traffic, will be opened on some of the
interfaces. It must be noted that this may lead to receiving and processing
the same DHCP message multiple times, as it will be received by each socket
individually.

% DHCPSRV_MYSQL_ADD_ADDR4 adding IPv4 lease with address %1
A debug message issued when the server is about to add an IPv4 lease
with the specified address to the MySQL backend database.

% DHCPSRV_MYSQL_ADD_ADDR6 adding IPv6 lease with address %1, lease type %2
A debug message issued when the server is about to add an IPv6 lease
with the specified address to the MySQL backend database.

% DHCPSRV_MYSQL_BEGIN_TRANSACTION committing to MySQL database
The code has issued a begin transaction call.

% DHCPSRV_MYSQL_COMMIT committing to MySQL database
The code has issued a commit call.  All outstanding transactions will be
committed to the database.  Note that depending on the MySQL settings,
the committal may not include a write to disk.

% DHCPSRV_MYSQL_DB opening MySQL lease database: %1
This informational message is logged when a DHCP server (either V4 or
V6) is about to open a MySQL lease database.  The parameters of the
connection including database name and username needed to access it
(but not the password if any) are logged.

% DHCPSRV_MYSQL_DELETED_EXPIRED_RECLAIMED deleted %1 reclaimed leases from the database
A debug message issued when the server has removed a number of reclaimed
leases from the database. The number of removed leases is included in the
message.

% DHCPSRV_MYSQL_DELETE_ADDR deleting lease for address %1
A debug message issued when the server is attempting to delete a lease for
the specified address from the MySQL database for the specified address.

% DHCPSRV_MYSQL_DELETE_EXPIRED_RECLAIMED4 deleting reclaimed IPv4 leases that expired more than %1 seconds ago
A debug message issued when the server is removing reclaimed DHCPv4
leases which have expired longer than a specified period of time.
The argument is the amount of time Kea waits after a reclaimed
lease expires before considering its removal.

% DHCPSRV_MYSQL_DELETE_EXPIRED_RECLAIMED6 deleting reclaimed IPv6 leases that expired more than %1 seconds ago
A debug message issued when the server is removing reclaimed DHCPv6
leases which have expired longer than a specified period of time.
The argument is the amount of time Kea waits after a reclaimed
lease expires before considering its removal.

% DHCPSRV_MYSQL_FATAL_ERROR Unrecoverable MySQL error occurred: %1 for <%2>, reason: %3 (error code: %4).
An error message indicating that communication with the MySQL database server
has been lost.  If automatic recovery has been enabled,  then the server will
attempt to recover connectivity.  If not the server wil exit with a
non-zero exit code.  The cause of such an error is most likely a network issue
or the MySQL server has gone down.

% DHCPSRV_MYSQL_GET4 obtaining all IPv4 leases
A debug message issued when the server is attempting to obtain all IPv4
leases from the MySQL database.

% DHCPSRV_MYSQL_GET6 obtaining all IPv6 leases
A debug message issued when the server is attempting to obtain all IPv6
leases from the MySQL database.

% DHCPSRV_MYSQL_GET_ADDR4 obtaining IPv4 lease for address %1
A debug message issued when the server is attempting to obtain an IPv4
lease from the MySQL database for the specified address.

% DHCPSRV_MYSQL_GET_PAGE4 obtaining at most %1 IPv4 leases starting from address %2
A debug message issued when the server is attempting to obtain a page
of leases beginning with the specified address.

% DHCPSRV_MYSQL_GET_PAGE6 obtaining at most %1 IPv6 leases starting from address %2
A debug message issued when the server is attempting to obtain a page
of leases beginning with the specified address.

% DHCPSRV_MYSQL_GET_ADDR6 obtaining IPv6 lease for address %1, lease type %2
A debug message issued when the server is attempting to obtain an IPv6
lease from the MySQL database for the specified address.

% DHCPSRV_MYSQL_GET_DUID obtaining IPv6 lease for duid %1,
A debug message issued when the server is attempting to obtain an IPv6
lease from the MySQL database for the specified duid.

% DHCPSRV_MYSQL_GET_CLIENTID obtaining IPv4 leases for client ID %1
A debug message issued when the server is attempting to obtain a set
of IPv4 leases from the MySQL database for a client with the specified
client identification.

% DHCPSRV_MYSQL_GET_EXPIRED4 obtaining maximum %1 of expired IPv4 leases
A debug message issued when the server is attempting to obtain expired
IPv4 leases to reclaim them. The maximum number of leases to be retrieved
is logged in the message.

% DHCPSRV_MYSQL_GET_EXPIRED6 obtaining maximum %1 of expired IPv6 leases
A debug message issued when the server is attempting to obtain expired
IPv6 leases to reclaim them. The maximum number of leases to be retrieved
is logged in the message.

% DHCPSRV_MYSQL_GET_HWADDR obtaining IPv4 leases for hardware address %1
A debug message issued when the server is attempting to obtain a set
of IPv4 leases from the MySQL database for a client with the specified
hardware address.

% DHCPSRV_MYSQL_GET_IAID_DUID obtaining IPv6 leases for IAID %1, DUID %2, lease type %3
A debug message issued when the server is attempting to obtain a set of IPv6
leases from the MySQL database for a client with the specified IAID (Identity
Association ID) and DUID (DHCP Unique Identifier).

% DHCPSRV_MYSQL_GET_IAID_SUBID_DUID obtaining IPv6 leases for IAID %1, Subnet ID %2, DUID %3, lease type %4
A debug message issued when the server is attempting to obtain an IPv6
lease from the MySQL database for a client with the specified IAID
(Identity Association ID), Subnet ID and DUID (DHCP Unique Identifier).

% DHCPSRV_MYSQL_GET_SUBID4 obtaining IPv4 leases for subnet ID %1
A debug message issued when the server is attempting to obtain all IPv4
leases for a given subnet identifier from the MySQL database.

% DHCPSRV_MYSQL_GET_SUBID6 obtaining IPv6 leases for subnet ID %1
A debug message issued when the server is attempting to obtain all IPv6
leases for a given subnet identifier from the MySQL database.

% DHCPSRV_MYSQL_GET_SUBID_CLIENTID obtaining IPv4 lease for subnet ID %1 and client ID %2
A debug message issued when the server is attempting to obtain an IPv4
lease from the MySQL database for a client with the specified subnet ID
and client ID.

% DHCPSRV_MYSQL_GET_SUBID_HWADDR obtaining IPv4 lease for subnet ID %1 and hardware address %2
A debug message issued when the server is attempting to obtain an IPv4
lease from the MySQL database for a client with the specified subnet ID
and hardware address.

% DHCPSRV_MYSQL_GET_VERSION obtaining schema version information
A debug message issued when the server is about to obtain schema version
information from the MySQL database.

% DHCPSRV_MYSQL_HOST_DB opening MySQL hosts database: %1
This informational message is logged when a DHCP server (either V4 or
V6) is about to open a MySQL hosts database.  The parameters of the
connection including database name and username needed to access it
(but not the password if any) are logged.

% DHCPSRV_MYSQL_HOST_DB_GET_VERSION obtaining schema version information for the MySQL hosts database
A debug message issued when the server is about to obtain schema version
information from the MySQL hosts database.

% DHCPSRV_MYSQL_HOST_DB_READONLY MySQL host database opened for read access only
This informational message is issued when the user has configured the MySQL
database in read-only mode. Kea will not be able to insert or modify
host reservations but will be able to retrieve existing ones and
assign them to the clients communicating with the server.

% DHCPSRV_MYSQL_ROLLBACK rolling back MySQL database
The code has issued a rollback call.  All outstanding transaction will
be rolled back and not committed to the database.

% DHCPSRV_MYSQL_START_TRANSACTION starting new MySQL transaction
A debug message issued when a new MySQL transaction is being started.
This message is typically not issued when inserting data into a
single table because the server doesn't explicitly start
transactions in this case. This message is issued when data is
inserted into multiple tables with multiple INSERT statements
and there may be a need to rollback the whole transaction if
any of these INSERT statements fail.

% DHCPSRV_MYSQL_UPDATE_ADDR4 updating IPv4 lease for address %1
A debug message issued when the server is attempting to update IPv4
lease from the MySQL database for the specified address.

% DHCPSRV_MYSQL_UPDATE_ADDR6 updating IPv6 lease for address %1, lease type %2
A debug message issued when the server is attempting to update IPv6
lease from the MySQL database for the specified address.

% DHCPSRV_NOTYPE_DB no 'type' keyword to determine database backend: %1
This is an error message, logged when an attempt has been made to access
a database backend, but where no 'type' keyword has been included in
the access string.  The access string (less any passwords) is included
in the message.

% DHCPSRV_NO_SOCKETS_OPEN no interface configured to listen to DHCP traffic
This warning message is issued when the current server configuration specifies
no interfaces that the server should listen on, or when the specified interfaces are not
configured to receive the traffic.

% DHCPSRV_OPEN_SOCKET_FAIL failed to open socket: %1
A warning message issued when IfaceMgr fails to open and bind a socket.
The reason for the failure is appended as an argument of the log message.

% DHCPSRV_PGSQL_ADD_ADDR4 adding IPv4 lease with address %1
A debug message issued when the server is about to add an IPv4 lease
with the specified address to the PostgreSQL backend database.

% DHCPSRV_PGSQL_ADD_ADDR6 adding IPv6 lease with address %1
A debug message issued when the server is about to add an IPv6 lease
with the specified address to the PostgreSQL backend database.

<<<<<<< HEAD
=======
% DHCPSRV_PGSQL_BEGIN_TRANSACTION committing to PostgreSQL database
The code has issued a begin transaction call.

>>>>>>> a9e9e42d
% DHCPSRV_PGSQL_COMMIT committing to PostgreSQL database
The code has issued a commit call.  All outstanding transactions will be
committed to the database.  Note that depending on the PostgreSQL settings,
the committal may not include a write to disk.

% DHCPSRV_PGSQL_DB opening PostgreSQL lease database: %1
This informational message is logged when a DHCP server (either V4 or
V6) is about to open a PostgreSQL lease database.  The parameters of the
connection including database name and username needed to access it
(but not the password if any) are logged.

% DHCPSRV_PGSQL_DEALLOC_ERROR An error occurred deallocating SQL statements while closing the PostgreSQL lease database: %1
This is an error message issued when a DHCP server (either V4 or V6) experienced
and error freeing database SQL resources as part of closing its connection to
the PostgreSQL database.  The connection is closed as part of normal server
shutdown.  This error is most likely a programmatic issue that is highly
unlikely to occur or negatively impact server operation.

% DHCPSRV_PGSQL_DELETE_ADDR deleting lease for address %1
A debug message issued when the server is attempting to delete a lease for
the specified address from the PostgreSQL database for the specified address.

% DHCPSRV_PGSQL_DELETE_EXPIRED_RECLAIMED4 deleting reclaimed IPv4 leases that expired more than %1 seconds ago
A debug message issued when the server is removing reclaimed DHCPv4
leases which have expired longer than a specified period of time.
The argument is the amount of time Kea waits after a reclaimed
lease expires before considering its removal.

% DHCPSRV_PGSQL_DELETE_EXPIRED_RECLAIMED6 deleting reclaimed IPv6 leases that expired more than %1 seconds ago
A debug message issued when the server is removing reclaimed DHCPv6
leases which have expired longer than a specified period of time.
The argument is the amount of time Kea waits after a reclaimed
lease expires before considering its removal.

% DHCPSRV_PGSQL_FATAL_ERROR Unrecoverable PostgreSQL error occurred: Statement: <%1>, reason: %2 (error code: %3).
An error message indicating that communication with the PostgreSQL database server
has been lost.  If automatic recovery has been enabled,  then the server will
attempt to recover the connectivity.  If not the server wil exit with a
non-zero exit code.  The cause of such an error is most likely a network issue
or the PostgreSQL server has gone down.

% DHCPSRV_PGSQL_GET4 obtaining all IPv4 leases
A debug message issued when the server is attempting to obtain all IPv4
leases from the PostgreSQL database.

% DHCPSRV_PGSQL_GET6 obtaining all IPv6 leases
A debug message issued when the server is attempting to obtain all IPv6
leases from the PostgreSQL database.

% DHCPSRV_PGSQL_GET_ADDR4 obtaining IPv4 lease for address %1
A debug message issued when the server is attempting to obtain an IPv4
lease from the PostgreSQL database for the specified address.

% DHCPSRV_PGSQL_GET_ADDR6 obtaining IPv6 lease for address %1 (lease type %2)
A debug message issued when the server is attempting to obtain an IPv6
lease from the PostgreSQL database for the specified address.

% DHCPSRV_PGSQL_GET_CLIENTID obtaining IPv4 leases for client ID %1
A debug message issued when the server is attempting to obtain a set
of IPv4 leases from the PostgreSQL database for a client with the specified
client identification.

% DHCPSRV_PGSQL_GET_EXPIRED4 obtaining maximum %1 of expired IPv4 leases
A debug message issued when the server is attempting to obtain expired
IPv4 leases to reclaim them. The maximum number of leases to be retrieved
is logged in the message.

% DHCPSRV_PGSQL_GET_EXPIRED6 obtaining maximum %1 of expired IPv6 leases
A debug message issued when the server is attempting to obtain expired
IPv6 leases to reclaim them. The maximum number of leases to be retrieved
is logged in the message.

% DHCPSRV_PGSQL_GET_HWADDR obtaining IPv4 leases for hardware address %1
A debug message issued when the server is attempting to obtain a set
of IPv4 leases from the PostgreSQL database for a client with the specified
hardware address.

% DHCPSRV_PGSQL_GET_IAID_DUID obtaining IPv4 leases for IAID %1 and DUID %2, lease type %3
A debug message issued when the server is attempting to obtain a set of IPv6
leases from the PostgreSQL database for a client with the specified IAID
(Identity Association ID) and DUID (DHCP Unique Identifier).

% DHCPSRV_PGSQL_GET_DUID obtaining IPv6 leases for DUID %1,
A debug message issued when the server is attempting to obtain a set of IPv6
leases from the PostgreSQL database for a client with the specified DUID (DHCP Unique Identifier).

% DHCPSRV_PGSQL_GET_IAID_SUBID_DUID obtaining IPv4 leases for IAID %1, Subnet ID %2, DUID %3, and lease type %4
A debug message issued when the server is attempting to obtain an IPv6
lease from the PostgreSQL database for a client with the specified IAID
(Identity Association ID), Subnet ID and DUID (DHCP Unique Identifier).

% DHCPSRV_PGSQL_GET_PAGE4 obtaining at most %1 IPv4 leases starting from address %2
A debug message issued when the server is attempting to obtain a page
of leases beginning with the specified address.

% DHCPSRV_PGSQL_GET_PAGE6 obtaining at most %1 IPv6 leases starting from address %2
A debug message issued when the server is attempting to obtain a page
of leases beginning with the specified address.

% DHCPSRV_PGSQL_GET_SUBID4 obtaining IPv4 leases for subnet ID %1
A debug message issued when the server is attempting to obtain all IPv4
leases for a given subnet identifier from the PostgreSQL database.

% DHCPSRV_PGSQL_GET_SUBID6 obtaining IPv6 leases for subnet ID %1
A debug message issued when the server is attempting to obtain all IPv6
leases for a given subnet identifier from the PostgreSQL database.

% DHCPSRV_PGSQL_GET_SUBID_CLIENTID obtaining IPv4 lease for subnet ID %1 and client ID %2
A debug message issued when the server is attempting to obtain an IPv4
lease from the PostgreSQL database for a client with the specified subnet ID
and client ID.

% DHCPSRV_PGSQL_GET_SUBID_HWADDR obtaining IPv4 lease for subnet ID %1 and hardware address %2
A debug message issued when the server is attempting to obtain an IPv4
lease from the PostgreSQL database for a client with the specified subnet ID
and hardware address.

% DHCPSRV_PGSQL_GET_VERSION obtaining schema version information
A debug message issued when the server is about to obtain schema version
information from the PostgreSQL database.

% DHCPSRV_PGSQL_HOST_DB opening PostgreSQL hosts database: %1
This informational message is logged when a DHCP server (either V4 or
V6) is about to open a PostgreSQL hosts database.  The parameters of the
connection including database name and username needed to access it
(but not the password if any) are logged.

% DHCPSRV_PGSQL_HOST_DB_GET_VERSION obtaining schema version information for the PostgreSQL hosts database
A debug message issued when the server is about to obtain schema version
information from the PostgreSQL hosts database.

% DHCPSRV_PGSQL_HOST_DB_READONLY PostgreSQL host database opened for read access only
This informational message is issued when the user has configured the PostgreSQL
database in read-only mode. Kea will not be able to insert or modify
host reservations but will be able to retrieve existing ones and
assign them to the clients communicating with the server.

% DHCPSRV_PGSQL_ROLLBACK rolling back PostgreSQL database
The code has issued a rollback call.  All outstanding transaction will
be rolled back and not committed to the database.

% DHCPSRV_PGSQL_START_TRANSACTION starting a new PostgreSQL transaction
A debug message issued when a new PostgreSQL transaction is being started.
This message is typically not issued when inserting data into a
single table because the server doesn't explicitly start
transactions in this case. This message is issued when data is
inserted into multiple tables with multiple INSERT statements
and there may be a need to rollback the whole transaction if
any of these INSERT statements fail.

% DHCPSRV_PGSQL_UPDATE_ADDR4 updating IPv4 lease for address %1
A debug message issued when the server is attempting to update IPv4
lease from the PostgreSQL database for the specified address.

% DHCPSRV_PGSQL_UPDATE_ADDR6 updating IPv6 lease for address %1
A debug message issued when the server is attempting to update IPv6
lease from the PostgreSQL database for the specified address.

% DHCPSRV_QUEUE_NCR %1: name change request to %2 DNS entry queued: %3
A debug message which is logged when the NameChangeRequest to add or remove
a DNS entries for a particular lease has been queued. The first argument
includes the client identification information. The second argument
indicates whether the DNS entry is to be added or removed. The third
argument carries the details of the NameChangeRequest.

% DHCPSRV_QUEUE_NCR_FAILED %1: queuing %2 name change request failed for lease %3: %4
This error message is logged when sending a name change request
to DHCP DDNS failed. The first argument includes the client identification
information. The second argument indicates whether the DNS entry is to be
added or removed. The third argument specifies the leased address. The
last argument provides the reason for failure.

% DHCPSRV_QUEUE_NCR_SKIP %1: skip queuing name change request for lease: %2
This debug message is issued when the server decides to not queue the name
change request because the lease doesn't include the FQDN, the forward and
reverse update is disabled for this lease or the DNS updates are disabled
in the configuration. The first argument includes the client identification
information. The second argument includes the leased address.

% DHCPSRV_TIMERMGR_CALLBACK_FAILED running handler for timer %1 caused exception: %2
This error message is emitted when the timer elapsed and the
operation associated with this timer has thrown an exception.
The timer name and the reason for exception is logged.

% DHCPSRV_TIMERMGR_REGISTER_TIMER registering timer: %1, using interval: %2 ms
A debug message issued when the new interval timer is registered in
the Timer Manager. This timer will have a callback function
associated with it, and this function will be executed according
to the interval specified. The unique name of the timer and the
interval at which the callback function will be executed is
included in the message.

% DHCPSRV_TIMERMGR_RUN_TIMER_OPERATION running operation for timer: %1
A debug message issued when the Timer Manager is about to
run a periodic operation associated with the given timer.
An example of such operation is a periodic cleanup of
expired leases. The name of the timer is included in the
message.

% DHCPSRV_TIMERMGR_START_TIMER starting timer: %1
A debug message issued when the registered interval timer is
being started. If this operation is successful the timer will
periodically execute the operation associated with it. The
name of the started timer is included in the message.

% DHCPSRV_TIMERMGR_STOP_TIMER stopping timer: %1
A debug message issued when the registered interval timer is
being stopped. The timer remains registered and can be restarted
if necessary. The name of the timer is included in the message.

% DHCPSRV_TIMERMGR_UNREGISTER_ALL_TIMERS unregistering all timers
A debug message issued when all registered interval timers are
being unregistered from the Timer Manager.

% DHCPSRV_TIMERMGR_UNREGISTER_TIMER unregistering timer: %1
A debug message issued when one of the registered interval timers
is unregistered from the Timer Manager. The name of the timer is
included in the message.

% DHCPSRV_UNEXPECTED_NAME database access parameters passed through '%1', expected 'lease-database'
The parameters for access the lease database were passed to the server through
the named configuration parameter, but the code was expecting them to be
passed via the parameter named "lease-database".  If the database opens
successfully, there is no impact on server operation.  However, as this does
indicate an error in the source code, please submit a bug report.

% DHCPSRV_UNKNOWN_DB unknown database type: %1
The database access string specified a database type (given in the
message) that is unknown to the software.  This is a configuration error.<|MERGE_RESOLUTION|>--- conflicted
+++ resolved
@@ -200,13 +200,8 @@
 % DHCPSRV_CQL_CONNECTION_COMMIT committing to Cassandra database on current connection.
 A commit call been issued on the server. For Cassandra, this is a no-op.
 
-<<<<<<< HEAD
-% DHCPSRV_CQL_BEGIN_TRANSACTION committing to Cassandra database.
-The server has issued a begin transaction call.
-=======
 % DHCPSRV_CQL_CONNECTION_ROLLBACK rolling back Cassandra database on current connection.
 The code has issued a rollback call. For Cassandra, this is a no-op.
->>>>>>> a9e9e42d
 
 % DHCPSRV_CQL_DB opening Cassandra lease database: %1
 This informational message is logged when a DHCP server (either V4 or
@@ -901,12 +896,9 @@
 A debug message issued when the server is about to add an IPv6 lease
 with the specified address to the PostgreSQL backend database.
 
-<<<<<<< HEAD
-=======
 % DHCPSRV_PGSQL_BEGIN_TRANSACTION committing to PostgreSQL database
 The code has issued a begin transaction call.
 
->>>>>>> a9e9e42d
 % DHCPSRV_PGSQL_COMMIT committing to PostgreSQL database
 The code has issued a commit call.  All outstanding transactions will be
 committed to the database.  Note that depending on the PostgreSQL settings,
