// Copyright (C) 2012-2016 Internet Systems Consortium, Inc. ("ISC")
//
// This Source Code Form is subject to the terms of the Mozilla Public
// License, v. 2.0. If a copy of the MPL was not distributed with this
// file, You can obtain one at http://mozilla.org/MPL/2.0/.

#include <config.h>

#include <asiolink/io_address.h>
#include <cc/data.h>
#include <cc/command_interpreter.h>
#include <config/command_mgr.h>
#include <dhcp/libdhcp++.h>
#include <dhcp6/json_config_parser.h>
#include <dhcp6/dhcp6_log.h>
#include <dhcp6/simple_parser6.h>
#include <dhcp/iface_mgr.h>
#include <dhcpsrv/cfg_option.h>
#include <dhcpsrv/cfgmgr.h>
#include <dhcpsrv/pool.h>
#include <dhcpsrv/subnet.h>
#include <dhcpsrv/timer_mgr.h>
#include <dhcpsrv/triplet.h>
#include <dhcpsrv/parsers/client_class_def_parser.h>
#include <dhcpsrv/parsers/dbaccess_parser.h>
#include <dhcpsrv/parsers/dhcp_config_parser.h>
#include <dhcpsrv/parsers/dhcp_parsers.h>
#include <dhcpsrv/parsers/duid_config_parser.h>
#include <dhcpsrv/parsers/expiration_config_parser.h>
#include <dhcpsrv/parsers/host_reservation_parser.h>
#include <dhcpsrv/parsers/host_reservations_list_parser.h>
#include <dhcpsrv/parsers/ifaces_config_parser.h>
#include <log/logger_support.h>
#include <util/encode/hex.h>
#include <util/strutil.h>
#include <defaults.h>

#include <boost/algorithm/string.hpp>
#include <boost/foreach.hpp>
#include <boost/lexical_cast.hpp>
#include <boost/scoped_ptr.hpp>
#include <boost/shared_ptr.hpp>

#include <iostream>
#include <limits>
#include <map>
#include <netinet/in.h>
#include <vector>

#include <stdint.h>

using namespace std;
using namespace isc;
using namespace isc::data;
using namespace isc::dhcp;
using namespace isc::asiolink;

namespace {

// Pointers to various parser objects.
typedef boost::shared_ptr<BooleanParser> BooleanParserPtr;
typedef boost::shared_ptr<StringParser> StringParserPtr;
typedef boost::shared_ptr<Uint32Parser> Uint32ParserPtr;

/// @brief Parser for IPv6 pool definitions.
///
/// This is the IPv6 derivation of the PoolParser class and handles pool
/// definitions, i.e. a list of entries of one of two syntaxes: min-max and
/// prefix/len for IPv6 pools. Pool6 objects are created and stored in chosen
/// PoolStorage container.
///
/// It is useful for parsing Dhcp6/subnet6[X]/pool parameters.
class Pool6Parser : public PoolParser {
public:

    /// @brief Constructor.
    ///
    /// @param param_name name of the parameter. Note, it is passed through
    /// but unused, parameter is currently always "Dhcp6/subnet6[X]/pool"
    /// @param pools storage container in which to store the parsed pool
    /// upon "commit"
    Pool6Parser(const std::string& param_name,  PoolStoragePtr pools)
        :PoolParser(param_name, pools, AF_INET6) {
    }

protected:
    /// @brief Creates a Pool6 object given a IPv6 prefix and the prefix length.
    ///
    /// @param addr is the IPv6 prefix of the pool.
    /// @param len is the prefix length.
    /// @param ptype is the type of IPv6 pool (Pool::PoolType). Note this is
    /// passed in as an int32_t and cast to PoolType to accommodate a
    /// polymorphic interface.
    /// @return returns a PoolPtr to the new Pool4 object.
    PoolPtr poolMaker (IOAddress &addr, uint32_t len, int32_t ptype)
    {
        return (PoolPtr(new Pool6(static_cast<isc::dhcp::Lease::Type>
                                  (ptype), addr, len)));
    }

    /// @brief Creates a Pool6 object given starting and ending IPv6 addresses.
    ///
    /// @param min is the first IPv6 address in the pool.
    /// @param max is the last IPv6 address in the pool.
    /// @param ptype is the type of IPv6 pool (Pool::PoolType). Note this is
    /// passed in as an int32_t and cast to PoolType to accommodate a
    /// polymorphic interface.
    /// @return returns a PoolPtr to the new Pool4 object.
    PoolPtr poolMaker (IOAddress &min, IOAddress &max, int32_t ptype)
    {
        return (PoolPtr(new Pool6(static_cast<isc::dhcp::Lease::Type>
                                  (ptype), min, max)));
    }
};

class Pools6ListParser : public PoolsListParser {
public:
    Pools6ListParser(const std::string& dummy, PoolStoragePtr pools)
        :PoolsListParser(dummy, pools) {
    }

protected:
    virtual ParserPtr poolParserMaker(PoolStoragePtr storage) {
        return (ParserPtr(new Pool6Parser("pool", storage)));
    }
};

/// @brief Parser for IPv6 prefix delegation definitions.
///
/// This class handles prefix delegation pool definitions for IPv6 subnets
/// Pool6 objects are created and stored in the given PoolStorage container.
///
/// PdPool definitions currently support three elements: prefix, prefix-len,
/// and delegated-len, as shown in the example JSON text below:
///
/// @code
///
/// {
///     "prefix": "2001:db8:1::",
///     "prefix-len": 64,
///     "delegated-len": 128
/// }
/// @endcode
///
class PdPoolParser : public DhcpConfigParser {
public:

    /// @brief Constructor.
    ///
    /// @param param_name name of the parameter. Note, it is passed through
    /// but unused, parameter is currently always "Dhcp6/subnet6[X]/pool"
    /// @param pools storage container in which to store the parsed pool
    /// upon "commit"
    PdPoolParser(const std::string&,  PoolStoragePtr pools)
        : uint32_values_(new Uint32Storage()),
          string_values_(new StringStorage()), pools_(pools),
          options_(new CfgOption()) {
        if (!pools_) {
            isc_throw(isc::dhcp::DhcpConfigError,
                      "PdPoolParser context storage may not be NULL");
        }
    }

    /// @brief Builds a prefix delegation pool from the given configuration
    ///
    /// This function parses configuration entries and creates an instance
    /// of a dhcp::Pool6 configured for prefix delegation.
    ///
    /// @param pd_pool_ pointer to an element that holds configuration entries
    /// that define a prefix delegation pool.
    ///
    /// @throw DhcpConfigError if configuration parsing fails.
    virtual void build(ConstElementPtr pd_pool_) {
        // Parse the elements that make up the option definition.
        BOOST_FOREACH(ConfigPair param, pd_pool_->mapValue()) {
            std::string entry(param.first);
            ParserPtr parser;
            if (entry == "prefix" || entry =="excluded-prefix") {
                StringParserPtr str_parser(new StringParser(entry,
                                                            string_values_));
                parser = str_parser;
            } else if (entry == "prefix-len" || entry == "delegated-len" ||
                       entry == "excluded-prefix-len") {
                Uint32ParserPtr code_parser(new Uint32Parser(entry,
                                                             uint32_values_));
                parser = code_parser;
            } else if (entry == "option-data") {
                OptionDataListParser opts_parser(AF_INET6);
                opts_parser.parse(options_, param.second);

                // OptionDataListParser is converted to SimpleParser already,
                // no need to go through build/commit phases.
                continue;
            } else if (entry == "user-context") {
                user_context_ = param.second;
                continue; // no parser to remember, simply store the value
            } else {
                isc_throw(DhcpConfigError, "unsupported parameter: " << entry
                          << " (" << param.second->getPosition() << ")");
            }

            parser->build(param.second);
            parser->commit();
        }

        // Try to obtain the pool parameters. It will throw an exception if any
        // of the required parameters are not present or invalid.
        try {
            const std::string addr_str = string_values_->getParam("prefix");
            const uint32_t prefix_len = uint32_values_->getParam("prefix-len");
            const uint32_t delegated_len = uint32_values_->getParam("delegated-len");
            const std::string excluded_prefix_str =
                string_values_->getOptionalParam("excluded-prefix", "::");
            const uint32_t excluded_prefix_len =
                uint32_values_->getOptionalParam("excluded-prefix-len", 0);

            // Attempt to construct the local pool.
            pool_.reset(new Pool6(IOAddress(addr_str), prefix_len,
                                  delegated_len, IOAddress(excluded_prefix_str),
                                  excluded_prefix_len));
            // Merge options specified for a pool into pool configuration.
            options_->copyTo(*pool_->getCfgOption());
        } catch (const std::exception& ex) {
            // Some parameters don't exist or are invalid. Since we are not
            // aware whether they don't exist or are invalid, let's append
            // the position of the pool map element.
            isc_throw(isc::dhcp::DhcpConfigError, ex.what()
                      << " (" << pd_pool_->getPosition() << ")");
        }

        if (user_context_) {
            pool_->setUserContext(user_context_);
        }
    }

    // @brief Commits the constructed local pool to the pool storage.
    virtual void commit() {
        // Add the local pool to the external storage ptr.
        pools_->push_back(pool_);
    }

protected:
    /// Storage for subnet-specific integer values.
    Uint32StoragePtr uint32_values_;

    /// Storage for subnet-specific string values.
    StringStoragePtr string_values_;

    /// Parsers are stored here.
    ParserCollection parsers_;

    /// Pointer to the created pool object.
    isc::dhcp::Pool6Ptr pool_;

    /// Pointer to storage to which the local pool is written upon commit.
    isc::dhcp::PoolStoragePtr pools_;

    /// A storage for pool specific option values.
    CfgOptionPtr options_;

    isc::data::ConstElementPtr user_context_;
};

/// @brief Parser for a list of prefix delegation pools.
///
/// This parser iterates over a list of prefix delegation pool entries and
/// creates pool instances for each one. If the parsing is successful, the
/// collection of pools is committed to the provided storage.
class PdPoolListParser : public DhcpConfigParser {
public:
    /// @brief Constructor.
    ///
    /// @param dummy first argument is ignored, all Parser constructors
    /// accept string as first argument.
    /// @param storage is the pool storage in which to store the parsed
    /// pools in this list
    /// @throw isc::dhcp::DhcpConfigError if storage is null.
    PdPoolListParser(const std::string&, PoolStoragePtr pools)
        : local_pools_(new PoolStorage()), pools_(pools) {
        if (!pools_) {
            isc_throw(isc::dhcp::DhcpConfigError,
                      "PdPoolListParser pools storage may not be NULL");
        }
    }

    /// @brief Parse configuration entries.
    ///
    /// This function parses configuration entries and creates instances
    /// of prefix delegation pools .
    ///
    /// @param pd_pool_list pointer to an element that holds entries
    /// that define a prefix delegation pool.
    ///
    /// @throw DhcpConfigError if configuration parsing fails.
    void build(isc::data::ConstElementPtr pd_pool_list) {
        // Make sure the local list is empty.
        local_pools_.reset(new PoolStorage());

        // Make sure we have a configuration elements to parse.
        if (!pd_pool_list) {
            isc_throw(DhcpConfigError,
                      "PdPoolListParser: list of pool definitions is NULL");
        }

        // Loop through the list of pd pools.
        BOOST_FOREACH(ConstElementPtr pd_pool, pd_pool_list->listValue()) {
            boost::shared_ptr<PdPoolParser>
                // Create the PdPool parser.
                parser(new PdPoolParser("pd-pool", local_pools_));
                // Build the pool instance
                parser->build(pd_pool);
                // Commit the pool to the local list of pools.
                parser->commit();
        }
    }

    /// @brief  Commits the pools created to the external storage area.
    ///
    /// Note that this method adds the local list of pools to the storage area
    /// rather than replacing its contents.  This permits other parsers to
    /// contribute to the set of pools.
    void commit() {
        // local_pools_ holds the values produced by the build function.
        // At this point parsing should have completed successfully so
        // we can append new data to the supplied storage.
        pools_->insert(pools_->end(), local_pools_->begin(),
                       local_pools_->end());
    }

private:
    /// @brief storage for local pools
    PoolStoragePtr local_pools_;

    /// @brief External storage where pools are stored upon list commit.
    PoolStoragePtr pools_;
};

/// @anchor Subnet6ConfigParser
/// @brief This class parses a single IPv6 subnet.
///
/// This is the IPv6 derivation of the SubnetConfigParser class and it parses
/// the whole subnet definition. It creates parsersfor received configuration
/// parameters as needed.
class Subnet6ConfigParser : public SubnetConfigParser {
public:

    /// @brief Constructor
    ///
    /// @param ignored first parameter
    /// stores global scope parameters, options, option definitions.
    Subnet6ConfigParser(const std::string&)
        :SubnetConfigParser("", globalContext(), IOAddress("::")) {
    }

    /// @brief Parses a single IPv6 subnet configuration and adds to the
    /// Configuration Manager.
    ///
    /// @param subnet A new subnet being configured.
    void build(ConstElementPtr subnet) {
        SubnetConfigParser::build(subnet);

        if (subnet_) {
            Subnet6Ptr sub6ptr = boost::dynamic_pointer_cast<Subnet6>(subnet_);
            if (!sub6ptr) {
                // If we hit this, it is a programming error.
                isc_throw(Unexpected,
                          "Invalid cast in Subnet6ConfigParser::commit");
            }

            // Set relay information if it was provided
            if (relay_info_) {
                sub6ptr->setRelayInfo(*relay_info_);
            }

            // Adding a subnet to the Configuration Manager may fail if the
            // subnet id is invalid (duplicate). Thus, we catch exceptions
            // here to append a position in the configuration string.
            try {
                CfgMgr::instance().getStagingCfg()->getCfgSubnets6()->add(sub6ptr);
            } catch (const std::exception& ex) {
                isc_throw(DhcpConfigError, ex.what() << " ("
                          << subnet->getPosition() << ")");
            }

            // Parse Host Reservations for this subnet if any.
            ConstElementPtr reservations = subnet->get("reservations");
            if (reservations) {
                ParserPtr parser(new HostReservationsListParser<
                                 HostReservationParser6>(subnet_->getID()));
                parser->build(reservations);
            }
        }
    }

    /// @brief Commits subnet configuration.
    ///
    /// This function is currently no-op because subnet should already
    /// be added into the Config Manager in the build().
    void commit() { }

protected:

    /// @brief creates parsers for entries in subnet definition
    ///
    /// @param config_id name of the entry
    ///
    /// @return parser object for specified entry name. Note the caller is
    /// responsible for deleting the parser created.
    /// @throw isc::dhcp::DhcpConfigError if trying to create a parser
    /// for unknown config element
    DhcpConfigParser* createSubnetConfigParser(const std::string& config_id) {
        DhcpConfigParser* parser = NULL;
        if ((config_id.compare("preferred-lifetime") == 0)  ||
            (config_id.compare("valid-lifetime") == 0)  ||
            (config_id.compare("renew-timer") == 0)  ||
            (config_id.compare("rebind-timer") == 0) ||
            (config_id.compare("id") == 0)) {
            parser = new Uint32Parser(config_id, uint32_values_);
        } else if ((config_id.compare("subnet") == 0) ||
                   (config_id.compare("interface") == 0) ||
                   (config_id.compare("client-class") == 0) ||
                   (config_id.compare("interface-id") == 0) ||
                   (config_id.compare("reservation-mode") == 0)) {
            parser = new StringParser(config_id, string_values_);
        } else if (config_id.compare("pools") == 0) {
            parser = new Pools6ListParser(config_id, pools_);
        } else if (config_id.compare("relay") == 0) {
            parser = new RelayInfoParser(config_id, relay_info_, Option::V6);
        } else if (config_id.compare("pd-pools") == 0) {
            parser = new PdPoolListParser(config_id, pools_);
        // option-data was here, but it is now converted to SimpleParser
        } else if (config_id.compare("rapid-commit") == 0) {
            parser = new BooleanParser(config_id, boolean_values_);
        } else {
            isc_throw(NotImplemented, "unsupported parameter: " << config_id);
        }

        return (parser);
    }

    /// @brief Issues a DHCP6 server specific warning regarding duplicate subnet
    /// options.
    ///
    /// @param code is the numeric option code of the duplicate option
    /// @param addr is the subnet address
    /// @todo A means to know the correct logger and perhaps a common
    /// message would allow this message to be emitted by the base class.
    virtual void duplicate_option_warning(uint32_t code,
                                         isc::asiolink::IOAddress& addr) {
        LOG_WARN(dhcp6_logger, DHCP6_CONFIG_OPTION_DUPLICATE)
            .arg(code).arg(addr.toText());
    }

    /// @brief Instantiates the IPv6 Subnet based on a given IPv6 address
    /// and prefix length.
    ///
    /// @param addr is IPv6 prefix of the subnet.
    /// @param len is the prefix length
    void initSubnet(isc::asiolink::IOAddress addr, uint8_t len) {
        // Get all 'time' parameters using inheritance.
        // If the subnet-specific value is defined then use it, else
        // use the global value. The global value must always be
        // present. If it is not, it is an internal error and exception
        // is thrown.
        Triplet<uint32_t> t1 = getParam("renew-timer");
        Triplet<uint32_t> t2 = getParam("rebind-timer");
        Triplet<uint32_t> pref = getParam("preferred-lifetime");
        Triplet<uint32_t> valid = getParam("valid-lifetime");
        // Subnet ID is optional. If it is not supplied the value of 0 is used,
        // which means autogenerate.
        SubnetID subnet_id =
            static_cast<SubnetID>(uint32_values_->getOptionalParam("id", 0));

        // Get interface-id option content. For now we support string
        // representation only
        std::string ifaceid;
        try {
            ifaceid = string_values_->getParam("interface-id");
        } catch (const DhcpConfigError &) {
            // interface-id is not mandatory
        }

        // Specifying both interface for locally reachable subnets and
        // interface id for relays is mutually exclusive. Need to test for
        // this condition.
        if (!ifaceid.empty()) {
            std::string iface;
            try {
                iface = string_values_->getParam("interface");
            } catch (const DhcpConfigError &) {
                // iface not mandatory
            }

            if (!iface.empty()) {
                isc_throw(isc::dhcp::DhcpConfigError,
                      "parser error: interface (defined for locally reachable "
                      "subnets) and interface-id (defined for subnets reachable"
                      " via relays) cannot be defined at the same time for "
                      "subnet " << addr << "/" << (int)len);
            }
        }

        // Gather boolean parameters values.
        bool rapid_commit = boolean_values_->getOptionalParam("rapid-commit", false);

        std::ostringstream output;
        output << addr << "/" << static_cast<int>(len)
               << " with params t1=" << t1 << ", t2="
               << t2 << ", preferred-lifetime=" << pref
               << ", valid-lifetime=" << valid
               << ", rapid-commit is " << (rapid_commit ? "enabled" : "disabled");


        LOG_INFO(dhcp6_logger, DHCP6_CONFIG_NEW_SUBNET).arg(output.str());

        // Create a new subnet.
        Subnet6* subnet6 = new Subnet6(addr, len, t1, t2, pref, valid,
                                       subnet_id);

        // Configure interface-id for remote interfaces, if defined
        if (!ifaceid.empty()) {
            OptionBuffer tmp(ifaceid.begin(), ifaceid.end());
            OptionPtr opt(new Option(Option::V6, D6O_INTERFACE_ID, tmp));
            subnet6->setInterfaceId(opt);
        }

        // Enable or disable Rapid Commit option support for the subnet.
        subnet6->setRapidCommit(rapid_commit);

        // Try setting up client class (if specified)
        try {
            string client_class = string_values_->getParam("client-class");
            subnet6->allowClientClass(client_class);
        } catch (const DhcpConfigError&) {
            // That's ok if it fails. client-class is optional.
        }

        subnet_.reset(subnet6);
    }

};


/// @brief this class parses a list of DHCP6 subnets
///
/// This is a wrapper parser that handles the whole list of Subnet6
/// definitions. It iterates over all entries and creates Subnet6ConfigParser
/// for each entry.
class Subnets6ListConfigParser : public DhcpConfigParser {
public:

    /// @brief constructor
    ///
    /// @param dummy first argument, always ignored. All parsers accept a
    /// string parameter "name" as their first argument.
    Subnets6ListConfigParser(const std::string&) {
    }

    /// @brief parses contents of the list
    ///
    /// Iterates over all entries on the list and creates a Subnet6ConfigParser
    /// for each entry.
    ///
    /// @param subnets_list pointer to a list of IPv6 subnets
    void build(ConstElementPtr subnets_list) {
        BOOST_FOREACH(ConstElementPtr subnet, subnets_list->listValue()) {
            ParserPtr parser(new Subnet6ConfigParser("subnet"));
            parser->build(subnet);
            subnets_.push_back(parser);
        }

    }

    /// @brief commits subnets definitions.
    ///
    /// Iterates over all Subnet6 parsers. Each parser contains definitions of
    /// a single subnet and its parameters and commits each subnet separately.
    void commit() {
        BOOST_FOREACH(ParserPtr subnet, subnets_) {
            subnet->commit();
        }

    }

    /// @brief Returns Subnet6ListConfigParser object
    /// @param param_name name of the parameter
    /// @return Subnets6ListConfigParser object
    static DhcpConfigParser* factory(const std::string& param_name) {
        return (new Subnets6ListConfigParser(param_name));
    }

    /// @brief collection of subnet parsers.
    ParserCollection subnets_;
};

/// @brief Parser for list of RSOO options
///
/// This parser handles a Dhcp6/relay-supplied-options entry. It contains a
/// list of RSOO-enabled options which should be sent back to the client.
///
/// The options on this list can be specified using an option code or option
/// name. Therefore, the values on the list should always be enclosed in
/// "quotes".
class RSOOListConfigParser : public DhcpConfigParser {
public:

    /// @brief constructor
    ///
    /// As this is a dedicated parser, it must be used to parse
    /// "relay-supplied-options" parameter only. All other types will throw exception.
    ///
    /// @param param_name name of the configuration parameter being parsed
    /// @throw BadValue if supplied parameter name is not "relay-supplied-options"
    RSOOListConfigParser(const std::string& param_name) {
        if (param_name != "relay-supplied-options") {
            isc_throw(BadValue, "Internal error. RSOO configuration "
                      "parser called for the wrong parameter: " << param_name);
        }
    }

    /// @brief parses parameters value
    ///
    /// Parses configuration entry (list of sources) and adds each element
    /// to the RSOO list.
    ///
    /// @param value pointer to the content of parsed values
    virtual void build(isc::data::ConstElementPtr value) {
        try {
            BOOST_FOREACH(ConstElementPtr source_elem, value->listValue()) {
                std::string option_str = source_elem->stringValue();
                // This option can be either code (integer) or name. Let's try code first
                int64_t code = 0;
                try {
                    code = boost::lexical_cast<int64_t>(option_str);
                    // Protect against the negative value and too high value.
                    if (code < 0) {
                        isc_throw(BadValue, "invalid option code value specified '"
                                  << option_str << "', the option code must be a"
                                  " non-negative value");

                    } else if (code > std::numeric_limits<uint16_t>::max()) {
                        isc_throw(BadValue, "invalid option code value specified '"
                                  << option_str << "', the option code must not be"
                                  " greater than '" << std::numeric_limits<uint16_t>::max()
                                  << "'");
                    }

                } catch (const boost::bad_lexical_cast &) {
                    // Oh well, it's not a number
                }

                if (!code) {
                    const OptionDefinitionPtr def = LibDHCP::getOptionDef(DHCP6_OPTION_SPACE,
                                                                          option_str);
                    if (def) {
                        code = def->getCode();
                    } else {
                        isc_throw(BadValue, "unable to find option code for the "
                                  " specified option name '" << option_str << "'"
                                  " while parsing the list of enabled"
                                  " relay-supplied-options");
                    }
                }
                CfgMgr::instance().getStagingCfg()->getCfgRSOO()->enable(code);
            }
        } catch (const std::exception& ex) {
            // Rethrow exception with the appended position of the parsed
            // element.
            isc_throw(DhcpConfigError, ex.what() << " (" << value->getPosition() << ")");
        }
    }

    /// @brief Does nothing.
    virtual void commit() {}
};


} // anonymous namespace

namespace isc {
namespace dhcp {

/// @brief creates global parsers
///
/// This method creates global parsers that parse global parameters, i.e.
/// those that take format of Dhcp6/param1, Dhcp6/param2 and so forth.
///
/// @param config_id pointer to received global configuration entry
/// @param element pointer to the element to be parsed
/// @return parser for specified global DHCPv6 parameter
/// @throw NotImplemented if trying to create a parser for unknown config
/// element
DhcpConfigParser* createGlobal6DhcpConfigParser(const std::string& config_id,
                                                ConstElementPtr element) {
    DhcpConfigParser* parser = NULL;
    if ((config_id.compare("preferred-lifetime") == 0)  ||
        (config_id.compare("valid-lifetime") == 0)  ||
        (config_id.compare("renew-timer") == 0)  ||
        (config_id.compare("rebind-timer") == 0) ||
        (config_id.compare("decline-probation-period") == 0) ||
        (config_id.compare("dhcp4o6-port") == 0) )  {
        parser = new Uint32Parser(config_id,
                                 globalContext()->uint32_values_);
    } else if (config_id.compare("interfaces-config") == 0) {
        parser = new IfacesConfigParser6();
    } else if (config_id.compare("subnet6") == 0) {
        parser = new Subnets6ListConfigParser(config_id);
<<<<<<< HEAD
    } else if (config_id.compare("option-data") == 0) {
        parser = new OptionDataListParser(config_id, CfgOptionPtr(), AF_INET6);
    } else if (config_id.compare("option-def") == 0) {
        parser  = new OptionDefListParser(config_id, globalContext());
=======
    // option-data and option-def are no longer needed here. They're now
    //  converted to SimpleParser and are handled in configureDhcp6Server
    }  else if (config_id.compare("version") == 0) {
        parser  = new StringParser(config_id,
                                   globalContext()->string_values_);
>>>>>>> 89151107
    } else if (config_id.compare("lease-database") == 0) {
        parser = new DbAccessParser(config_id, DbAccessParser::LEASE_DB);
    } else if (config_id.compare("hosts-database") == 0) {
        parser = new DbAccessParser(config_id, DbAccessParser::HOSTS_DB);
    } else if (config_id.compare("hooks-libraries") == 0) {
        parser = new HooksLibrariesParser(config_id);
    } else if (config_id.compare("dhcp-ddns") == 0) {
        parser = new D2ClientConfigParser(config_id);
    } else if (config_id.compare("mac-sources") == 0) {
        parser = new MACSourcesListConfigParser(config_id,
                                                globalContext());
    } else if (config_id.compare("relay-supplied-options") == 0) {
        parser = new RSOOListConfigParser(config_id);
    } else if (config_id.compare("control-socket") == 0) {
        parser = new ControlSocketParser(config_id);
    } else if (config_id.compare("expired-leases-processing") == 0) {
        parser = new ExpirationConfigParser();
    } else if (config_id.compare("client-classes") == 0) {
        parser = new ClientClassDefListParser(config_id, globalContext());
    } else if (config_id.compare("server-id") == 0) {
        parser = new DUIDConfigParser();
    } else if (config_id.compare("host-reservation-identifiers") == 0) {
        parser = new HostReservationIdsParser6();
    } else {
        isc_throw(DhcpConfigError,
                "unsupported global configuration parameter: "
                  << config_id << " (" << element->getPosition() << ")");
    }

    return (parser);
}

/// @brief Sets global parameters in the staging configuration
///
/// Currently this method sets the following global parameters:
///
/// - decline-probation-period
/// - dhcp4o6-port
void setGlobalParameters6() {

    // Set the probation period for decline handling.
    try {
        uint32_t probation_period = globalContext()->uint32_values_
            ->getOptionalParam("decline-probation-period",
                               DEFAULT_DECLINE_PROBATION_PERIOD);
        CfgMgr::instance().getStagingCfg()->setDeclinePeriod(probation_period);
    } catch (...) {
        // That's not really needed.
    }

    // Set the DHCPv4-over-DHCPv6 interserver port.
    try {
        uint32_t dhcp4o6_port = globalContext()->uint32_values_
            ->getOptionalParam("dhcp4o6-port", 0);
        CfgMgr::instance().getStagingCfg()->setDhcp4o6Port(dhcp4o6_port);
    } catch (...) {
        // Ignore errors. This flag is optional
    }
}

isc::data::ConstElementPtr
configureDhcp6Server(Dhcpv6Srv&, isc::data::ConstElementPtr config_set) {
    if (!config_set) {
        ConstElementPtr answer = isc::config::createAnswer(1,
                                 string("Can't parse NULL config"));
        return (answer);
    }

    LOG_DEBUG(dhcp6_logger, DBG_DHCP6_COMMAND,
              DHCP6_CONFIG_START).arg(config_set->str());

    // Reset global context.
    globalContext().reset(new ParserContext(Option::V6));

    // Before starting any subnet operations, let's reset the subnet-id counter,
    // so newly recreated configuration starts with first subnet-id equal 1.
    Subnet::resetSubnetID();

    // Remove any existing timers.
    TimerMgr::instance()->unregisterTimers();

    // Revert any runtime option definitions configured so far and not committed.
    LibDHCP::revertRuntimeOptionDefs();
    // Let's set empty container in case a user hasn't specified any configuration
    // for option definitions. This is equivalent to commiting empty container.
    LibDHCP::setRuntimeOptionDefs(OptionDefSpaceContainer());

    // Some of the values specified in the configuration depend on
    // other values. Typically, the values in the subnet6 structure
    // depend on the global values. Also, option values configuration
    // must be performed after the option definitions configurations.
    // Thus we group parsers and will fire them in the right order:
    // all parsers other than lease-database, subnet6 and
    // option-data parser, then option-data parser, subnet6 parser,
    // lease-database parser.
    // Please do not change this order!
    ParserCollection independent_parsers;
    ParserPtr subnet_parser;
    ParserPtr iface_parser;
    ParserPtr leases_parser;
    ParserPtr client_classes_parser;

    // Some of the parsers alter state of the system that can't easily
    // be undone. (Or alter it in a way such that undoing the change
    // has the same risk of failure as doing the change.)
    ParserPtr hooks_parser;

    // The subnet parsers implement data inheritance by directly
    // accessing global storage. For this reason the global data
    // parsers must store the parsed data into global storages
    // immediately. This may cause data inconsistency if the
    // parsing operation fails after the global storage has been
    // modified. We need to preserve the original global data here
    // so as we can rollback changes when an error occurs.
    ParserContext original_context(*globalContext());

    // answer will hold the result.
    ConstElementPtr answer;
    // rollback informs whether error occurred and original data
    // have to be restored to global storages.
    bool rollback = false;
    // config_pair holds ther details of the current parser when iterating over
    // the parsers.  It is declared outside the loop so in case of error, the
    // name of the failing parser can be retrieved within the "catch" clause.
    ConfigPair config_pair;
    try {

        // This is a way to convert ConstElementPtr to ElementPtr.
        // We need a config that can be edited, because we will insert
        // default values and will insert derived values as well.
        ElementPtr mutable_cfg = Element::getMutableMap(config_set);

        SimpleParser6::setAllDefaults(mutable_cfg);

        // Make parsers grouping.
        const std::map<std::string, ConstElementPtr>& values_map =
            mutable_cfg->mapValue();

        // We need definitions first
        ConstElementPtr option_defs = mutable_cfg->get("option-def");
        if (option_defs) {
            OptionDefListParser parser;
            CfgOptionDefPtr cfg_option_def = CfgMgr::instance().getStagingCfg()->getCfgOptionDef();
            parser.parse(cfg_option_def, option_defs);
        }

        BOOST_FOREACH(config_pair, values_map) {

            if (config_pair.first == "option-def") {
                // This is converted to SimpleParser and is handled already above.
                continue;
            }

            if (config_pair.first == "option-data") {
                OptionDataListParser parser(AF_INET6);
                CfgOptionPtr cfg_option = CfgMgr::instance().getStagingCfg()->getCfgOption();
                parser.parse(cfg_option, config_pair.second);
                continue;
            }

            ParserPtr parser(createGlobal6DhcpConfigParser(config_pair.first,
                                                           config_pair.second));
            LOG_DEBUG(dhcp6_logger, DBG_DHCP6_DETAIL, DHCP6_PARSER_CREATED)
                      .arg(config_pair.first);
            if (config_pair.first == "subnet6") {
                subnet_parser = parser;
            } else if (config_pair.first == "lease-database") {
                leases_parser = parser;
            } else if (config_pair.first == "hooks-libraries") {
                // Executing the commit will alter currently loaded hooks
                // libraries. Check if the supplied libraries are valid,
                // but defer the commit until after everything else has
                // committed.
                hooks_parser = parser;
                hooks_parser->build(config_pair.second);
            } else if (config_pair.first == "interfaces-config") {
                // The interface parser is independent from any other parser and
                // can be run here before other parsers.
                parser->build(config_pair.second);
                iface_parser = parser;
            } else if (config_pair.first == "client-classes") {
                client_classes_parser = parser;
            } else {
                // Those parsers should be started before other
                // parsers so we can call build straight away.
                independent_parsers.push_back(parser);
                parser->build(config_pair.second);
                // The commit operation here may modify the global storage
                // but we need it so as the subnet6 parser can access the
                // parsed data.
                parser->commit();
            }
        }

        // The class definitions parser is the next one to be run.
        std::map<std::string, ConstElementPtr>::const_iterator cc_config =
            values_map.find("client-classes");
        if (cc_config != values_map.end()) {
            config_pair.first = "client-classes";
            client_classes_parser->build(cc_config->second);
            client_classes_parser->commit();
        }

        // The subnet parser is the next one to be run.
        std::map<std::string, ConstElementPtr>::const_iterator subnet_config =
            values_map.find("subnet6");
        if (subnet_config != values_map.end()) {
            config_pair.first = "subnet6";
            subnet_parser->build(subnet_config->second);
        }

        // Get command socket configuration from the config file.
        // This code expects the following structure:
        // {
        //     "socket-type": "unix",
        //     "socket-name": "/tmp/kea6.sock"
        // }
        ConstElementPtr sock_cfg =
            CfgMgr::instance().getStagingCfg()->getControlSocketInfo();

        // Close existing socket (if any).
        isc::config::CommandMgr::instance().closeCommandSocket();
        if (sock_cfg) {
            // This will create a control socket and will install external socket
            // in IfaceMgr. That socket will be monitored when Dhcp4Srv::receivePacket()
            // calls IfaceMgr::receive4() and callback in CommandMgr will be called,
            // if necessary. If there were previously open command socket, it will
            // be closed.
            isc::config::CommandMgr::instance().openCommandSocket(sock_cfg);
        }

        // The lease database parser is the last to be run.
        std::map<std::string, ConstElementPtr>::const_iterator leases_config =
            values_map.find("lease-database");
        if (leases_config != values_map.end()) {
            config_pair.first = "lease-database";
            leases_parser->build(leases_config->second);
            leases_parser->commit();
        }

    } catch (const isc::Exception& ex) {
        LOG_ERROR(dhcp6_logger, DHCP6_PARSER_FAIL)
                  .arg(config_pair.first).arg(ex.what());
        answer = isc::config::createAnswer(1, ex.what());
        // An error occurred, so make sure that we restore original data.
        rollback = true;

    } catch (...) {
        // for things like bad_cast in boost::lexical_cast
        LOG_ERROR(dhcp6_logger, DHCP6_PARSER_EXCEPTION).arg(config_pair.first);
        answer = isc::config::createAnswer(1, "undefined configuration"
                                           " processing error");
        // An error occurred, so make sure that we restore original data.
        rollback = true;
    }

    // So far so good, there was no parsing error so let's commit the
    // configuration. This will add created subnets and option values into
    // the server's configuration.
    // This operation should be exception safe but let's make sure.
    if (!rollback) {
        try {
            if (subnet_parser) {
                subnet_parser->commit();
            }

            // Apply global options in the staging config.
            setGlobalParameters6();

            // No need to commit interface names as this is handled by the
            // CfgMgr::commit() function.

            // This occurs last as if it succeeds, there is no easy way to
            // revert it.  As a result, the failure to commit a subsequent
            // change causes problems when trying to roll back.
            if (hooks_parser) {
                hooks_parser->commit();
            }
        }
        catch (const isc::Exception& ex) {
            LOG_ERROR(dhcp6_logger, DHCP6_PARSER_COMMIT_FAIL).arg(ex.what());
            answer = isc::config::createAnswer(2, ex.what());
            // An error occurred, so make sure to restore the original data.
            rollback = true;
        } catch (...) {
            // for things like bad_cast in boost::lexical_cast
            LOG_ERROR(dhcp6_logger, DHCP6_PARSER_COMMIT_EXCEPTION);
            answer = isc::config::createAnswer(2, "undefined configuration"
                                               " parsing error");
            // An error occurred, so make sure to restore the original data.
            rollback = true;
        }
    }

    // Rollback changes as the configuration parsing failed.
    if (rollback) {
        globalContext().reset(new ParserContext(original_context));
        // Revert to original configuration of runtime option definitions
        // in the libdhcp++.
        LibDHCP::revertRuntimeOptionDefs();
        return (answer);
    }

    LOG_INFO(dhcp6_logger, DHCP6_CONFIG_COMPLETE)
        .arg(CfgMgr::instance().getStagingCfg()->
             getConfigSummary(SrvConfig::CFGSEL_ALL6));

    // Everything was fine. Configuration is successful.
    answer = isc::config::createAnswer(0, "Configuration successful.");
    return (answer);
}

ParserContextPtr& globalContext() {
    static ParserContextPtr global_context_ptr(new ParserContext(Option::V6));
    return (global_context_ptr);
}

}; // end of isc::dhcp namespace
}; // end of isc namespace<|MERGE_RESOLUTION|>--- conflicted
+++ resolved
@@ -705,18 +705,11 @@
         parser = new IfacesConfigParser6();
     } else if (config_id.compare("subnet6") == 0) {
         parser = new Subnets6ListConfigParser(config_id);
-<<<<<<< HEAD
-    } else if (config_id.compare("option-data") == 0) {
-        parser = new OptionDataListParser(config_id, CfgOptionPtr(), AF_INET6);
-    } else if (config_id.compare("option-def") == 0) {
-        parser  = new OptionDefListParser(config_id, globalContext());
-=======
     // option-data and option-def are no longer needed here. They're now
     //  converted to SimpleParser and are handled in configureDhcp6Server
     }  else if (config_id.compare("version") == 0) {
         parser  = new StringParser(config_id,
                                    globalContext()->string_values_);
->>>>>>> 89151107
     } else if (config_id.compare("lease-database") == 0) {
         parser = new DbAccessParser(config_id, DbAccessParser::LEASE_DB);
     } else if (config_id.compare("hosts-database") == 0) {
