--- conflicted
+++ resolved
@@ -14,25 +14,20 @@
 
 #include <config.h>
 
+#include <netinet/in.h>
+#include <sys/socket.h>
+#include <unistd.h>             // for some IPC/network system calls
+
 #include <boost/shared_array.hpp>
 
-<<<<<<< HEAD
-#include <unistd.h>             // for some IPC/network system calls
-#include <sys/socket.h>
-#include <netinet/in.h>
-=======
-// unistd is needed for asio.hpp with SunStudio
-#include <unistd.h>
->>>>>>> d0181f27
+#include <log/dummylog.h>
 
 #include <asio.hpp>
-
-#include <log/dummylog.h>
-
 #include <asiolink/dummy_io_cb.h>
 #include <asiolink/tcp_endpoint.h>
 #include <asiolink/tcp_socket.h>
 #include <asiolink/tcp_server.h>
+
 
 using namespace asio;
 using asio::ip::udp;
