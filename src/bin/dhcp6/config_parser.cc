// Copyright (C) 2012-2013 Internet Systems Consortium, Inc. ("ISC")
//
// Permission to use, copy, modify, and/or distribute this software for any
// purpose with or without fee is hereby granted, provided that the above
// copyright notice and this permission notice appear in all copies.
//
// THE SOFTWARE IS PROVIDED "AS IS" AND ISC DISCLAIMS ALL WARRANTIES WITH
// REGARD TO THIS SOFTWARE INCLUDING ALL IMPLIED WARRANTIES OF MERCHANTABILITY
// AND FITNESS.  IN NO EVENT SHALL ISC BE LIABLE FOR ANY SPECIAL, DIRECT,
// INDIRECT, OR CONSEQUENTIAL DAMAGES OR ANY DAMAGES WHATSOEVER RESULTING FROM
// LOSS OF USE, DATA OR PROFITS, WHETHER IN AN ACTION OF CONTRACT, NEGLIGENCE
// OR OTHER TORTIOUS ACTION, ARISING OUT OF OR IN CONNECTION WITH THE USE OR
// PERFORMANCE OF THIS SOFTWARE.

#include <asiolink/io_address.h>
#include <cc/data.h>
#include <config/ccsession.h>
#include <dhcp/libdhcp++.h>
#include <dhcp6/config_parser.h>
#include <dhcp6/dhcp6_log.h>
#include <dhcpsrv/cfgmgr.h>
#include <dhcpsrv/dhcp_config_parser.h>
#include <dhcpsrv/pool.h>
#include <dhcpsrv/subnet.h>
#include <dhcpsrv/triplet.h>
#include <log/logger_support.h>
#include <util/encode/hex.h>
#include <util/strutil.h>

#include <boost/algorithm/string.hpp>
#include <boost/foreach.hpp>
#include <boost/lexical_cast.hpp>
#include <boost/scoped_ptr.hpp>
#include <boost/shared_ptr.hpp>

#include <iostream>
#include <map>
#include <vector>

#include <stdint.h>

using namespace std;
using namespace isc::data;
using namespace isc::dhcp;
using namespace isc::asiolink;

namespace {

/// @brief Auxiliary type used for storing an element name and its parser.
typedef pair<string, ConstElementPtr> ConfigPair;

/// @brief Factory method that will create a parser for a given element name
typedef isc::dhcp::DhcpConfigParser* ParserFactory(const std::string& config_id);

/// @brief Collection of factories that create parsers for specified element names
typedef std::map<std::string, ParserFactory*> FactoryMap;

/// @brief Storage for parsed boolean values.
typedef std::map<string, bool> BooleanStorage;

/// @brief Collection of elements that store uint32 values (e.g. renew-timer = 900).
typedef std::map<string, uint32_t> Uint32Storage;

/// @brief Collection of elements that store string values.
typedef std::map<string, string> StringStorage;

/// @brief Collection of address pools.
///
/// This type is used as intermediate storage, when pools are parsed, but there is
/// no subnet object created yet to store them.
typedef std::vector<isc::dhcp::Pool6Ptr> PoolStorage;

/// @brief Collection of option descriptors.
///
/// This container allows to search options using an option code
/// or a persistency flag. This is useful when merging existing
/// options with newly configured options.
typedef isc::dhcp::Subnet::OptionContainer OptionStorage;

/// @brief Global uint32 parameters that will be used as defaults.
Uint32Storage uint32_defaults;

/// @brief global string parameters that will be used as defaults.
StringStorage string_defaults;

/// @brief Global storage for options that will be used as defaults.
OptionStorage option_defaults;

/// @brief a dummy configuration parser
///
/// This is a debugging parser. It does not configure anything,
/// will accept any configuration and will just print it out
/// on commit.  Useful for debugging existing configurations and
/// adding new ones.
class DebugParser : public DhcpConfigParser {
public:

    /// @brief Constructor
    ///
    /// See @ref DhcpConfigParser class for details.
    ///
    /// @param param_name name of the parsed parameter
    DebugParser(const std::string& param_name)
        :param_name_(param_name) {
    }

    /// @brief builds parameter value
    ///
    /// See @ref DhcpConfigParser class for details.
    ///
    /// @param new_config pointer to the new configuration
    virtual void build(ConstElementPtr new_config) {
        std::cout << "Build for token: [" << param_name_ << "] = ["
                  << value_->str() << "]" << std::endl;
        value_ = new_config;
    }

    /// @brief Pretends to apply the configuration.
    ///
    /// This is a method required by the base class. It pretends to apply the
    /// configuration, but in fact it only prints the parameter out.
    ///
    /// See @ref DhcpConfigParser class for details.
    virtual void commit() {
        // Debug message. The whole DebugParser class is used only for parser
        // debugging, and is not used in production code. It is very convenient
        // to keep it around. Please do not turn this cout into logger calls.
        std::cout << "Commit for token: [" << param_name_ << "] = ["
                  << value_->str() << "]" << std::endl;
    }

    /// @brief factory that constructs DebugParser objects
    ///
    /// @param param_name name of the parameter to be parsed
    static DhcpConfigParser* factory(const std::string& param_name) {
        return (new DebugParser(param_name));
    }

private:
    /// name of the parsed parameter
    std::string param_name_;

    /// pointer to the actual value of the parameter
    ConstElementPtr value_;
};


/// @brief A boolean value parser.
///
/// This parser handles configuration values of the boolean type.
/// Parsed values are stored in a provided storage. If no storage
/// is provided then the build function throws an exception.
class BooleanParser : public DhcpConfigParser {
public:
    /// @brief Constructor.
    ///
    /// @param param_name name of the parameter.
    BooleanParser(const std::string& param_name)
        : storage_(NULL),
          param_name_(param_name),
          value_(false) {
        // Empty parameter name is invalid.
        if (param_name_.empty()) {
            isc_throw(isc::dhcp::Dhcp6ConfigError, "parser logic error:"
                      << "empty parameter name provided");
        }
    }

    /// @brief Parse a boolean value.
    ///
    /// @param value a value to be parsed.
    ///
    /// @throw isc::InvalidOperation if a storage has not been set
    ///        prior to calling this function
    /// @throw isc::dhcp::Dhcp6ConfigError if a provided parameter's
    ///        name is empty.
    virtual void build(ConstElementPtr value) {
        if (storage_ == NULL) {
            isc_throw(isc::InvalidOperation, "parser logic error:"
                      << " storage for the " << param_name_
                      << " value has not been set");
        } else if (param_name_.empty()) {
            isc_throw(isc::dhcp::Dhcp6ConfigError, "parser logic error:"
                      << "empty parameter name provided");
        }
        // The Config Manager checks if user specified a
        // valid value for a boolean parameter: True or False.
        // It is then ok to assume that if str() does not return
        // 'true' the value is 'false'.
        value_ = (value->str() == "true") ? true : false;
    }

    /// @brief Put a parsed value to the storage.
    virtual void commit() {
        if (storage_ != NULL && !param_name_.empty()) {
            (*storage_)[param_name_] = value_;
        }
    }

    /// @brief Create an instance of the boolean parser.
    ///
    /// @param param_name name of the parameter for which the
    ///        parser is created.
    static DhcpConfigParser* factory(const std::string& param_name) {
        return (new BooleanParser(param_name));
    }

    /// @brief Set the storage for parsed value.
    ///
    /// This function must be called prior to calling build.
    ///
    /// @param storage a pointer to the storage where parsed data
    ///        is to be stored.
    void setStorage(BooleanStorage* storage) {
        storage_ = storage;
    }

private:
    /// Pointer to the storage where parsed value is stored.
    BooleanStorage* storage_;
    /// Name of the parameter which value is parsed with this parser.
    std::string param_name_;
    /// Parsed value.
    bool value_;
};

/// @brief Configuration parser for uint32 parameters
///
/// This class is a generic parser that is able to handle any uint32 integer
/// type. By default it stores the value in external global container
/// (uint32_defaults). If used in smaller scopes (e.g. to parse parameters
/// in subnet config), it can be pointed to a different storage, using
/// setStorage() method. This class follows the parser interface, laid out
/// in its base class, @ref DhcpConfigParser.
///
/// For overview of usability of this generic purpose parser, see
/// @ref dhcpv6ConfigInherit page.
///
/// @todo this class should be turned into the template class which
/// will handle all uintX_types of data (see ticket #2415).
class Uint32Parser : public DhcpConfigParser {
public:

    /// @brief constructor for Uint32Parser
    ///
    /// @param param_name name of the configuration parameter being parsed
    Uint32Parser(const std::string& param_name)
        : storage_(&uint32_defaults),
          param_name_(param_name) {
        // Empty parameter name is invalid.
        if (param_name_.empty()) {
            isc_throw(Dhcp6ConfigError, "parser logic error:"
                      << "empty parameter name provided");
        }
    }

    /// @brief Parses configuration configuration parameter as uint32_t.
    ///
    /// @param value pointer to the content of parsed values
    /// @throw isc::dhcp::Dhcp6ConfigError if failed to parse
    ///        the configuration parameter as uint32_t value.
    virtual void build(ConstElementPtr value) {
        if (param_name_.empty()) {
            isc_throw(isc::dhcp::Dhcp6ConfigError, "parser logic error:"
                      << "empty parameter name provided");
        }

        bool parse_error = false;
        // Cast the provided value to int64 value to check.
        int64_t int64value = 0;
        try {
            // Parsing the value as a int64 value allows to
            // check if the provided value is within the range
            // of uint32_t (is not negative or greater than
            // maximal uint32_t value).
            int64value = boost::lexical_cast<int64_t>(value->str());
        } catch (const boost::bad_lexical_cast&) {
            parse_error = true;
        }
        if (!parse_error) {
            // Check that the value is not out of bounds.
            if ((int64value < 0) ||
                (int64value > std::numeric_limits<uint32_t>::max())) {
                parse_error = true;
            } else {
                // A value is not out of bounds so let's cast it to
                // the uint32_t type.
                value_ = static_cast<uint32_t>(int64value);
            }

        }
        // Invalid value provided.
        if (parse_error) {
            isc_throw(isc::dhcp::Dhcp6ConfigError, "Failed to parse value " << value->str()
                      << " as unsigned 32-bit integer.");
        }
    }

    /// @brief Stores the parsed uint32_t value in a storage.
    virtual void commit() {
        if (storage_ != NULL) {
            // If a given parameter already exists in the storage we override
            // its value. If it doesn't we insert a new element.
            (*storage_)[param_name_] = value_;
        }
    }

    /// @brief Factory that constructs Uint32Parser objects.
    ///
    /// @param param_name name of the parameter to be parsed.
    static DhcpConfigParser* factory(const std::string& param_name) {
        return (new Uint32Parser(param_name));
    }

    /// @brief Sets storage for value of this parameter.
    ///
    /// See @ref dhcpv6ConfigInherit for details.
    ///
    /// @param storage pointer to the storage container.
    void setStorage(Uint32Storage* storage) {
        storage_ = storage;
    }

private:
    /// pointer to the storage, where parsed value will be stored
    Uint32Storage* storage_;
    /// name of the parameter to be parsed
    std::string param_name_;
    /// the actual parsed value
    uint32_t value_;
};

/// @brief Configuration parser for string parameters
///
/// This class is a generic parser that is able to handle any string
/// parameter. By default it stores the value in an external global container
/// (string_defaults). If used in smaller scopes (e.g. to parse parameters
/// in subnet config), it can be pointed to a different storage, using the
/// setStorage() method. This class follows the parser interface, laid out
/// in its base class, @ref DhcpConfigParser.
///
/// For overview of usability of this generic purpose parser, see
/// @ref dhcpv6ConfigInherit page.
class StringParser : public DhcpConfigParser {
public:

    /// @brief constructor for StringParser
    ///
    /// @param param_name name of the configuration parameter being parsed
    StringParser(const std::string& param_name)
        : storage_(&string_defaults),
          param_name_(param_name) {
        // Empty parameter name is invalid.
        if (param_name_.empty()) {
            isc_throw(Dhcp6ConfigError, "parser logic error:"
                      << "empty parameter name provided");
        }
    }

    /// @brief parses parameter value
    ///
    /// Parses configuration parameter's value as string.
    ///
    /// @param value pointer to the content of parsed values
    /// @throws Dhcp6ConfigError if the parsed parameter's name is empty.
    virtual void build(ConstElementPtr value) {
        if (param_name_.empty()) {
            isc_throw(isc::dhcp::Dhcp6ConfigError, "parser logic error:"
                      << "empty parameter name provided");
        }
        value_ = value->str();
        boost::erase_all(value_, "\"");
    }

    /// @brief Stores the parsed value in a storage.
    virtual void commit() {
        if (storage_ != NULL && !param_name_.empty()) {
            // If a given parameter already exists in the storage we override
            // its value. If it doesn't we insert a new element.
            (*storage_)[param_name_] = value_;
        }
    }

    /// @brief Factory that constructs StringParser objects
    ///
    /// @param param_name name of the parameter to be parsed
    static DhcpConfigParser* factory(const std::string& param_name) {
        return (new StringParser(param_name));
    }

    /// @brief Sets storage for value of this parameter.
    ///
    /// See @ref dhcpv6ConfigInherit for details.
    ///
    /// @param storage pointer to the storage container
    void setStorage(StringStorage* storage) {
        storage_ = storage;
    }

private:
    /// Pointer to the storage, where parsed value will be stored
    StringStorage* storage_;
    /// Name of the parameter to be parsed
    std::string param_name_;
    /// The actual parsed value
    std::string value_;
};

/// @brief parser for interface list definition
///
/// This parser handles Dhcp6/interface entry.
/// It contains a list of network interfaces that the server listens on.
/// In particular, it can contain an entry called "all" or "any" that
/// designates all interfaces.
///
/// It is useful for parsing Dhcp6/interface parameter.
class InterfaceListConfigParser : public DhcpConfigParser {
public:

    /// @brief constructor
    ///
    /// As this is a dedicated parser, it must be used to parse
    /// "interface" parameter only. All other types will throw exception.
    ///
    /// @param param_name name of the configuration parameter being parsed
    /// @throw BadValue if supplied parameter name is not "interface"
    InterfaceListConfigParser(const std::string& param_name) {
        if (param_name != "interface") {
            isc_throw(isc::BadValue, "Internal error. Interface configuration "
                      "parser called for the wrong parameter: " << param_name);
        }
    }

    /// @brief parses parameters value
    ///
    /// Parses configuration entry (list of parameters) and stores it in
    /// storage.
    ///
    /// @param value pointer to the content of parsed values
    virtual void build(ConstElementPtr value) {
        BOOST_FOREACH(ConstElementPtr iface, value->listValue()) {
            interfaces_.push_back(iface->str());
        }
    }

    /// @brief commits interfaces list configuration
    virtual void commit() {
        /// @todo: Implement per interface listening. Currently always listening
        /// on all interfaces.
    }

    /// @brief factory that constructs InterfaceListConfigParser objects
    ///
    /// @param param_name name of the parameter to be parsed
    static DhcpConfigParser* factory(const std::string& param_name) {
        return (new InterfaceListConfigParser(param_name));
    }

private:
    /// contains list of network interfaces
    vector<string> interfaces_;
};

/// @brief parser for pool definition
///
/// This parser handles pool definitions, i.e. a list of entries of one
/// of two syntaxes: min-max and prefix/len. Pool6 objects are created
/// and stored in chosen PoolStorage container.
///
/// As there are no default values for pool, setStorage() must be called
/// before build(). Otherwise an exception will be thrown.
///
/// It is useful for parsing Dhcp6/subnet6[X]/pool parameters.
class PoolParser : public DhcpConfigParser {
public:

    /// @brief constructor.
    PoolParser(const std::string& /*param_name*/)
        : pools_(NULL) {
        // ignore parameter name, it is always Dhcp6/subnet6[X]/pool
    }

    /// @brief parses the actual list
    ///
    /// This method parses the actual list of interfaces.
    /// No validation is done at this stage, everything is interpreted as
    /// interface name.
    /// @param pools_list list of pools defined for a subnet
    /// @throw isc::InvalidOperation if storage was not specified
    ///        (setStorage() not called)
    void build(ConstElementPtr pools_list) {

        // setStorage() should have been called before build
        if (!pools_) {
            isc_throw(isc::InvalidOperation, "parser logic error: no pool storage set,"
                      " but pool parser asked to parse pools");
        }

        BOOST_FOREACH(ConstElementPtr text_pool, pools_list->listValue()) {

            // That should be a single pool representation. It should contain
            // text in the form prefix/len or first - last. Note that spaces
            // are allowed
            string txt = text_pool->stringValue();

            // first let's remove any whitespaces
            boost::erase_all(txt, " "); // space
            boost::erase_all(txt, "\t"); // tabulation

            // Is this prefix/len notation?
            size_t pos = txt.find("/");
            if (pos != string::npos) {
                IOAddress addr("::");
                uint8_t len = 0;
                try {
                    addr = IOAddress(txt.substr(0, pos));

                    // start with the first character after /
                    string prefix_len = txt.substr(pos + 1);

                    // It is lexically cast to int and then downcast to uint8_t.
                    // Direct cast to uint8_t (which is really an unsigned char)
                    // will result in interpreting the first digit as output
                    // value and throwing exception if length is written on two
                    // digits (because there are extra characters left over).

                    // No checks for values over 128. Range correctness will
                    // be checked in Pool6 constructor.
                    len = boost::lexical_cast<int>(prefix_len);
                } catch (...)  {
                    isc_throw(Dhcp6ConfigError, "failed to parse pool "
                              "definition: " << text_pool->stringValue());
                }

                Pool6Ptr pool(new Pool6(Pool6::TYPE_IA, addr, len));
                local_pools_.push_back(pool);
                continue;
            }

            // Is this min-max notation?
            pos = txt.find("-");
            if (pos != string::npos) {
                // using min-max notation
                IOAddress min(txt.substr(0, pos));
                IOAddress max(txt.substr(pos + 1));

                Pool6Ptr pool(new Pool6(Pool6::TYPE_IA, min, max));

                local_pools_.push_back(pool);
                continue;
            }

            isc_throw(Dhcp6ConfigError, "failed to parse pool definition:"
                      << text_pool->stringValue() <<
                      ". Does not contain - (for min-max) nor / (prefix/len)");
        }
    }

    /// @brief sets storage for value of this parameter
    ///
    /// See @ref dhcpv6ConfigInherit for details.
    ///
    /// @param storage pointer to the storage container
    void setStorage(PoolStorage* storage) {
        pools_ = storage;
    }

    /// @brief Stores the parsed values in a storage provided
    ///        by an upper level parser.
    virtual void commit() {
        if (pools_) {
            // local_pools_ holds the values produced by the build function.
            // At this point parsing should have completed successfuly so
            // we can append new data to the supplied storage.
            pools_->insert(pools_->end(), local_pools_.begin(),
                           local_pools_.end());
        }
    }

    /// @brief factory that constructs PoolParser objects
    ///
    /// @param param_name name of the parameter to be parsed
    static DhcpConfigParser* factory(const std::string& param_name) {
        return (new PoolParser(param_name));
    }

private:
    /// @brief pointer to the actual Pools storage
    ///
    /// This is typically a storage somewhere in Subnet parser
    /// (an upper level parser).
    PoolStorage* pools_;
    /// A temporary storage for pools configuration. It is a
    /// storage where pools are stored by build function.
    PoolStorage local_pools_;
};


/// @brief Parser for option data value.
///
/// This parser parses configuration entries that specify value of
/// a single option. These entries include option name, option code
/// and data carried by the option. If parsing is successful then an
/// instance of an option is created and added to the storage provided
/// by the calling class.
///
/// @todo This class parses and validates the option name. However it is
/// not used anywhere until support for option spaces is implemented
/// (see tickets #2319, #2314). When option spaces are implemented
/// there will be a way to reference the particular option using
/// its type (code) or option name.
class OptionDataParser : public DhcpConfigParser {
public:

    /// @brief Constructor.
    ///
    /// Class constructor.
    OptionDataParser(const std::string&)
        : options_(NULL),
          // initialize option to NULL ptr
          option_descriptor_(false) { }

    /// @brief Parses the single option data.
    ///
    /// This method parses the data of a single option from the configuration.
    /// The option data includes option name, option code and data being
    /// carried by this option. Eventually it creates the instance of the
    /// option.
    ///
    /// @warning setStorage must be called with valid storage pointer prior
    /// to calling this method.
    ///
    /// @param option_data_entries collection of entries that define value
    /// for a particular option.
    /// @throw Dhcp6ConfigError if invalid parameter specified in
    /// the configuration.
    /// @throw isc::InvalidOperation if failed to set storage prior to
    /// calling build.
    /// @throw isc::BadValue if option data storage is invalid.
    virtual void build(ConstElementPtr option_data_entries) {

        if (options_ == NULL) {
            isc_throw(isc::InvalidOperation, "Parser logic error: storage must be set before "
                      "parsing option data.");
        }
        BOOST_FOREACH(ConfigPair param, option_data_entries->mapValue()) {
            ParserPtr parser;
            if (param.first == "name") {
                boost::shared_ptr<StringParser>
                    name_parser(dynamic_cast<StringParser*>(StringParser::factory(param.first)));
                if (name_parser) {
                    name_parser->setStorage(&string_values_);
                    parser = name_parser;
                }
            } else if (param.first == "code") {
                boost::shared_ptr<Uint32Parser>
                    code_parser(dynamic_cast<Uint32Parser*>(Uint32Parser::factory(param.first)));
                if (code_parser) {
                    code_parser->setStorage(&uint32_values_);
                    parser = code_parser;
                }
            } else if (param.first == "data") {
                boost::shared_ptr<StringParser>
                    value_parser(dynamic_cast<StringParser*>(StringParser::factory(param.first)));
                if (value_parser) {
                    value_parser->setStorage(&string_values_);
                    parser = value_parser;
                }
            } else if (param.first == "csv-format") {
                boost::shared_ptr<BooleanParser>
                    value_parser(dynamic_cast<BooleanParser*>(BooleanParser::factory(param.first)));
                if (value_parser) {
                    value_parser->setStorage(&boolean_values_);
                    parser = value_parser;
                }
            } else {
                isc_throw(Dhcp6ConfigError,
                          "parser error: option-data parameter not supported: "
                          << param.first);
            }
            parser->build(param.second);
            // Before we can create an option we need to get the data from
            // the child parsers. The only way to do it is to invoke commit
            // on them so as they store the values in appropriate storages
            // that this class provided to them. Note that this will not
            // modify values stored in the global storages so the configuration
            // will remain consistent even parsing fails somewhere further on.
            parser->commit();
        }
        // Try to create the option instance.
        createOption();
    }

    /// @brief Commits option value.
    ///
    /// This function adds a new option to the storage or replaces an existing option
    /// with the same code.
    ///
    /// @throw isc::InvalidOperation if failed to set pointer to storage or failed
    /// to call build() prior to commit. If that happens data in the storage
    /// remain un-modified.
    virtual void commit() {
        if (options_ == NULL) {
            isc_throw(isc::InvalidOperation, "parser logic error: storage must be set before "
                      "commiting option data.");
        } else  if (!option_descriptor_.option) {
            // Before we can commit the new option should be configured. If it is not
            // than somebody must have called commit() before build().
            isc_throw(isc::InvalidOperation, "parser logic error: no option has been configured and"
                      " thus there is nothing to commit. Has build() been called?");
        }
        uint16_t opt_type = option_descriptor_.option->getType();
        isc::dhcp::Subnet::OptionContainerTypeIndex& idx = options_->get<1>();
        // Try to find options with the particular option code in the main
        // storage. If found, remove these options because they will be
        // replaced with new one.
        isc::dhcp::Subnet::OptionContainerTypeRange range =
            idx.equal_range(opt_type);
        if (std::distance(range.first, range.second) > 0) {
            idx.erase(range.first, range.second);
        }
        // Append new option to the main storage.
        options_->push_back(option_descriptor_);
    }

    /// @brief Set storage for the parser.
    ///
    /// Sets storage for the parser. This storage points to the
    /// vector of options and is used by multiple instances of
    /// OptionDataParser. Each instance creates exactly one object
    /// of dhcp::Option or derived type and appends it to this
    /// storage.
    ///
    /// @param storage pointer to the options storage
    void setStorage(OptionStorage* storage) {
        options_ = storage;
    }

private:

    /// @brief Create option instance.
    ///
    /// Creates an instance of an option and adds it to the provided
    /// options storage. If the option data parsed by \ref build function
    /// are invalid or insufficient this function emits an exception.
    ///
    /// @warning this function does not check if options_ storage pointer
    /// is intitialized but this check is not needed here because it is done
    /// in the \ref build function.
    ///
    /// @throw Dhcp6ConfigError if parameters provided in the configuration
    /// are invalid.
    void createOption() {

        // Option code is held in the uint32_t storage but is supposed to
        // be uint16_t value. We need to check that value in the configuration
        // does not exceed range of uint16_t and is not zero.
        uint32_t option_code = getUint32Param("code");
        if (option_code == 0) {
            isc_throw(Dhcp6ConfigError, "Parser error: value of 'code' must not"
                      << " be equal to zero. Option code '0' is reserved in"
                      << " DHCPv6.");
        } else if (option_code > std::numeric_limits<uint16_t>::max()) {
            isc_throw(Dhcp6ConfigError, "Parser error: value of 'code' must not"
                      << " exceed " << std::numeric_limits<uint16_t>::max());
        }
        // Check that the option name has been specified, is non-empty and does not
        // contain spaces.
        // @todo possibly some more restrictions apply here?
        std::string option_name = getStringParam("name");
        if (option_name.empty()) {
            isc_throw(Dhcp6ConfigError, "Parser error: option name must not be"
                      << " empty");
        } else if (option_name.find(" ") != std::string::npos) {
            isc_throw(Dhcp6ConfigError, "Parser error: option name must not contain"
                      << " spaces");
        }

        // Get option data from the configuration database ('data' field).
        const std::string option_data = getStringParam("data");
        const bool csv_format = getBooleanParam("csv-format");
        std::vector<uint8_t> binary;
        std::vector<std::string> data_tokens;
        if (csv_format) {
            // If the option data is specified as a string of comma
            // separated values then we need to split this string into
            // individual values - each value will be used to initialize
            // one data field of an option.
            data_tokens = isc::util::str::tokens(option_data, ",");
        } else {
            // Otherwise, the option data is specified as a string of
            // hexadecimal digits that we have to turn into binary format.
            try {
                isc::util::encode::decodeHex(option_data, binary);
            } catch (...) {
                isc_throw(Dhcp6ConfigError, "Parser error: option data is not a valid"
                          << " string of hexadecimal digits: " << option_data);
            }
        }
        // Get all existing DHCPv6 option definitions. The one that matches
        // our option will be picked and used to create it.
        OptionDefContainer option_defs = LibDHCP::getOptionDefs(Option::V6);
        // Get search index #1. It allows searching for options definitions
        // using option type value.
        const OptionDefContainerTypeIndex& idx = option_defs.get<1>();
        // Get all option definitions matching option code we want to create.
        const OptionDefContainerTypeRange& range = idx.equal_range(option_code);
        size_t num_defs = std::distance(range.first, range.second);
        OptionPtr option;
        // Currently we do not allow duplicated definitions and if there are
        // any duplicates we issue internal server error.
        if (num_defs > 1) {
            isc_throw(Dhcp6ConfigError, "Internal error: currently it is not"
                      << " supported to initialize multiple option definitions"
                      << " for the same option code. This will be supported once"
                      << " there option spaces are implemented.");
        } else if (num_defs == 0) {
            if (csv_format) {
                isc_throw(Dhcp6ConfigError, "the CSV option data format can be"
                          " used to specify values for an option that has a"
                          " definition. The option with code " << option_code
                          << " does not have a definition.");
            }
            // @todo We have a limited set of option definitions intiialized at the moment.
            // In the future we want to initialize option definitions for all options.
            // Consequently an error will be issued if an option definition does not exist
            // for a particular option code. For now it is ok to create generic option
            // if definition does not exist.
            OptionPtr option(new Option(Option::V6, static_cast<uint16_t>(option_code),
                                        binary));
            // The created option is stored in option_descriptor_ class member until the
            // commit stage when it is inserted into the main storage. If an option with the
            // same code exists in main storage already the old option is replaced.
            option_descriptor_.option = option;
            option_descriptor_.persistent = false;
        } else {
            // We have exactly one option definition for the particular option code
            // use it to create the option instance.
            const OptionDefinitionPtr& def = *(range.first);
            try {
                OptionPtr option = csv_format ?
                    def->optionFactory(Option::V6, option_code, data_tokens) :
                    def->optionFactory(Option::V6, option_code, binary);
                Subnet::OptionDescriptor desc(option, false);
                option_descriptor_.option = option;
                option_descriptor_.persistent = false;
            } catch (const isc::Exception& ex) {
                isc_throw(Dhcp6ConfigError, "Parser error: option data does not match"
                          << " option definition (code " << option_code << "): "
                          << ex.what());
            }
        }
    }

    /// @brief Get a parameter from the strings storage.
    ///
    /// @param param_id parameter identifier.
    ///
    /// @throw Dhcp6ConfigError if a parameter has not been found.
    /// @return a value of the string parameter.
    std::string getStringParam(const std::string& param_id) const {
        StringStorage::const_iterator param = string_values_.find(param_id);
        if (param == string_values_.end()) {
            isc_throw(isc::dhcp::Dhcp6ConfigError, "parser error: option-data parameter"
                      << " '" << param_id << "' not specified");
        }
        return (param->second);
    }

    /// @brief Get a parameter from the uint32 values storage.
    ///
    /// @param param_id parameter identifier.
    ///
    /// @throw Dhcp6ConfigError if a parameter has not been found.
    /// @return a value of the uint32_t parameter.
    uint32_t getUint32Param(const std::string& param_id) const {
        Uint32Storage::const_iterator param = uint32_values_.find(param_id);
        if (param == uint32_values_.end()) {
            isc_throw(isc::dhcp::Dhcp6ConfigError, "parser error: option-data parameter"
                      << " '" << param_id << "' not specified");
        }
        return (param->second);
    }

    /// @brief Get a parameter from the boolean values storage.
    ///
    /// @param param_id parameter identifier.
    ///
    /// @throw isc::dhcp::Dhcp6ConfigError if a parameter has not been found.
    /// @return a value of the boolean parameter.
    bool getBooleanParam(const std::string& param_id) const {
        BooleanStorage::const_iterator param = boolean_values_.find(param_id);
        if (param == boolean_values_.end()) {
            isc_throw(isc::dhcp::Dhcp6ConfigError, "parser error: option-data parameter"
                      << " '" << param_id << "' not specified");
        }
        return (param->second);
    }

    /// Storage for uint32 values (e.g. option code).
    Uint32Storage uint32_values_;
    /// Storage for string values (e.g. option name or data).
    StringStorage string_values_;
    /// Storage for boolean values.
    BooleanStorage boolean_values_;
    /// Pointer to options storage. This storage is provided by
    /// the calling class and is shared by all OptionDataParser objects.
    OptionStorage* options_;
    /// Option descriptor holds newly configured option.
    isc::dhcp::Subnet::OptionDescriptor option_descriptor_;
};

/// @brief Parser for option data values within a subnet.
///
/// This parser iterates over all entries that define options
/// data for a particular subnet and creates a collection of options.
/// If parsing is successful, all these options are added to the Subnet
/// object.
class OptionDataListParser : public DhcpConfigParser {
public:

    /// @brief Constructor.
    ///
    /// Unless otherwise specified, parsed options will be stored in
    /// a global option container (option_default). That storage location
    /// is overriden on a subnet basis.
    OptionDataListParser(const std::string&)
        : options_(&option_defaults), local_options_() { }

    /// @brief Parses entries that define options' data for a subnet.
    ///
    /// This method iterates over all entries that define option data
    /// for options within a single subnet and creates options' instances.
    ///
    /// @param option_data_list pointer to a list of options' data sets.
    /// @throw Dhcp6ConfigError if option parsing failed.
    void build(ConstElementPtr option_data_list) {
        BOOST_FOREACH(ConstElementPtr option_value, option_data_list->listValue()) {
            boost::shared_ptr<OptionDataParser> parser(new OptionDataParser("option-data"));
            // options_ member will hold instances of all options thus
            // each OptionDataParser takes it as a storage.
            parser->setStorage(&local_options_);
            // Build the instance of a single option.
            parser->build(option_value);
            // Store a parser as it will be used to commit.
            parsers_.push_back(parser);
        }
    }

    /// @brief Set storage for option instances.
    ///
    /// @param storage pointer to options storage.
    void setStorage(OptionStorage* storage) {
        options_ = storage;
    }


    /// @brief Commit all option values.
    ///
    /// This function invokes commit for all option values.
    void commit() {
        BOOST_FOREACH(ParserPtr parser, parsers_) {
            parser->commit();
        }
        // Parsing was successful and we have all configured
        // options in local storage. We can now replace old values
        // with new values.
        std::swap(local_options_, *options_);
    }

    /// @brief Create DhcpDataListParser object
    ///
    /// @param param_name param name.
    ///
    /// @return DhcpConfigParser object.
    static DhcpConfigParser* factory(const std::string& param_name) {
        return (new OptionDataListParser(param_name));
    }

    /// Intermediate option storage. This storage is used by
    /// lower level parsers to add new options.  Values held
    /// in this storage are assigned to main storage (options_)
    /// if overall parsing was successful.
    OptionStorage local_options_;
    /// Pointer to options instances storage.
    OptionStorage* options_;
    /// Collection of parsers;
    ParserCollection parsers_;
};

/// @brief this class parses a single subnet
///
/// This class parses the whole subnet definition. It creates parsers
/// for received configuration parameters as needed.
class Subnet6ConfigParser : public DhcpConfigParser {
public:

    /// @brief constructor
    Subnet6ConfigParser(const std::string& ) {
        // The parameter should always be "subnet", but we don't check
        // against that here in case some wants to reuse this parser somewhere.
    }

    /// @brief parses parameter value
    ///
    /// @param subnet pointer to the content of subnet definition
    ///
    /// @throw isc::Dhcp6ConfigError if subnet configuration parsing failed.
    void build(ConstElementPtr subnet) {

        BOOST_FOREACH(ConfigPair param, subnet->mapValue()) {
            ParserPtr parser(createSubnet6ConfigParser(param.first));
            // The actual type of the parser is unknown here. We have to discover
            // the parser type here to invoke the corresponding setStorage function
            // on it.  We discover parser type by trying to cast the parser to various
            // parser types and checking which one was successful. For this one
            // a setStorage and build methods are invoked.

            // Try uint32 type parser.
            if (!buildParser<Uint32Parser, Uint32Storage >(parser, uint32_values_,
                                                           param.second) &&
                // Try string type parser.
                !buildParser<StringParser, StringStorage >(parser, string_values_,
                                                           param.second) &&
                // Try pool parser.
                !buildParser<PoolParser, PoolStorage >(parser, pools_,
                                                       param.second) &&
                // Try option data parser.
                !buildParser<OptionDataListParser, OptionStorage >(parser, options_,
                                                                   param.second)) {
                // Appropriate parsers are created in the createSubnet6ConfigParser
                // and they should be limited to those that we check here for. Thus,
                // if we fail to find a matching parser here it is a programming error.
                isc_throw(Dhcp6ConfigError, "failed to find suitable parser");
            }
        }

        // In order to create new subnet we need to get the data out
        // of the child parsers first. The only way to do it is to
        // invoke commit on them because it will make them write
        // parsed data into storages we have supplied.
        // Note that triggering commits on child parsers does not
        // affect global data because we supplied pointers to storages
        // local to this object. Thus, even if this method fails
        // later on, the configuration remains consistent.
        BOOST_FOREACH(ParserPtr parser, parsers_) {
            parser->commit();
        }

        // Create a subnet.
        createSubnet();
    }

    /// @brief Adds the created subnet to a server's configuration.
    void commit() {
        if (subnet_) {
            isc::dhcp::CfgMgr::instance().addSubnet6(subnet_);
        }
    }

private:

    /// @brief Set storage for a parser and invoke build.
    ///
    /// This helper method casts the provided parser pointer to the specified
    /// type. If the cast is successful it sets the corresponding storage for
    /// this parser, invokes build on it and saves the parser.
    ///
    /// @tparam T parser type to which parser argument should be cast.
    /// @tparam Y storage type for the specified parser type.
    /// @param parser parser on which build must be invoked.
    /// @param storage reference to a storage that will be set for a parser.
    /// @param subnet subnet element read from the configuration and being parsed.
    /// @return true if parser pointer was successfully cast to specialized
    /// parser type provided as Y.
    template<typename T, typename Y>
    bool buildParser(const ParserPtr& parser, Y& storage, const ConstElementPtr& subnet) {
        // We need to cast to T in order to set storage for the parser.
        boost::shared_ptr<T> cast_parser = boost::dynamic_pointer_cast<T>(parser);
        // It is common that this cast is not successful because we try to cast to all
        // supported parser types as we don't know the type of a parser in advance.
        if (cast_parser) {
            // Cast, successful so we go ahead with setting storage and actual parse.
            cast_parser->setStorage(&storage);
            parser->build(subnet);
            parsers_.push_back(parser);
            // We indicate that cast was successful so as the calling function
            // may skip attempts to cast to other parser types and proceed to
            // next element.
            return (true);
        }
        // It was not successful. Indicate that another parser type
        // should be tried.
        return (false);
    }

    /// @brief Create a new subnet using a data from child parsers.
    ///
    /// @throw isc::dhcp::Dhcp6ConfigError if subnet configuration parsing failed.
    void createSubnet() {
        
        // Find a subnet string.
        StringStorage::const_iterator it = string_values_.find("subnet");
        if (it == string_values_.end()) {
            isc_throw(Dhcp6ConfigError,
                      "Mandatory subnet definition in subnet missing");
        }
        // Remove any spaces or tabs.
        string subnet_txt = it->second;
        boost::erase_all(subnet_txt, " ");
        boost::erase_all(subnet_txt, "\t");
        // The subnet format is prefix/len. We are going to extract
        // the prefix portion of a subnet string to create IOAddress
        // object from it. IOAddress will be passed to the Subnet's
        // constructor later on. In order to extract the prefix we
        // need to get all characters preceding "/".
        size_t pos = subnet_txt.find("/");
        if (pos == string::npos) {
            isc_throw(Dhcp6ConfigError,
                      "Invalid subnet syntax (prefix/len expected):" << it->second);
        }

        // Try to create the address object. It also validates that
        // the address syntax is ok.
        IOAddress addr(subnet_txt.substr(0, pos));
        uint8_t len = boost::lexical_cast<unsigned int>(subnet_txt.substr(pos + 1));

        // Get all 'time' parameters using inheritance.
        // If the subnet-specific value is defined then use it, else
        // use the global value. The global value must always be
        // present. If it is not, it is an internal error and exception
        // is thrown.
        Triplet<uint32_t> t1 = getParam("renew-timer");
        Triplet<uint32_t> t2 = getParam("rebind-timer");
        Triplet<uint32_t> pref = getParam("preferred-lifetime");
        Triplet<uint32_t> valid = getParam("valid-lifetime");

        /// @todo: Convert this to logger once the parser is working reliably
        stringstream tmp;
        tmp << addr.toText() << "/" << (int)len
            << " with params t1=" << t1 << ", t2=" << t2 << ", pref="
            << pref << ", valid=" << valid;

        LOG_INFO(dhcp6_logger, DHCP6_CONFIG_NEW_SUBNET).arg(tmp.str());

        // Create a new subnet.
        subnet_.reset(new Subnet6(addr, len, t1, t2, pref, valid));

        // Add pools to it.
        for (PoolStorage::iterator it = pools_.begin(); it != pools_.end(); ++it) {
<<<<<<< HEAD
            subnet_->addPool6(*it);
=======
            subnet->addPool(*it);
>>>>>>> 60606cab
        }

        Subnet::OptionContainerPtr options = subnet_->getOptionDescriptors("dhcp6");
        const Subnet::OptionContainerTypeIndex& idx = options->get<1>();

        // Add subnet specific options.
        BOOST_FOREACH(Subnet::OptionDescriptor desc, options_) {
            Subnet::OptionContainerTypeRange range = idx.equal_range(desc.option->getType());
            if (std::distance(range.first, range.second) > 0) {
                LOG_WARN(dhcp6_logger, DHCP6_CONFIG_OPTION_DUPLICATE)
                    .arg(desc.option->getType()).arg(addr.toText());
            }
            subnet_->addOption(desc.option, false, "dhcp6");
        }

        // Check all global options and add them to the subnet object if
        // they have been configured in the global scope. If they have been
        // configured in the subnet scope we don't add global option because
        // the one configured in the subnet scope always takes precedence.
        BOOST_FOREACH(Subnet::OptionDescriptor desc, option_defaults) {
            // Get all options specified locally in the subnet and having
            // code equal to global option's code.
            Subnet::OptionContainerPtr options = subnet_->getOptionDescriptors("dhcp6");
            const Subnet::OptionContainerTypeIndex& idx = options->get<1>();
            Subnet::OptionContainerTypeRange range = idx.equal_range(desc.option->getType());
            // @todo: In the future we will be searching for options using either
            // an option code or namespace. Currently we have only the option
            // code available so if there is at least one option found with the
            // specific code we don't add the globally configured option.
            // @todo with this code the first globally configured option
            // with the given code will be added to a subnet. We may
            // want to issue a warning about dropping the configuration of
            // a global option if one already exsists.
            if (std::distance(range.first, range.second) == 0) {
                subnet_->addOption(desc.option, false, "dhcp6");
            }
        }
    }

    /// @brief creates parsers for entries in subnet definition
    ///
    /// @param config_id name od the entry
    ///
    /// @return parser object for specified entry name
    /// @throw isc::dhcp::Dhcp6ConfigError if trying to create a parser
    ///        for unknown config element
    DhcpConfigParser* createSubnet6ConfigParser(const std::string& config_id) {
        FactoryMap factories;

        factories["preferred-lifetime"] = Uint32Parser::factory;
        factories["valid-lifetime"] = Uint32Parser::factory;
        factories["renew-timer"] = Uint32Parser::factory;
        factories["rebind-timer"] = Uint32Parser::factory;
        factories["subnet"] = StringParser::factory;
        factories["pool"] = PoolParser::factory;
        factories["option-data"] = OptionDataListParser::factory;

        FactoryMap::iterator f = factories.find(config_id);
        if (f == factories.end()) {
            // Used for debugging only.
            // return new DebugParser(config_id);

            isc_throw(isc::dhcp::Dhcp6ConfigError,
                      "parser error: subnet6 parameter not supported: "
                      << config_id);
        }
        return (f->second(config_id));
    }

    /// @brief Returns value for a given parameter (after using inheritance)
    ///
    /// This method implements inheritance.  For a given parameter name, it first
    /// checks if there is a global value for it and overwrites it with specific
    /// value if such value was defined in subnet.
    ///
    /// @param name name of the parameter
    /// @return triplet with the parameter name
    /// @throw Dhcp6ConfigError when requested parameter is not present
    isc::dhcp::Triplet<uint32_t> getParam(const std::string& name) {
        uint32_t value = 0;
        bool found = false;
        Uint32Storage::iterator global = uint32_defaults.find(name);
        if (global != uint32_defaults.end()) {
            value = global->second;
            found = true;
        }

        Uint32Storage::iterator local = uint32_values_.find(name);
        if (local != uint32_values_.end()) {
            value = local->second;
            found = true;
        }

        if (found) {
            return (isc::dhcp::Triplet<uint32_t>(value));
        } else {
            isc_throw(isc::dhcp::Dhcp6ConfigError, "Mandatory parameter " << name
                      << " missing (no global default and no subnet-"
                      << "specific value)");
        }
    }

    /// storage for subnet-specific uint32 values
    Uint32Storage uint32_values_;

    /// storage for subnet-specific integer values
    StringStorage string_values_;

    /// storage for pools belonging to this subnet
    PoolStorage pools_;

    /// storage for options belonging to this subnet
    OptionStorage options_;

    /// parsers are stored here
    ParserCollection parsers_;

    /// Pointer to the created subnet object.
    isc::dhcp::Subnet6Ptr subnet_;
};

/// @brief this class parses a list of subnets
///
/// This is a wrapper parser that handles the whole list of Subnet6
/// definitions. It iterates over all entries and creates Subnet6ConfigParser
/// for each entry.
class Subnets6ListConfigParser : public DhcpConfigParser {
public:

    /// @brief constructor
    ///
    Subnets6ListConfigParser(const std::string&) {
        /// parameter name is ignored
    }

    /// @brief parses contents of the list
    ///
    /// Iterates over all entries on the list and creates a Subnet6ConfigParser
    /// for each entry.
    ///
    /// @param subnets_list pointer to a list of IPv6 subnets
    void build(ConstElementPtr subnets_list) {

        // No need to define FactoryMap here. There's only one type
        // used: Subnet6ConfigParser

        BOOST_FOREACH(ConstElementPtr subnet, subnets_list->listValue()) {

            ParserPtr parser(new Subnet6ConfigParser("subnet"));
            parser->build(subnet);
            subnets_.push_back(parser);
        }

    }

    /// @brief commits subnets definitions.
    ///
    /// Iterates over all Subnet6 parsers. Each parser contains definitions
    /// of a single subnet and its parameters and commits each subnet separately.
    void commit() {
        // @todo: Implement more subtle reconfiguration than toss
        // the old one and replace with the new one.

        // remove old subnets
        isc::dhcp::CfgMgr::instance().deleteSubnets6();

        BOOST_FOREACH(ParserPtr subnet, subnets_) {
            subnet->commit();
        }

    }

    /// @brief Returns Subnet6ListConfigParser object
    /// @param param_name name of the parameter
    /// @return Subnets6ListConfigParser object
    static DhcpConfigParser* factory(const std::string& param_name) {
        return (new Subnets6ListConfigParser(param_name));
    }

    /// @brief collection of subnet parsers.
    ParserCollection subnets_;
};

} // anonymous namespace

namespace isc {
namespace dhcp {

/// @brief creates global parsers
///
/// This method creates global parsers that parse global parameters, i.e.
/// those that take format of Dhcp6/param1, Dhcp6/param2 and so forth.
///
/// @param config_id pointer to received global configuration entry
/// @return parser for specified global DHCPv6 parameter
/// @throw NotImplemented if trying to create a parser for unknown config element
DhcpConfigParser* createGlobalDhcpConfigParser(const std::string& config_id) {
    FactoryMap factories;

    factories["preferred-lifetime"] = Uint32Parser::factory;
    factories["valid-lifetime"] = Uint32Parser::factory;
    factories["renew-timer"] = Uint32Parser::factory;
    factories["rebind-timer"] = Uint32Parser::factory;
    factories["interface"] = InterfaceListConfigParser::factory;
    factories["subnet6"] = Subnets6ListConfigParser::factory;
    factories["option-data"] = OptionDataListParser::factory;
    factories["version"] = StringParser::factory;

    FactoryMap::iterator f = factories.find(config_id);
    if (f == factories.end()) {
        // Used for debugging only.
        // return new DebugParser(config_id);

        isc_throw(NotImplemented,
                  "Parser error: Global configuration parameter not supported: "
                  << config_id);
    }
    return (f->second(config_id));
}

ConstElementPtr
configureDhcp6Server(Dhcpv6Srv& , ConstElementPtr config_set) {
    if (!config_set) {
        ConstElementPtr answer = isc::config::createAnswer(1,
                                 string("Can't parse NULL config"));
        return (answer);
    }

    /// @todo: append most essential info here (like "2 new subnets configured")
    string config_details;

    LOG_DEBUG(dhcp6_logger, DBG_DHCP6_COMMAND, DHCP6_CONFIG_START).arg(config_set->str());

    // Some of the values specified in the configuration depend on
    // other values. Typically, the values in the subnet6 structure
    // depend on the global values. Thus we need to make sure that
    // the global values are processed first and that they can be
    // accessed by the subnet6 parsers. We separate parsers that
    // should process data first (independent_parsers) from those
    // that must process data when the independent data is already
    // processed (dependent_parsers).
    ParserCollection independent_parsers;
    ParserCollection dependent_parsers;

    // The subnet parsers implement data inheritance by directly
    // accessing global storages. For this reason the global data
    // parsers must store the parsed data into global storages
    // immediately. This may cause data inconsistency if the
    // parsing operation fails after the global storage has been
    // modified. We need to preserve the original global data here
    // so as we can rollback changes when an error occurs.
    Uint32Storage uint32_local(uint32_defaults);
    StringStorage string_local(string_defaults);
    OptionStorage option_local(option_defaults);

    // answer will hold the result.
    ConstElementPtr answer;
    // rollback informs whether error occured and original data
    // have to be restored to global storages.
    bool rollback = false;
    try {
        // Iterate over all independent parsers first (all but subnet6)
        // and try to parse the data.
        BOOST_FOREACH(ConfigPair config_pair, config_set->mapValue()) {
            if (config_pair.first != "subnet6") {
                ParserPtr parser(createGlobalDhcpConfigParser(config_pair.first));
                independent_parsers.push_back(parser);
                parser->build(config_pair.second);
                // The commit operation here may modify the global storage
                // but we need it so as the subnet6 parser can access the
                // parsed data.
                parser->commit();
            }
        }

        // Process dependent configuration data.
        BOOST_FOREACH(ConfigPair config_pair, config_set->mapValue()) {
            if (config_pair.first == "subnet6") {
                ParserPtr parser(createGlobalDhcpConfigParser(config_pair.first));
                dependent_parsers.push_back(parser);
                parser->build(config_pair.second);
            }
        }

    } catch (const isc::Exception& ex) {
        answer =
            isc::config::createAnswer(1, string("Configuration parsing failed: ") + ex.what());
        // An error occured, so make sure that we restore original data.
        rollback = true;

    } catch (...) {
        // for things like bad_cast in boost::lexical_cast
        answer =
            isc::config::createAnswer(1, string("Configuration parsing failed"));
        // An error occured, so make sure that we restore original data.
        rollback = true;
    }

    // So far so good, there was no parsing error so let's commit the
    // configuration. This will add created subnets and option values into
    // the server's configuration.
    // This operation should be exception safe but let's make sure.
    if (!rollback) {
        try {
            BOOST_FOREACH(ParserPtr parser, dependent_parsers) {
                parser->commit();
            }
        }
        catch (const isc::Exception& ex) {
            answer =
                isc::config::createAnswer(2, string("Configuration commit failed:") 
                                          + ex.what());
            // An error occured, so make sure to restore the original data.
            rollback = true;
        } catch (...) {
            // for things like bad_cast in boost::lexical_cast
            answer =
                isc::config::createAnswer(2, string("Configuration commit failed"));
            // An error occured, so make sure to restore the original data.
            rollback = true;
        }
    }

    // Rollback changes as the configuration parsing failed.
    if (rollback) {
        std::swap(uint32_defaults, uint32_local);
        std::swap(string_defaults, string_local);
        std::swap(option_defaults, option_local);
        return (answer);
    }

    LOG_INFO(dhcp6_logger, DHCP6_CONFIG_COMPLETE).arg(config_details);

    // Everything was fine. Configuration is successful.
    answer = isc::config::createAnswer(0, "Configuration commited.");
    return (answer);
}

}; // end of isc::dhcp namespace
}; // end of isc namespace<|MERGE_RESOLUTION|>--- conflicted
+++ resolved
@@ -1148,11 +1148,7 @@
 
         // Add pools to it.
         for (PoolStorage::iterator it = pools_.begin(); it != pools_.end(); ++it) {
-<<<<<<< HEAD
-            subnet_->addPool6(*it);
-=======
-            subnet->addPool(*it);
->>>>>>> 60606cab
+            subnet_->addPool(*it);
         }
 
         Subnet::OptionContainerPtr options = subnet_->getOptionDescriptors("dhcp6");
