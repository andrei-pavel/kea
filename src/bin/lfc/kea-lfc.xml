--- conflicted
+++ resolved
@@ -1,33 +1,19 @@
-<<<<<<< HEAD
-<!DOCTYPE book PUBLIC "-//OASIS//DTD DocBook XML V4.2//EN"
-               "http://www.oasis-open.org/docbook/xml/4.2/docbookx.dtd"
-               [<!ENTITY mdash "&#8212;">]>
 <!--
- - Copyright (C) 2015-2017 Internet Systems Consortium, Inc. ("ISC")
+ - Copyright (C) 2015-2018 Internet Systems Consortium, Inc. ("ISC")
  -
  - This Source Code Form is subject to the terms of the Mozilla Public
  - License, v. 2.0. If a copy of the MPL was not distributed with this
  - file, You can obtain one at http://mozilla.org/MPL/2.0/.
 -->
 
-<refentry>
-
-  <refentryinfo>
+<!-- Converted by db4-upgrade version 1.1 -->
+<refentry xmlns="http://docbook.org/ns/docbook" version="5.0">
+
+  <info>
     <productname>ISC Kea</productname>
     <date>Oct. 27, 2017</date>
     <edition>1.3.0</edition>
-    <author>
-      <contrib>The Kea software has been written by a number of
-=======
-<!-- Converted by db4-upgrade version 1.1 -->
-<refentry xmlns="http://docbook.org/ns/docbook" version="5.0">
-
-  <info>
-    <productname>ISC Kea</productname>
-    <date>Sep. 28, 2016</date>
-    <edition>1.1.0</edition>
     <author><personname/><contrib>The Kea software has been written by a number of
->>>>>>> 00f4b5b0
         engineers working for ISC: Tomek Mrugalski, Stephen Morris, Marcin
         Siodelski, Thomas Markwalder, Francis Dupont, Jeremy C. Reed,
         Wlodek Wencel and Shawn Routhier.  That list is roughly in the
