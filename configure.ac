--- conflicted
+++ resolved
@@ -1707,6 +1707,7 @@
                  src/share/database/Makefile
                  src/share/database/scripts/Makefile
                  src/share/database/scripts/cql/Makefile
+                 src/share/database/scripts/cql/upgrade_1.0_to_2.0.sh
                  src/share/database/scripts/mysql/Makefile
                  src/share/database/scripts/mysql/upgrade_1.0_to_2.0.sh
                  src/share/database/scripts/mysql/upgrade_2.0_to_3.0.sh
@@ -1717,12 +1718,7 @@
                  src/share/database/scripts/pgsql/Makefile
                  src/share/database/scripts/pgsql/upgrade_1.0_to_2.0.sh
                  src/share/database/scripts/pgsql/upgrade_2.0_to_3.0.sh
-<<<<<<< HEAD
-                 src/share/database/scripts/cql/Makefile
-                 src/share/database/scripts/cql/upgrade_1.0_to_2.0.sh
-=======
                  src/share/database/scripts/pgsql/upgrade_3.0_to_3.1.sh
->>>>>>> 33dbf016
                  tools/Makefile
                  tools/path_replacer.sh
 ])
