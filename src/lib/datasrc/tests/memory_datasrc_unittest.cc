// Copyright (C) 2010  Internet Systems Consortium, Inc. ("ISC")
//
// Permission to use, copy, modify, and/or distribute this software for any
// purpose with or without fee is hereby granted, provided that the above
// copyright notice and this permission notice appear in all copies.
//
// THE SOFTWARE IS PROVIDED "AS IS" AND ISC DISCLAIMS ALL WARRANTIES WITH
// REGARD TO THIS SOFTWARE INCLUDING ALL IMPLIED WARRANTIES OF MERCHANTABILITY
// AND FITNESS.  IN NO EVENT SHALL ISC BE LIABLE FOR ANY SPECIAL, DIRECT,
// INDIRECT, OR CONSEQUENTIAL DAMAGES OR ANY DAMAGES WHATSOEVER RESULTING FROM
// LOSS OF USE, DATA OR PROFITS, WHETHER IN AN ACTION OF CONTRACT, NEGLIGENCE
// OR OTHER TORTIOUS ACTION, ARISING OUT OF OR IN CONNECTION WITH THE USE OR
// PERFORMANCE OF THIS SOFTWARE.

#include "faked_nsec3.h"

#include <exceptions/exceptions.h>

#include <dns/masterload.h>
#include <dns/name.h>
#include <dns/nsec3hash.h>
#include <dns/rdata.h>
#include <dns/rdataclass.h>
#include <dns/rrclass.h>
#include <dns/rrsetlist.h>
#include <dns/rrttl.h>
#include <dns/masterload.h>

#include <datasrc/client.h>
#include <datasrc/memory_datasrc.h>
#include <datasrc/data_source.h>
#include <datasrc/iterator.h>

#include "test_client.h"

#include <testutils/dnsmessage_test.h>

#include <gtest/gtest.h>

#include <boost/bind.hpp>
#include <boost/foreach.hpp>
#include <boost/shared_ptr.hpp>

#include <sstream>
#include <vector>

using namespace std;
using namespace isc::dns;
using namespace isc::dns::rdata;
using namespace isc::datasrc;
using namespace isc::testutils;
using boost::shared_ptr;
using namespace isc::datasrc::test;

namespace {
// Commonly used result codes (Who should write the prefix all the time)
using result::SUCCESS;
using result::EXIST;

class InMemoryClientTest : public ::testing::Test {
protected:
    InMemoryClientTest() : rrclass(RRClass::IN())
    {}
    RRClass rrclass;
    InMemoryClient memory_client;
};

TEST_F(InMemoryClientTest, add_find_Zone) {
    // test add zone
    // Bogus zone (NULL)
    EXPECT_THROW(memory_client.addZone(ZoneFinderPtr()),
                 isc::InvalidParameter);

    // add zones with different names one by one
    EXPECT_EQ(result::SUCCESS, memory_client.addZone(
                  ZoneFinderPtr(new InMemoryZoneFinder(RRClass::IN(),
                                                       Name("a")))));
    EXPECT_EQ(result::SUCCESS, memory_client.addZone(
                  ZoneFinderPtr(new InMemoryZoneFinder(RRClass::CH(),
                                                       Name("b")))));
    EXPECT_EQ(result::SUCCESS, memory_client.addZone(
                  ZoneFinderPtr(new InMemoryZoneFinder(RRClass::IN(),
                                                       Name("c")))));
    // add zones with the same name suffix
    EXPECT_EQ(result::SUCCESS, memory_client.addZone(
                  ZoneFinderPtr(new InMemoryZoneFinder(RRClass::CH(),
                                                       Name("x.d.e.f")))));
    EXPECT_EQ(result::SUCCESS, memory_client.addZone(
                  ZoneFinderPtr(new InMemoryZoneFinder(RRClass::CH(),
                                                       Name("o.w.y.d.e.f")))));
    EXPECT_EQ(result::SUCCESS, memory_client.addZone(
                  ZoneFinderPtr(new InMemoryZoneFinder(RRClass::CH(),
                                                       Name("p.w.y.d.e.f")))));
    EXPECT_EQ(result::SUCCESS, memory_client.addZone(
                  ZoneFinderPtr(new InMemoryZoneFinder(RRClass::IN(),
                                                       Name("q.w.y.d.e.f")))));
    // add super zone and its subzone
    EXPECT_EQ(result::SUCCESS, memory_client.addZone(
                  ZoneFinderPtr(new InMemoryZoneFinder(RRClass::CH(),
                                                       Name("g.h")))));
    EXPECT_EQ(result::SUCCESS, memory_client.addZone(
                  ZoneFinderPtr(new InMemoryZoneFinder(RRClass::IN(),
                                               Name("i.g.h")))));
    EXPECT_EQ(result::SUCCESS, memory_client.addZone(
                  ZoneFinderPtr(new InMemoryZoneFinder(RRClass::IN(),
                                                       Name("z.d.e.f")))));
    EXPECT_EQ(result::SUCCESS, memory_client.addZone(
                  ZoneFinderPtr(new InMemoryZoneFinder(RRClass::IN(),
                                                       Name("j.z.d.e.f")))));

    // different zone class isn't allowed.
    EXPECT_EQ(result::EXIST, memory_client.addZone(
                  ZoneFinderPtr(new InMemoryZoneFinder(RRClass::CH(),
                                                       Name("q.w.y.d.e.f")))));

    // names are compared in a case insensitive manner.
    EXPECT_EQ(result::EXIST, memory_client.addZone(
                  ZoneFinderPtr(new InMemoryZoneFinder(RRClass::IN(),
                                                       Name("Q.W.Y.d.E.f")))));

    // test find zone
    EXPECT_EQ(result::SUCCESS, memory_client.findZone(Name("a")).code);
    EXPECT_EQ(Name("a"),
              memory_client.findZone(Name("a")).zone_finder->getOrigin());

    EXPECT_EQ(result::SUCCESS,
              memory_client.findZone(Name("j.z.d.e.f")).code);
    EXPECT_EQ(Name("j.z.d.e.f"),
              memory_client.findZone(Name("j.z.d.e.f")).zone_finder->
                  getOrigin());

    // NOTFOUND
    EXPECT_EQ(result::NOTFOUND, memory_client.findZone(Name("d.e.f")).code);
    EXPECT_EQ(ConstZoneFinderPtr(),
              memory_client.findZone(Name("d.e.f")).zone_finder);

    EXPECT_EQ(result::NOTFOUND,
              memory_client.findZone(Name("w.y.d.e.f")).code);
    EXPECT_EQ(ConstZoneFinderPtr(),
              memory_client.findZone(Name("w.y.d.e.f")).zone_finder);

    // there's no exact match.  the result should be the longest match,
    // and the code should be PARTIALMATCH.
    EXPECT_EQ(result::PARTIALMATCH,
              memory_client.findZone(Name("j.g.h")).code);
    EXPECT_EQ(Name("g.h"),
              memory_client.findZone(Name("g.h")).zone_finder->getOrigin());

    EXPECT_EQ(result::PARTIALMATCH,
              memory_client.findZone(Name("z.i.g.h")).code);
    EXPECT_EQ(Name("i.g.h"),
              memory_client.findZone(Name("z.i.g.h")).zone_finder->
                  getOrigin());
}

TEST_F(InMemoryClientTest, iterator) {
    // Just some preparations of data
    boost::shared_ptr<InMemoryZoneFinder>
        zone(new InMemoryZoneFinder(RRClass::IN(), Name("a")));
    RRsetPtr aRRsetA(new RRset(Name("a"), RRClass::IN(), RRType::A(),
                                  RRTTL(300)));
    aRRsetA->addRdata(rdata::in::A("192.0.2.1"));
    RRsetPtr aRRsetAAAA(new RRset(Name("a"), RRClass::IN(), RRType::AAAA(),
                                  RRTTL(300)));
    aRRsetAAAA->addRdata(rdata::in::AAAA("2001:db8::1"));
    aRRsetAAAA->addRdata(rdata::in::AAAA("2001:db8::2"));
    RRsetPtr subRRsetA(new RRset(Name("sub.x.a"), RRClass::IN(), RRType::A(),
                                  RRTTL(300)));
    subRRsetA->addRdata(rdata::in::A("192.0.2.2"));
    EXPECT_EQ(result::SUCCESS, memory_client.addZone(zone));
    // First, the zone is not there, so it should throw
    EXPECT_THROW(memory_client.getIterator(Name("b")), DataSourceError);
    // This zone is not there either, even when there's a zone containing this
    EXPECT_THROW(memory_client.getIterator(Name("x.a")), DataSourceError);
    // Now, an empty zone
    ZoneIteratorPtr iterator(memory_client.getIterator(Name("a")));
    EXPECT_EQ(ConstRRsetPtr(), iterator->getNextRRset());
    // It throws Unexpected when we are past the end
    EXPECT_THROW(iterator->getNextRRset(), isc::Unexpected);
    EXPECT_EQ(result::SUCCESS, zone->add(aRRsetA));
    EXPECT_EQ(result::SUCCESS, zone->add(aRRsetAAAA));
    EXPECT_EQ(result::SUCCESS, zone->add(subRRsetA));

    // Check it with full zone.
    vector<ConstRRsetPtr> expected_rrsets;
    expected_rrsets.push_back(aRRsetA);
    expected_rrsets.push_back(aRRsetAAAA);
    expected_rrsets.push_back(subRRsetA);

    iterator = memory_client.getIterator(Name("a"));
    vector<ConstRRsetPtr> actual_rrsets;
    ConstRRsetPtr actual;
    while ((actual = iterator->getNextRRset()) != NULL) {
        actual_rrsets.push_back(actual);
    }

    rrsetsCheck(expected_rrsets.begin(), expected_rrsets.end(),
                actual_rrsets.begin(), actual_rrsets.end());

}

TEST_F(InMemoryClientTest, iterator_separate_rrs) {
    // Exactly the same tests as for iterator, but now with separate_rrs = true
    // For the one that returns actual data, the AAAA should now be split up
    boost::shared_ptr<InMemoryZoneFinder>
        zone(new InMemoryZoneFinder(RRClass::IN(), Name("a")));
    RRsetPtr aRRsetA(new RRset(Name("a"), RRClass::IN(), RRType::A(),
                                  RRTTL(300)));
    aRRsetA->addRdata(rdata::in::A("192.0.2.1"));
    RRsetPtr aRRsetAAAA(new RRset(Name("a"), RRClass::IN(), RRType::AAAA(),
                                  RRTTL(300)));
    aRRsetAAAA->addRdata(rdata::in::AAAA("2001:db8::1"));
    aRRsetAAAA->addRdata(rdata::in::AAAA("2001:db8::2"));
    RRsetPtr aRRsetAAAA_r1(new RRset(Name("a"), RRClass::IN(), RRType::AAAA(),
                                  RRTTL(300)));
    aRRsetAAAA_r1->addRdata(rdata::in::AAAA("2001:db8::1"));
    RRsetPtr aRRsetAAAA_r2(new RRset(Name("a"), RRClass::IN(), RRType::AAAA(),
                                  RRTTL(300)));
    aRRsetAAAA_r2->addRdata(rdata::in::AAAA("2001:db8::2"));

    RRsetPtr subRRsetA(new RRset(Name("sub.x.a"), RRClass::IN(), RRType::A(),
                                  RRTTL(300)));
    subRRsetA->addRdata(rdata::in::A("192.0.2.2"));
    EXPECT_EQ(result::SUCCESS, memory_client.addZone(zone));

    // First, the zone is not there, so it should throw
    EXPECT_THROW(memory_client.getIterator(Name("b"), true), DataSourceError);
    // This zone is not there either, even when there's a zone containing this
    EXPECT_THROW(memory_client.getIterator(Name("x.a")), DataSourceError);
    // Now, an empty zone
    ZoneIteratorPtr iterator(memory_client.getIterator(Name("a"), true));
    EXPECT_EQ(ConstRRsetPtr(), iterator->getNextRRset());
    // It throws Unexpected when we are past the end
    EXPECT_THROW(iterator->getNextRRset(), isc::Unexpected);

    ASSERT_EQ(result::SUCCESS, zone->add(aRRsetA));
    ASSERT_EQ(result::SUCCESS, zone->add(aRRsetAAAA));
    ASSERT_EQ(result::SUCCESS, zone->add(subRRsetA));
    // Check it with full zone, one by one.
    // It should be in ascending order in case of InMemory data source
    // (isn't guaranteed in general)
    iterator = memory_client.getIterator(Name("a"), true);
    EXPECT_EQ(aRRsetA->toText(), iterator->getNextRRset()->toText());
    EXPECT_EQ(aRRsetAAAA_r1->toText(), iterator->getNextRRset()->toText());
    EXPECT_EQ(aRRsetAAAA_r2->toText(), iterator->getNextRRset()->toText());
    EXPECT_EQ(subRRsetA->toText(), iterator->getNextRRset()->toText());
    EXPECT_EQ(ConstRRsetPtr(), iterator->getNextRRset());
}

TEST_F(InMemoryClientTest, getZoneCount) {
    EXPECT_EQ(0, memory_client.getZoneCount());
    memory_client.addZone(
                  ZoneFinderPtr(new InMemoryZoneFinder(rrclass,
                                                       Name("example.com"))));
    EXPECT_EQ(1, memory_client.getZoneCount());

    // duplicate add.  counter shouldn't change
    memory_client.addZone(
                  ZoneFinderPtr(new InMemoryZoneFinder(rrclass,
                                                       Name("example.com"))));
    EXPECT_EQ(1, memory_client.getZoneCount());

    // add one more
    memory_client.addZone(
                  ZoneFinderPtr(new InMemoryZoneFinder(rrclass,
                                                       Name("example.org"))));
    EXPECT_EQ(2, memory_client.getZoneCount());
}

TEST_F(InMemoryClientTest, startUpdateZone) {
    EXPECT_THROW(memory_client.getUpdater(Name("example.org"), false),
                 isc::NotImplemented);
}

// Commonly used RRSIG data
const char* const rrsig_a_txt =
    "example.org. 300 IN RRSIG A 5 3 3600 20000101000000 20000201000000 12345 "
    "example.org. FAKEFAKEFAKE\n";
const char* const rrsig_ns_txt =
    "example.org. 300 IN RRSIG NS 5 3 3600 20000101000000 20000201000000 "
    "54321 example.org. FAKEFAKEFAKEFAKE\n";
// This RRset has two RRSIGs
const char* const rrsig_aaaa_txt =
    "ns.example.org. 300 IN RRSIG AAAA 5 3 3600 20000101000000 20000201000000 "
    "12345 example.org. FAKEFAKEFAKE\n"
    "ns.example.org. 300 IN RRSIG AAAA 5 3 3600 20000101000000 20000201000000 "
    "54321 example.org. FAKEFAKEFAKEFAKE\n";

// A helper callback of masterLoad() used in InMemoryZoneFinderTest.
void
setRRset(RRsetPtr rrset, vector<RRsetPtr*>::iterator& it) {
    *(*it) = rrset;
    ++it;
}

// Some faked NSEC3 hash values commonly used in tests and the faked NSEC3Hash
// object.
//
// For apex (example.org)
const char* const apex_hash = "0P9MHAVEQVM6T7VBL5LOP2U3T2RP3TOM";
const char* const apex_hash_lower = "0p9mhaveqvm6t7vbl5lop2u3t2rp3tom";
// For ns1.example.org
const char* const ns1_hash = "2T7B4G4VSA5SMI47K61MV5BV1A22BOJR";
// For w.example.org
const char* const w_hash = "01UDEMVP1J2F7EG6JEBPS17VP3N8I58H";
// For x.y.w.example.org (lower-cased)
const char* const xyw_hash = "2vptu5timamqttgl4luu9kg21e0aor3s";
// For zzz.example.org.
const char* const zzz_hash = "R53BQ7CC2UVMUBFU5OCMM6PERS9TK9EN";

// A simple faked NSEC3 hash calculator with a dedicated creator for it.
//
// This is used in some NSEC3-related tests below.
class TestNSEC3HashCreator : public NSEC3HashCreator {
    class TestNSEC3Hash : public NSEC3Hash {
    private:
        typedef map<Name, string> NSEC3HashMap;
        typedef NSEC3HashMap::value_type NSEC3HashPair;
        NSEC3HashMap map_;
    public:
        TestNSEC3Hash() {
            // Build pre-defined hash
            map_[Name("example.org")] = apex_hash;
            map_[Name("www.example.org")] = "2S9MHAVEQVM6T7VBL5LOP2U3T2RP3TOM";
            map_[Name("xxx.example.org")] = "Q09MHAVEQVM6T7VBL5LOP2U3T2RP3TOM";
            map_[Name("yyy.example.org")] = "0A9MHAVEQVM6T7VBL5LOP2U3T2RP3TOM";
            map_[Name("x.y.w.example.org")] =
                "2VPTU5TIMAMQTTGL4LUU9KG21E0AOR3S";
            map_[Name("y.w.example.org")] = "K8UDEMVP1J2F7EG6JEBPS17VP3N8I58H";
            map_[Name("w.example.org")] = w_hash;
            map_[Name("zzz.example.org")] = zzz_hash;
            map_[Name("smallest.example.org")] =
                "00000000000000000000000000000000";
            map_[Name("largest.example.org")] =
                "UUUUUUUUUUUUUUUUUUUUUUUUUUUUUUUU";
        }
        virtual string calculate(const Name& name) const {
            const NSEC3HashMap::const_iterator found = map_.find(name);
            if (found != map_.end()) {
                return (found->second);
            }
            isc_throw(isc::Unexpected, "unexpected name for NSEC3 test: "
                      << name);
        }
        virtual bool match(const generic::NSEC3PARAM&) const {
            return (true);
        }
        virtual bool match(const generic::NSEC3&) const {
            return (true);
        }
    };

public:
    virtual NSEC3Hash* create(const generic::NSEC3PARAM&) const {
        return (new TestNSEC3Hash);
    }
    virtual NSEC3Hash* create(const generic::NSEC3&) const {
        return (new TestNSEC3Hash);
    }
};

/// \brief Test fixture for the InMemoryZoneFinder class
class InMemoryZoneFinderTest : public ::testing::Test {
    // A straightforward pair of textual RR(set) and a RRsetPtr variable
    // to store the RRset.  Used to build test data below.
    struct RRsetData {
        const char* const text; // textual representation of an RRset
        RRsetPtr* rrset;
    };
protected:
    // The following sub tests are shared by multiple test cases, changing
    // the zone's DNSSEC status (unsigned, NSEC-signed or NSEC3-signed).
    // expected_flags is set to either RESULT_NSEC_SIGNED or
    // RESULT_NSEC3_SIGNED when it's NSEC/NSEC3 signed respectively and
    // find() is expected to set the corresponding flags.
    // find_options should be set to FIND_DNSSEC for NSEC-signed case when
    // NSEC is expected to be returned.
    void findCheck(ZoneFinder::FindResultFlags expected_flags =
                   ZoneFinder::RESULT_DEFAULT,
                   ZoneFinder::FindOptions find_options =
                   ZoneFinder::FIND_DEFAULT);
    void emptyNodeCheck(ZoneFinder::FindResultFlags expected_flags =
                        ZoneFinder::RESULT_DEFAULT);
    void wildcardCheck(ZoneFinder::FindResultFlags expected_flags =
                       ZoneFinder::RESULT_DEFAULT,
                       ZoneFinder::FindOptions find_options =
                       ZoneFinder::FIND_DEFAULT);
    void doCancelWildcardCheck(ZoneFinder::FindResultFlags expected_flags =
                               ZoneFinder::RESULT_DEFAULT,
                               ZoneFinder::FindOptions find_options =
                               ZoneFinder::FIND_DEFAULT);
    void anyWildcardCheck(ZoneFinder::FindResultFlags expected_flags =
                          ZoneFinder::RESULT_DEFAULT);
    void emptyWildcardCheck(ZoneFinder::FindResultFlags expected_flags =
                            ZoneFinder::RESULT_DEFAULT);

public:
    InMemoryZoneFinderTest() :
        class_(RRClass::IN()),
        origin_("example.org"),
        zone_finder_(class_, origin_)
    {
        // Build test RRsets.  Below, we construct an RRset for
        // each textual RR(s) of zone_data, and assign it to the corresponding
        // rr_xxx.
        // Note that this contains an out-of-zone RR, and due to the
        // validation check of masterLoad() used below, we cannot add SOA.
        const RRsetData zone_data[] = {
            {"example.org. 300 IN NS ns.example.org.", &rr_ns_},
            {"example.org. 300 IN A 192.0.2.1", &rr_a_},
            {"ns.example.org. 300 IN A 192.0.2.2", &rr_ns_a_},
            {"ns.example.org. 300 IN AAAA 2001:db8::2", &rr_ns_aaaa_},
            {"cname.example.org. 300 IN CNAME canonical.example.org",
             &rr_cname_},
            {"cname.example.org. 300 IN A 192.0.2.3", &rr_cname_a_},
            {"dname.example.org. 300 IN DNAME target.example.org.",
             &rr_dname_},
            {"dname.example.org. 300 IN A 192.0.2.39", &rr_dname_a_},
            {"dname.example.org. 300 IN NS ns.dname.example.org.",
             &rr_dname_ns_},
            {"example.org. 300 IN DNAME example.com.", &rr_dname_apex_},
            {"child.example.org. 300 IN NS ns.child.example.org.",
             &rr_child_ns_},
            {"child.example.org. 300 IN DS 12345 5 1 DEADBEEF",
             &rr_child_ds_},
            {"ns.child.example.org. 300 IN A 192.0.2.153",
             &rr_child_glue_},
            {"grand.child.example.org. 300 IN NS ns.grand.child.example.org.",
             &rr_grandchild_ns_},
            {"ns.grand.child.example.org. 300 IN AAAA 2001:db8::253",
             &rr_grandchild_glue_},
            {"dname.child.example.org. 300 IN DNAME example.com.",
             &rr_child_dname_},
            {"example.com. 300 IN A 192.0.2.10", &rr_out_},
            {"*.wild.example.org. 300 IN A 192.0.2.1", &rr_wild_},
            {"*.cnamewild.example.org. 300 IN CNAME canonial.example.org.",
             &rr_cnamewild_},
            {"foo.wild.example.org. 300 IN A 192.0.2.3", &rr_under_wild_},
            {"wild.*.foo.example.org. 300 IN A 192.0.2.1", &rr_emptywild_},
            {"wild.*.foo.*.bar.example.org. 300 IN A 192.0.2.1",
             &rr_nested_emptywild_},
            {"*.nswild.example.org. 300 IN NS nswild.example.", &rr_nswild_},
            {"*.dnamewild.example.org. 300 IN DNAME dnamewild.example.",
             &rr_dnamewild_},
            {"*.child.example.org. 300 IN A 192.0.2.1", &rr_child_wild_},
            {"bar.foo.wild.example.org. 300 IN A 192.0.2.2", &rr_not_wild_},
            {"baz.foo.wild.example.org. 300 IN A 192.0.2.3",
             &rr_not_wild_another_},
            {"0P9MHAVEQVM6T7VBL5LOP2U3T2RP3TOM.example.org. 300 IN "
             "NSEC3 1 1 12 aabbccdd 2T7B4G4VSA5SMI47K61MV5BV1A22BOJR A RRSIG",
             &rr_nsec3_},
            {"example.org. 300 IN NSEC cname.example.org. A NS NSEC",
             &rr_nsec_},
            {NULL, NULL}
        };

        stringstream zone_data_stream;
        vector<RRsetPtr*> rrsets;
        for (unsigned int i = 0; zone_data[i].text != NULL; ++i) {
            zone_data_stream << zone_data[i].text << "\n";
            rrsets.push_back(zone_data[i].rrset);
        }

        masterLoad(zone_data_stream, Name::ROOT_NAME(), class_,
                   boost::bind(setRRset, _1, rrsets.begin()));
    }

    ~InMemoryZoneFinderTest() {
        // Make sure we reset the hash creator to the default
        setNSEC3HashCreator(NULL);
    }

    // Some data to test with
    const RRClass class_;
    const Name origin_;
    // The zone finder to torture by tests
    InMemoryZoneFinder zone_finder_;

    // Placeholder for storing RRsets to be checked with rrsetsCheck()
    vector<ConstRRsetPtr> actual_rrsets_;

    /*
     * Some RRsets to put inside the zone.
     */
    RRsetPtr
        // Out of zone RRset
        rr_out_,
        // NS of example.org
        rr_ns_,
        // A of ns.example.org
        rr_ns_a_,
        // AAAA of ns.example.org
        rr_ns_aaaa_,
        // A of example.org
        rr_a_;
    RRsetPtr rr_cname_;         // CNAME in example.org (RDATA will be added)
    RRsetPtr rr_cname_a_; // for mixed CNAME + A case
    RRsetPtr rr_dname_;         // DNAME in example.org (RDATA will be added)
    RRsetPtr rr_dname_a_; // for mixed DNAME + A case
    RRsetPtr rr_dname_ns_; // for mixed DNAME + NS case
    RRsetPtr rr_dname_apex_; // for mixed DNAME + NS case in the apex
    RRsetPtr rr_child_ns_; // NS of a child domain (for delegation)
    RRsetPtr rr_child_ds_; // DS of a child domain (for delegation, auth data)
    RRsetPtr rr_child_glue_; // glue RR of the child domain
    RRsetPtr rr_grandchild_ns_; // NS below a zone cut (unusual)
    RRsetPtr rr_grandchild_glue_; // glue RR below a deeper zone cut
    RRsetPtr rr_child_dname_; // A DNAME under NS
    RRsetPtr rr_wild_;        // Wildcard record
    RRsetPtr rr_cnamewild_;     // CNAME at a wildcard
    RRsetPtr rr_emptywild_;
    RRsetPtr rr_nested_emptywild_;
    RRsetPtr rr_nswild_, rr_dnamewild_;
    RRsetPtr rr_child_wild_;
    RRsetPtr rr_under_wild_;
    RRsetPtr rr_not_wild_;
    RRsetPtr rr_not_wild_another_;
    RRsetPtr rr_nsec3_;
    RRsetPtr rr_nsec_;

    // A faked NSEC3 hash calculator for convenience.
    // Tests that need to use the faked hashed values should call
    // setNSEC3HashCreator() with a pointer to this variable at the beginning
    // of the test (at least before adding any NSEC3/NSEC3PARAM RR).
    TestNSEC3HashCreator nsec3_hash_creator_;

    /**
     * \brief Test one find query to the zone finder.
     *
     * Asks a query to the zone finder and checks it does not throw and returns
     * expected results. It returns nothing, it just signals failures
     * to GTEST.
     *
     * \param name The name to ask for.
     * \param rrtype The RRType to ask of.
     * \param result The expected code of the result.
     * \param check_answer Should a check against equality of the answer be
     *     done?
     * \param answer The expected rrset, if any should be returned.
     * \param expected_flags The expected result flags returned via find().
     *     These can be tested using isWildcard() etc.
     * \param zone_finder Check different InMemoryZoneFinder object than
     *     zone_finder_ (if NULL, uses zone_finder_)
     * \param check_wild_answer Checks that the answer has the same RRs, type
     *     class and TTL as the eqxpected answer and that the name corresponds
     *     to the one searched. It is meant for checking answers for wildcard
     *     queries.
     */
    void findTest(const Name& name, const RRType& rrtype,
                  ZoneFinder::Result result,
                  bool check_answer = true,
                  const ConstRRsetPtr& answer = ConstRRsetPtr(),
                  ZoneFinder::FindResultFlags expected_flags =
                  ZoneFinder::RESULT_DEFAULT,
                  InMemoryZoneFinder* zone_finder = NULL,
                  ZoneFinder::FindOptions options = ZoneFinder::FIND_DEFAULT,
                  bool check_wild_answer = false)
    {
        SCOPED_TRACE("findTest for " + name.toText() + "/" + rrtype.toText());

        if (zone_finder == NULL) {
            zone_finder = &zone_finder_;
        }
        const ConstRRsetPtr answer_sig = answer ? answer->getRRsig() :
            RRsetPtr(); // note we use the same type as of retval of getRRsig()
        // The whole block is inside, because we need to check the result and
        // we can't assign to FindResult
        EXPECT_NO_THROW({
                ZoneFinderContextPtr find_result(zone_finder->find(
                                                     name, rrtype, options));
                // Check it returns correct answers
                EXPECT_EQ(result, find_result->code);
                EXPECT_EQ((expected_flags & ZoneFinder::RESULT_WILDCARD) != 0,
                          find_result->isWildcard());
                EXPECT_EQ((expected_flags & ZoneFinder::RESULT_NSEC_SIGNED)
                          != 0, find_result->isNSECSigned());
                EXPECT_EQ((expected_flags & ZoneFinder::RESULT_NSEC3_SIGNED)
                          != 0, find_result->isNSEC3Signed());
                if (check_answer) {
                    if (!answer) {
                        ASSERT_FALSE(find_result->rrset);
                    } else {
                        ASSERT_TRUE(find_result->rrset);
                        rrsetCheck(answer, find_result->rrset);
                        if (answer_sig) {
                            ASSERT_TRUE(find_result->rrset->getRRsig());
                            rrsetCheck(answer_sig,
                                       find_result->rrset->getRRsig());
                        }
                    }
                } else if (check_wild_answer) {
                    ASSERT_NE(ConstRRsetPtr(), answer) <<
                        "Wrong test, don't check for wild names if you expect "
                        "empty answer";
                    ASSERT_NE(ConstRRsetPtr(), find_result->rrset) <<
                        "No answer found";
                    // Build the expected answer using the given name and
                    // other parameter of the base wildcard RRset.
                    RRsetPtr wildanswer(new RRset(name, answer->getClass(),
                                                  answer->getType(),
                                                  answer->getTTL()));
                    RdataIteratorPtr expectedIt(answer->getRdataIterator());
                    for (; !expectedIt->isLast(); expectedIt->next()) {
                        wildanswer->addRdata(expectedIt->getCurrent());
                    }
                    rrsetCheck(wildanswer, find_result->rrset);

                    // Same for the RRSIG, if any.
                    if (answer_sig) {
                        ASSERT_TRUE(find_result->rrset->getRRsig());

                        RRsetPtr wildsig(new RRset(name,
                                                   answer_sig->getClass(),
                                                   RRType::RRSIG(),
                                                   answer_sig->getTTL()));
                        RdataIteratorPtr expectedIt(
                            answer_sig->getRdataIterator());
                        for (; !expectedIt->isLast(); expectedIt->next()) {
                            wildsig->addRdata(expectedIt->getCurrent());
                        }
                        rrsetCheck(wildsig, find_result->rrset->getRRsig());
                    }
                }
            });
    }
    /**
     * \brief Calls the findAll on the finder and checks the result.
     */
    void findAllTest(const Name& name, ZoneFinder::Result result,
                     const vector<ConstRRsetPtr>& expected_rrsets,
                     ZoneFinder::FindResultFlags expected_flags =
                     ZoneFinder::RESULT_DEFAULT,
                     InMemoryZoneFinder* finder = NULL,
                     const ConstRRsetPtr &rrset_result = ConstRRsetPtr(),
                     ZoneFinder::FindOptions options =
                     ZoneFinder::FIND_DEFAULT)
    {
        if (finder == NULL) {
            finder = &zone_finder_;
        }
        std::vector<ConstRRsetPtr> target;
        ZoneFinderContextPtr find_result(finder->findAll(name, target,
                                                         options));
        EXPECT_EQ(result, find_result->code);
        if (!rrset_result) {
            EXPECT_FALSE(find_result->rrset);
        } else {
            ASSERT_TRUE(find_result->rrset);
            rrsetCheck(rrset_result, find_result->rrset);
        }
        EXPECT_EQ((expected_flags & ZoneFinder::RESULT_WILDCARD) != 0,
                  find_result->isWildcard());
        EXPECT_EQ((expected_flags & ZoneFinder::RESULT_NSEC_SIGNED)
                  != 0, find_result->isNSECSigned());
        EXPECT_EQ((expected_flags & ZoneFinder::RESULT_NSEC3_SIGNED)
                  != 0, find_result->isNSEC3Signed());
        rrsetsCheck(expected_rrsets.begin(), expected_rrsets.end(),
                    target.begin(), target.end());
    }
};

/**
 * \brief Check that findPreviousName throws as it should now.
 */
TEST_F(InMemoryZoneFinderTest, findPreviousName) {
    EXPECT_THROW(zone_finder_.findPreviousName(Name("www.example.org")),
                 isc::NotImplemented);
}

/**
 * \brief Test InMemoryZoneFinder::InMemoryZoneFinder constructor.
 *
 * Takes the created zone finder and checks its properties they are the same
 * as passed parameters.
 */
TEST_F(InMemoryZoneFinderTest, constructor) {
    ASSERT_EQ(class_, zone_finder_.getClass());
    ASSERT_EQ(origin_, zone_finder_.getOrigin());
}
/**
 * \brief Test adding.
 *
 * We test that it throws at the correct moments and the correct exceptions.
 * And we test the return value.
 */
TEST_F(InMemoryZoneFinderTest, add) {
    // This one does not belong to this zone
    EXPECT_THROW(zone_finder_.add(rr_out_), OutOfZone);
    // Test null pointer
    EXPECT_THROW(zone_finder_.add(ConstRRsetPtr()),
                 InMemoryZoneFinder::NullRRset);

    // Now put all the data we have there. It should throw nothing
    EXPECT_NO_THROW(EXPECT_EQ(SUCCESS, zone_finder_.add(rr_ns_)));
    EXPECT_NO_THROW(EXPECT_EQ(SUCCESS, zone_finder_.add(rr_ns_a_)));
    EXPECT_NO_THROW(EXPECT_EQ(SUCCESS, zone_finder_.add(rr_ns_aaaa_)));
    EXPECT_NO_THROW(EXPECT_EQ(SUCCESS, zone_finder_.add(rr_a_)));

    // Try putting there something twice, it should be rejected
    EXPECT_NO_THROW(EXPECT_EQ(EXIST, zone_finder_.add(rr_ns_)));
    EXPECT_NO_THROW(EXPECT_EQ(EXIST, zone_finder_.add(rr_ns_a_)));
}

TEST_F(InMemoryZoneFinderTest, addMultipleCNAMEs) {
    rr_cname_->addRdata(generic::CNAME("canonical2.example.org."));
    EXPECT_THROW(zone_finder_.add(rr_cname_), InMemoryZoneFinder::AddError);
}

TEST_F(InMemoryZoneFinderTest, addCNAMEThenOther) {
    EXPECT_EQ(SUCCESS, zone_finder_.add(rr_cname_));
    EXPECT_THROW(zone_finder_.add(rr_cname_a_), InMemoryZoneFinder::AddError);
}

TEST_F(InMemoryZoneFinderTest, addOtherThenCNAME) {
    EXPECT_EQ(SUCCESS, zone_finder_.add(rr_cname_a_));
    EXPECT_THROW(zone_finder_.add(rr_cname_), InMemoryZoneFinder::AddError);
}

TEST_F(InMemoryZoneFinderTest, addCNAMEAndDNSSECRecords) {
    // CNAME and RRSIG can coexist
    EXPECT_EQ(SUCCESS, zone_finder_.add(rr_cname_));
    EXPECT_EQ(SUCCESS, zone_finder_.add(
                  textToRRset("cname.example.org. 300 IN RRSIG CNAME 5 3 "
                              "3600 20000101000000 20000201000000 12345 "
                              "example.org. FAKEFAKEFAKE")));

    // Same for NSEC
    EXPECT_EQ(SUCCESS, zone_finder_.add(
                  textToRRset("cname.example.org. 300 IN NSEC "
                              "dname.example.org. CNAME RRSIG NSEC")));

    // Same as above, but adding NSEC first.
    EXPECT_EQ(SUCCESS, zone_finder_.add(
                  textToRRset("cname2.example.org. 300 IN NSEC "
                              "dname.example.org. CNAME RRSIG NSEC")));
    EXPECT_EQ(SUCCESS, zone_finder_.add(
                  textToRRset("cname2.example.org. 300 IN CNAME c.example.")));

    // If there's another type of RRset with NSEC, it should still fail.
    EXPECT_EQ(SUCCESS, zone_finder_.add(
                  textToRRset("cname3.example.org. 300 IN A 192.0.2.1")));
    EXPECT_EQ(SUCCESS, zone_finder_.add(
                  textToRRset("cname3.example.org. 300 IN NSEC "
                              "dname.example.org. CNAME RRSIG NSEC")));
    EXPECT_THROW(zone_finder_.add(textToRRset("cname3.example.org. 300 "
                                              "IN CNAME c.example.")),
                 InMemoryZoneFinder::AddError);
}

TEST_F(InMemoryZoneFinderTest, findCNAME) {
    // install CNAME RR
    EXPECT_EQ(SUCCESS, zone_finder_.add(rr_cname_));

    // Find A RR of the same.  Should match the CNAME
    findTest(rr_cname_->getName(), RRType::NS(), ZoneFinder::CNAME, true,
             rr_cname_);

    // Find the CNAME itself.  Should result in normal SUCCESS
    findTest(rr_cname_->getName(), RRType::CNAME(), ZoneFinder::SUCCESS, true,
             rr_cname_);
}

TEST_F(InMemoryZoneFinderTest, findCNAMEUnderZoneCut) {
    // There's nothing special when we find a CNAME under a zone cut
    // (with FIND_GLUE_OK).  The behavior is different from BIND 9,
    // so we test this case explicitly.
    EXPECT_EQ(SUCCESS, zone_finder_.add(rr_child_ns_));
    ConstRRsetPtr rr_cname_under_cut_ = textToRRset(
        "cname.child.example.org. 300 IN CNAME target.child.example.org.");
    EXPECT_EQ(SUCCESS, zone_finder_.add(rr_cname_under_cut_));
    findTest(Name("cname.child.example.org"), RRType::AAAA(),
             ZoneFinder::CNAME, true, rr_cname_under_cut_,
             ZoneFinder::RESULT_DEFAULT, NULL, ZoneFinder::FIND_GLUE_OK);
}

// Two DNAMEs at single domain are disallowed by RFC 2672, section 3)
// Having a CNAME there is disallowed too, but it is tested by
// addOtherThenCNAME and addCNAMEThenOther.
TEST_F(InMemoryZoneFinderTest, addMultipleDNAMEs) {
    rr_dname_->addRdata(generic::DNAME("target2.example.org."));
    EXPECT_THROW(zone_finder_.add(rr_dname_), InMemoryZoneFinder::AddError);
}

/*
 * These two tests ensure that we can't have DNAME and NS at the same
 * node with the exception of the apex of zone (forbidden by RFC 2672)
 */
TEST_F(InMemoryZoneFinderTest, addDNAMEThenNS) {
    EXPECT_NO_THROW(EXPECT_EQ(SUCCESS, zone_finder_.add(rr_dname_)));
    EXPECT_THROW(zone_finder_.add(rr_dname_ns_), InMemoryZoneFinder::AddError);
}

TEST_F(InMemoryZoneFinderTest, addNSThenDNAME) {
    EXPECT_NO_THROW(EXPECT_EQ(SUCCESS, zone_finder_.add(rr_dname_ns_)));
    EXPECT_THROW(zone_finder_.add(rr_dname_), InMemoryZoneFinder::AddError);
}

// It is allowed to have NS and DNAME at apex
TEST_F(InMemoryZoneFinderTest, DNAMEAndNSAtApex) {
    EXPECT_NO_THROW(EXPECT_EQ(SUCCESS, zone_finder_.add(rr_dname_apex_)));
    EXPECT_NO_THROW(EXPECT_EQ(SUCCESS, zone_finder_.add(rr_ns_)));

    // The NS should be possible to be found, below should be DNAME, not
    // delegation
    findTest(origin_, RRType::NS(), ZoneFinder::SUCCESS, true, rr_ns_);
    findTest(rr_child_ns_->getName(), RRType::A(), ZoneFinder::DNAME, true,
             rr_dname_apex_);
}

TEST_F(InMemoryZoneFinderTest, NSAndDNAMEAtApex) {
    EXPECT_NO_THROW(EXPECT_EQ(SUCCESS, zone_finder_.add(rr_ns_)));
    EXPECT_NO_THROW(EXPECT_EQ(SUCCESS, zone_finder_.add(rr_dname_apex_)));
}

// TODO: Test (and implement) adding data under DNAME. That is forbidden by
// 2672 as well.

// Search under a DNAME record. It should return the DNAME
TEST_F(InMemoryZoneFinderTest, findBelowDNAME) {
    EXPECT_NO_THROW(EXPECT_EQ(SUCCESS, zone_finder_.add(rr_dname_)));
    findTest(Name("below.dname.example.org"), RRType::A(), ZoneFinder::DNAME,
             true, rr_dname_);
}

// Search at the domain with DNAME. It should act as DNAME isn't there, DNAME
// influences only the data below (see RFC 2672, section 3)
TEST_F(InMemoryZoneFinderTest, findAtDNAME) {
    EXPECT_NO_THROW(EXPECT_EQ(SUCCESS, zone_finder_.add(rr_dname_)));
    EXPECT_NO_THROW(EXPECT_EQ(SUCCESS, zone_finder_.add(rr_dname_a_)));

    const Name dname_name(rr_dname_->getName());
    findTest(dname_name, RRType::A(), ZoneFinder::SUCCESS, true, rr_dname_a_);
    findTest(dname_name, RRType::DNAME(), ZoneFinder::SUCCESS, true,
             rr_dname_);
    findTest(dname_name, RRType::TXT(), ZoneFinder::NXRRSET, true);
}

// Try searching something that is both under NS and DNAME, without and with
// GLUE_OK mode (it should stop at the NS and DNAME respectively).
TEST_F(InMemoryZoneFinderTest, DNAMEUnderNS) {
    zone_finder_.add(rr_child_ns_);
    zone_finder_.add(rr_child_dname_);

    Name lowName("below.dname.child.example.org.");

    findTest(lowName, RRType::A(), ZoneFinder::DELEGATION, true, rr_child_ns_);
    findTest(lowName, RRType::A(), ZoneFinder::DNAME, true, rr_child_dname_,
             ZoneFinder::RESULT_DEFAULT, NULL, ZoneFinder::FIND_GLUE_OK);
}

// Test adding child zones and zone cut handling
TEST_F(InMemoryZoneFinderTest, delegationNS) {
    // add in-zone data
    EXPECT_NO_THROW(EXPECT_EQ(SUCCESS, zone_finder_.add(rr_ns_)));

    // install a zone cut
    EXPECT_NO_THROW(EXPECT_EQ(SUCCESS, zone_finder_.add(rr_child_ns_)));

    // below the zone cut
    findTest(Name("www.child.example.org"), RRType::A(),
             ZoneFinder::DELEGATION, true, rr_child_ns_);

    // at the zone cut
    findTest(Name("child.example.org"), RRType::A(), ZoneFinder::DELEGATION,
             true, rr_child_ns_);
    findTest(Name("child.example.org"), RRType::NS(), ZoneFinder::DELEGATION,
             true, rr_child_ns_);

    // finding NS for the apex (origin) node.  This must not be confused
    // with delegation due to the existence of an NS RR.
    findTest(origin_, RRType::NS(), ZoneFinder::SUCCESS, true, rr_ns_);

    // unusual case of "nested delegation": the highest cut should be used.
    EXPECT_NO_THROW(EXPECT_EQ(SUCCESS, zone_finder_.add(rr_grandchild_ns_)));
    findTest(Name("www.grand.child.example.org"), RRType::A(),
             // note: !rr_grandchild_ns_
             ZoneFinder::DELEGATION, true, rr_child_ns_);
}

TEST_F(InMemoryZoneFinderTest, delegationWithDS) {
    // Similar setup to the previous one, but with DS RR at the delegation
    // point.
    EXPECT_EQ(SUCCESS, zone_finder_.add(rr_ns_));
    EXPECT_EQ(SUCCESS, zone_finder_.add(rr_child_ns_));
    EXPECT_EQ(SUCCESS, zone_finder_.add(rr_child_ds_));

    // Normal types of query should result in delegation, but DS query
    // should be considered in-zone (but only exactly at the delegation point).
    findTest(Name("child.example.org"), RRType::A(), ZoneFinder::DELEGATION,
             true, rr_child_ns_);
    findTest(Name("child.example.org"), RRType::DS(), ZoneFinder::SUCCESS,
             true, rr_child_ds_);
    findTest(Name("grand.child.example.org"), RRType::DS(),
             ZoneFinder::DELEGATION, true, rr_child_ns_);

    // There's nothing special for DS query at the zone apex.  It would
    // normally result in NXRRSET.
    findTest(Name("example.org"), RRType::DS(), ZoneFinder::NXRRSET,
             true, ConstRRsetPtr());
}

TEST_F(InMemoryZoneFinderTest, findAny) {
    EXPECT_NO_THROW(EXPECT_EQ(SUCCESS, zone_finder_.add(rr_a_)));
    EXPECT_NO_THROW(EXPECT_EQ(SUCCESS, zone_finder_.add(rr_ns_)));
    EXPECT_NO_THROW(EXPECT_EQ(SUCCESS, zone_finder_.add(rr_child_glue_)));

    vector<ConstRRsetPtr> expected_sets;

    // origin
    expected_sets.push_back(rr_a_);
    expected_sets.push_back(rr_ns_);
    findAllTest(origin_, ZoneFinder::SUCCESS, expected_sets);

    // out zone name
    EXPECT_THROW(findAllTest(Name("example.com"), ZoneFinder::NXDOMAIN,
                             vector<ConstRRsetPtr>()),
                 OutOfZone);

    expected_sets.clear();
    expected_sets.push_back(rr_child_glue_);
    findAllTest(rr_child_glue_->getName(), ZoneFinder::SUCCESS, expected_sets);

    // add zone cut
    EXPECT_NO_THROW(EXPECT_EQ(SUCCESS, zone_finder_.add(rr_child_ns_)));

    // zone cut
    findAllTest(rr_child_ns_->getName(), ZoneFinder::DELEGATION,
                vector<ConstRRsetPtr>(), ZoneFinder::RESULT_DEFAULT,
                NULL, rr_child_ns_);

    // glue for this zone cut
    findAllTest(rr_child_glue_->getName(),ZoneFinder::DELEGATION,
                vector<ConstRRsetPtr>(), ZoneFinder::RESULT_DEFAULT,
                NULL, rr_child_ns_);
}

TEST_F(InMemoryZoneFinderTest, glue) {
    // install zone data:
    // a zone cut
    EXPECT_NO_THROW(EXPECT_EQ(SUCCESS, zone_finder_.add(rr_child_ns_)));
    // glue for this cut
    EXPECT_NO_THROW(EXPECT_EQ(SUCCESS, zone_finder_.add(rr_child_glue_)));
    // a nested zone cut (unusual)
    EXPECT_NO_THROW(EXPECT_EQ(SUCCESS, zone_finder_.add(rr_grandchild_ns_)));
    // glue under the deeper zone cut
    EXPECT_NO_THROW(EXPECT_EQ(SUCCESS, zone_finder_.add(rr_grandchild_glue_)));

    // by default glue is hidden due to the zone cut
    findTest(rr_child_glue_->getName(), RRType::A(), ZoneFinder::DELEGATION,
             true, rr_child_ns_);


    // If we do it in the "glue OK" mode, we should find the exact match.
    findTest(rr_child_glue_->getName(), RRType::A(), ZoneFinder::SUCCESS, true,
             rr_child_glue_, ZoneFinder::RESULT_DEFAULT, NULL,
             ZoneFinder::FIND_GLUE_OK);

    // glue OK + NXRRSET case
    findTest(rr_child_glue_->getName(), RRType::AAAA(), ZoneFinder::NXRRSET,
             true, ConstRRsetPtr(), ZoneFinder::RESULT_DEFAULT, NULL,
             ZoneFinder::FIND_GLUE_OK);

    // glue OK + NXDOMAIN case
    findTest(Name("www.child.example.org"), RRType::A(),
             ZoneFinder::DELEGATION, true, rr_child_ns_,
             ZoneFinder::RESULT_DEFAULT, NULL, ZoneFinder::FIND_GLUE_OK);

    // nested cut case.  The glue should be found.
    findTest(rr_grandchild_glue_->getName(), RRType::AAAA(),
             ZoneFinder::SUCCESS,
             true, rr_grandchild_glue_, ZoneFinder::RESULT_DEFAULT, NULL,
             ZoneFinder::FIND_GLUE_OK);

    // A non-existent name in nested cut.  This should result in delegation
    // at the highest zone cut.
    findTest(Name("www.grand.child.example.org"), RRType::TXT(),
             ZoneFinder::DELEGATION, true, rr_child_ns_,
             ZoneFinder::RESULT_DEFAULT, NULL, ZoneFinder::FIND_GLUE_OK);
}

/**
 * \brief Test searching.
 *
 * Check it finds or does not find correctly and does not throw exceptions.
 * \todo This doesn't do any kind of CNAME and so on. If it isn't
 *     directly there, it just tells it doesn't exist.
 */
void
InMemoryZoneFinderTest::findCheck(ZoneFinder::FindResultFlags expected_flags,
                                  ZoneFinder::FindOptions find_options)
{
    // Fill some data inside
    // Now put all the data we have there. It should throw nothing
    EXPECT_NO_THROW(EXPECT_EQ(SUCCESS, zone_finder_.add(rr_ns_)));
    EXPECT_NO_THROW(EXPECT_EQ(SUCCESS, zone_finder_.add(rr_ns_a_)));
    EXPECT_NO_THROW(EXPECT_EQ(SUCCESS, zone_finder_.add(rr_ns_aaaa_)));
    EXPECT_NO_THROW(EXPECT_EQ(SUCCESS, zone_finder_.add(rr_a_)));
    if ((expected_flags & ZoneFinder::RESULT_NSEC3_SIGNED) != 0) {
        EXPECT_EQ(SUCCESS, zone_finder_.add(rr_nsec3_));
    }
    if ((expected_flags & ZoneFinder::RESULT_NSEC_SIGNED) != 0) {
        EXPECT_EQ(SUCCESS, zone_finder_.add(rr_nsec_));
    }

    // These two should be successful
    findTest(origin_, RRType::NS(), ZoneFinder::SUCCESS, true, rr_ns_);
    findTest(rr_ns_a_->getName(), RRType::A(), ZoneFinder::SUCCESS, true,
             rr_ns_a_);

    // These domain exist but don't have the provided RRType
    findTest(origin_, RRType::AAAA(), ZoneFinder::NXRRSET, true,
             ConstRRsetPtr(), expected_flags);
    findTest(rr_ns_a_->getName(), RRType::NS(), ZoneFinder::NXRRSET, true,
             ConstRRsetPtr(), expected_flags);

    // These domains don't exist. (and one is out of the zone).  In an
    // NSEC-signed zone with DNSSEC records requested, it should return the
    // covering NSEC for the query name (the actual NSEC in the test data may
    // not really "cover" it, but for the purpose of this test it's okay).
    ConstRRsetPtr expected_nsec; // by default it's NULL
    if ((expected_flags & ZoneFinder::RESULT_NSEC_SIGNED) != 0 &&
        (find_options & ZoneFinder::FIND_DNSSEC) != 0) {
        expected_nsec = rr_nsec_;
    }

    // There's no other name between this one and the origin, so when NSEC
    // is to be returned it should be the origin NSEC.
    findTest(Name("nothere.example.org"), RRType::A(),
             ZoneFinder::NXDOMAIN, true, expected_nsec, expected_flags,
             NULL, find_options);

    // The previous name in the zone is "ns.example.org", but it doesn't
    // have an NSEC.  It should be skipped and the origin NSEC will be
    // returned as the "closest NSEC".
    findTest(Name("nxdomain.example.org"), RRType::A(),
             ZoneFinder::NXDOMAIN, true, expected_nsec, expected_flags,
             NULL, find_options);
    EXPECT_THROW(zone_finder_.find(Name("example.net"), RRType::A()),
                 OutOfZone);
}

// Test if NSEC works
TEST_F(InMemoryZoneFinderTest, NSEC4NXRRSET) {
    findTest(origin_, RRType::TXT(), ZoneFinder::NXRRSET, true,
             ConstRRsetPtr());

    EXPECT_NO_THROW(EXPECT_EQ(SUCCESS, zone_finder_.add(rr_nsec_)));
    findTest(origin_, RRType::A(), ZoneFinder::NXRRSET, true,
             rr_nsec_, ZoneFinder::RESULT_NSEC_SIGNED, NULL,
             ZoneFinder::FIND_DNSSEC);
}

TEST_F(InMemoryZoneFinderTest, find) {
    findCheck();
}

TEST_F(InMemoryZoneFinderTest, findNSEC3Signe) {
    findCheck(ZoneFinder::RESULT_NSEC3_SIGNED);
}

<<<<<<< HEAD
=======
TEST_F(InMemoryZoneFinderTest, findNSEC3SignedWithDNSSEC) {
    // For NSEC3-signed zones, specifying the DNSSEC option shouldn't change
    // anything (the NSEC3_SIGNED flag is always set, and no records are
    // returned for negative cases regardless).
    findCheck(ZoneFinder::RESULT_NSEC3_SIGNED, ZoneFinder::FIND_DNSSEC);
}

TEST_F(InMemoryZoneFinderTest, findNSECSigned) {
    // NSEC-signed zone, without requesting DNSSEC (no NSEC should be provided)
    findCheck(ZoneFinder::RESULT_NSEC_SIGNED);
}

TEST_F(InMemoryZoneFinderTest, findNSECSignedWithDNSSEC) {
    // NSEC-signed zone, requesting DNSSEC (NSEC should be provided)
    findCheck(ZoneFinder::RESULT_NSEC_SIGNED, ZoneFinder::FIND_DNSSEC);
}

>>>>>>> 9180097f
void
InMemoryZoneFinderTest::emptyNodeCheck(
    ZoneFinder::FindResultFlags expected_flags)
{
    /*
     * The backend RBTree for this test should look like as follows:
     *          example.org
     *               |
     *              baz (empty; easy case)
     *            /  |  \
     *          bar  |  x.foo ('foo' part is empty; a bit trickier)
     *              bbb
     *             /
     *           aaa
     */

    // Construct the test zone
    const char* const names[] = {
        "bar.example.org.", "x.foo.example.org.", "aaa.baz.example.org.",
        "bbb.baz.example.org.", NULL};
    for (int i = 0; names[i] != NULL; ++i) {
        ConstRRsetPtr rrset = textToRRset(string(names[i]) +
                                          " 300 IN A 192.0.2.1");
        EXPECT_EQ(SUCCESS, zone_finder_.add(rrset));
    }
    if ((expected_flags & ZoneFinder::RESULT_NSEC3_SIGNED) != 0) {
        EXPECT_EQ(SUCCESS, zone_finder_.add(rr_nsec3_));
    }
    if ((expected_flags & ZoneFinder::RESULT_NSEC_SIGNED) != 0) {
        EXPECT_EQ(SUCCESS, zone_finder_.add(rr_nsec_));
    }

    // empty node matching, easy case: the node for 'baz' exists with
    // no data.
    findTest(Name("baz.example.org"), RRType::A(), ZoneFinder::NXRRSET, true,
             ConstRRsetPtr(), expected_flags);

    // empty node matching, a trickier case: the node for 'foo' is part of
    // "x.foo", which should be considered an empty node.
    findTest(Name("foo.example.org"), RRType::A(), ZoneFinder::NXRRSET, true,
             ConstRRsetPtr(), expected_flags);

    // "org" is contained in "example.org", but it shouldn't be treated as
    // NXRRSET because it's out of zone.
    // Note: basically we don't expect such a query to be performed (the common
    // operation is to identify the best matching zone first then perform
    // search it), but we shouldn't be confused even in the unexpected case.
    EXPECT_THROW(zone_finder_.find(Name("org"), RRType::A()), OutOfZone);
}

TEST_F(InMemoryZoneFinderTest, emptyNode) {
    emptyNodeCheck();
}

TEST_F(InMemoryZoneFinderTest, emptyNodeNSEC3) {
    emptyNodeCheck(ZoneFinder::RESULT_NSEC3_SIGNED);
}

TEST_F(InMemoryZoneFinderTest, emptyNodeNSEC) {
    emptyNodeCheck(ZoneFinder::RESULT_NSEC_SIGNED);
}

TEST_F(InMemoryZoneFinderTest, load) {
    // Put some data inside the zone
    EXPECT_NO_THROW(EXPECT_EQ(result::SUCCESS, zone_finder_.add(rr_ns_)));
    // Loading with different origin should fail
    EXPECT_THROW(zone_finder_.load(TEST_DATA_DIR "/root.zone"),
                 MasterLoadError);
    // See the original data is still there, survived the exception
    findTest(origin_, RRType::NS(), ZoneFinder::SUCCESS, true, rr_ns_);
    // Create correct zone
    InMemoryZoneFinder rootzone(class_, Name("."));
    // Try putting something inside
    EXPECT_NO_THROW(EXPECT_EQ(result::SUCCESS, rootzone.add(rr_ns_aaaa_)));
    // Load the zone. It should overwrite/remove the above RRset
    EXPECT_NO_THROW(rootzone.load(TEST_DATA_DIR "/root.zone"));

    // Now see there are some rrsets (we don't look inside, though)
    findTest(Name("."), RRType::SOA(), ZoneFinder::SUCCESS, false,
             ConstRRsetPtr(), ZoneFinder::RESULT_DEFAULT, &rootzone);
    findTest(Name("."), RRType::NS(), ZoneFinder::SUCCESS, false,
             ConstRRsetPtr(), ZoneFinder::RESULT_DEFAULT, &rootzone);
    findTest(Name("a.root-servers.net."), RRType::A(), ZoneFinder::SUCCESS,
             false, ConstRRsetPtr(), ZoneFinder::RESULT_DEFAULT, &rootzone);
    // But this should no longer be here
    findTest(rr_ns_a_->getName(), RRType::AAAA(), ZoneFinder::NXDOMAIN, true,
             ConstRRsetPtr(), ZoneFinder::RESULT_DEFAULT, &rootzone);

    // Try loading zone that is wrong in a different way
    EXPECT_THROW(zone_finder_.load(TEST_DATA_DIR "/duplicate_rrset.zone"),
                 MasterLoadError);
}

TEST_F(InMemoryZoneFinderTest, loadFromIterator) {
    // The initial test set doesn't have SOA at the apex.
    findTest(origin_, RRType::SOA(), ZoneFinder::NXRRSET, false,
             ConstRRsetPtr());

    // The content of the new version of zone to be first installed to
    // the SQLite3 data source, then to in-memory via SQLite3.  The data are
    // chosen to cover major check points of the implementation:
    // - the previously non-existent record is added (SOA)
    // - An RRSIG is given from the iterator before the RRset it covers
    //   (RRSIG for SOA, because they are sorted by name then rrtype as text)
    // - An RRset containing multiple RRs (ns1/A)
    // - RRSIGs for different owner names
    stringstream ss;
    const char* const soa_txt = "example.org. 300 IN SOA . . 0 0 0 0 0\n";
    const char* const soa_sig_txt = "example.org. 300 IN RRSIG SOA 5 3 300 "
        "20000101000000 20000201000000 12345 example.org. FAKEFAKE\n";
    const char* const a_txt =
        "ns1.example.org. 300 IN A 192.0.2.1\n"
        "ns1.example.org. 300 IN A 192.0.2.2\n";
    const char* const a_sig_txt = "ns1.example.org. 300 IN RRSIG A 5 3 300 "
        "20000101000000 20000201000000 12345 example.org. FAKEFAKE\n";
    ss << soa_txt << soa_sig_txt << a_txt << a_sig_txt;
    shared_ptr<DataSourceClient> db_client = unittest::createSQLite3Client(
        class_, origin_, TEST_DATA_BUILDDIR "/contexttest.sqlite3.copied", ss);
    zone_finder_.load(*db_client->getIterator(origin_));

    // The new content should be visible, including the previously-nonexistent
    // SOA.
    RRsetPtr expected_answer = textToRRset(soa_txt, RRClass::IN(), origin_);
    expected_answer->addRRsig(textToRRset(soa_sig_txt));
    findTest(origin_, RRType::SOA(), ZoneFinder::SUCCESS, true,
             expected_answer);

    expected_answer = textToRRset(a_txt);
    expected_answer->addRRsig(textToRRset(a_sig_txt));
    findTest(Name("ns1.example.org"), RRType::A(), ZoneFinder::SUCCESS, true,
             expected_answer);

    // File name should be (re)set to empty.
    EXPECT_TRUE(zone_finder_.getFileName().empty());

    // Loading the zone with an iterator separating RRs of the same RRset
    // will fail because the resulting sequence doesn't meet assumptions of
    // the (current) in-memory implementation.
    EXPECT_THROW(zone_finder_.load(*db_client->getIterator(origin_, true)),
                 MasterLoadError);

    // Load the zone from a file that contains more realistic data (borrowed
    // from a different test).  There's nothing special in this case for the
    // purpose of this test, so it should just succeed.
    db_client = unittest::createSQLite3Client(
        class_, origin_, TEST_DATA_BUILDDIR "/contexttest.sqlite3.copied",
        TEST_DATA_DIR "/contexttest.zone");
    zone_finder_.load(*db_client->getIterator(origin_));

    // just checking a couple of RRs in the new version of zone.
    findTest(Name("mx1.example.org"), RRType::A(), ZoneFinder::SUCCESS, true,
             textToRRset("mx1.example.org. 3600 IN A 192.0.2.10"));
    findTest(Name("ns1.example.org"), RRType::AAAA(), ZoneFinder::SUCCESS,
             true, textToRRset("ns1.example.org. 3600 IN AAAA 2001:db8::1"));
}

/*
 * Test that puts a (simple) wildcard into the zone and checks we can
 * correctly find the data.
 */
void
InMemoryZoneFinderTest::wildcardCheck(
    ZoneFinder::FindResultFlags expected_flags,
    ZoneFinder::FindOptions find_options)
{
    /*
     *            example.org.
     *                 |
     *             [cname]wild (not *.wild, should have wild mark)
     *                 |
     *                 *
     */

    // If the zone is "signed" (detecting it by the NSEC/NSEC3 signed flags),
    // add RRSIGs to the records.
    if ((expected_flags & ZoneFinder::RESULT_NSEC_SIGNED) != 0 ||
        (expected_flags & ZoneFinder::RESULT_NSEC3_SIGNED) != 0) {
        // Convenience shortcut.  The RDATA is not really validatable, but
        // it doesn't matter for our tests.
        const char* const rrsig_common = "5 3 3600 "
            "20000101000000 20000201000000 12345 example.org. FAKEFAKEFAKE";

        find_options = find_options | ZoneFinder::FIND_DNSSEC;
        rr_wild_->addRRsig(textToRRset("*.wild.example.org. 300 IN RRSIG A " +
                                       string(rrsig_common)));
        rr_cnamewild_->addRRsig(textToRRset("*.cnamewild.example.org. 300 IN "
                                            "RRSIG CNAME " +
                                            string(rrsig_common)));
    }
    EXPECT_EQ(SUCCESS, zone_finder_.add(rr_wild_));
    EXPECT_EQ(SUCCESS, zone_finder_.add(rr_cnamewild_));
    // If the zone is expected to be "signed" with NSEC3, add an NSEC3.
    // (the content of the NSEC3 shouldn't matter)
    if ((expected_flags & ZoneFinder::RESULT_NSEC3_SIGNED) != 0) {
        EXPECT_EQ(SUCCESS, zone_finder_.add(rr_nsec3_));
    }
    if ((expected_flags & ZoneFinder::RESULT_NSEC_SIGNED) != 0) {
        EXPECT_EQ(SUCCESS, zone_finder_.add(rr_nsec_));
    }

    // Search at the parent. The parent will not have the A, but it will
    // be in the wildcard (so check the wildcard isn't matched at the parent)
    {
        SCOPED_TRACE("Search at parent");
        findTest(Name("wild.example.org"), RRType::A(), ZoneFinder::NXRRSET,
                 true, ConstRRsetPtr(), expected_flags, NULL, find_options);
    }

    // For the test setup of "NSEC-signed" zone, we might expect it will
    // be returned with a negative result, either because wildcard match is
    // disabled by the search option or because wildcard match is canceled
    // per protocol.
    ConstRRsetPtr expected_nsec; // by default it's NULL
    if ((expected_flags & ZoneFinder::RESULT_NSEC_SIGNED) != 0 &&
        (find_options & ZoneFinder::FIND_DNSSEC) != 0) {
        expected_nsec = rr_nsec_;
    }

    // Search the original name of wildcard
    {
        SCOPED_TRACE("Search directly at *");
        findTest(Name("*.wild.example.org"), RRType::A(), ZoneFinder::SUCCESS,
                 true, rr_wild_, ZoneFinder::RESULT_DEFAULT, NULL,
                 find_options);
    }

    // Below some of the test cases will normally result in a wildcard match;
    // if NO_WILDCARD is specified, it should result in NXDOMAIN instead,
    // and, when available and requested, the covering NSEC will be returned.
    // The following are shortcut parameters to unify these cases.
    const bool wild_ok = ((find_options & ZoneFinder::NO_WILDCARD) == 0);
    const ZoneFinder::FindResultFlags wild_expected_flags =
        wild_ok ? (ZoneFinder::RESULT_WILDCARD | expected_flags) :
        expected_flags;

    // Search "created" name.
    {
        SCOPED_TRACE("Search at created child");
        findTest(Name("a.wild.example.org"), RRType::A(),
                 wild_ok ? ZoneFinder::SUCCESS : ZoneFinder::NXDOMAIN, false,
                 wild_ok ? rr_wild_ : expected_nsec,
                 wild_expected_flags, NULL, find_options, wild_ok);
        // Wildcard match, but no data
        findTest(Name("a.wild.example.org"), RRType::AAAA(),
                 wild_ok ? ZoneFinder::NXRRSET : ZoneFinder::NXDOMAIN, true,
                 wild_ok ? ConstRRsetPtr() : expected_nsec,
                 wild_expected_flags, NULL, find_options);
    }

    // Search name that has CNAME.
    {
        SCOPED_TRACE("Matching CNAME");
        findTest(Name("a.cnamewild.example.org"), RRType::A(),
                 wild_ok ? ZoneFinder::CNAME : ZoneFinder::NXDOMAIN, false,
                 wild_ok ? rr_cnamewild_ : expected_nsec,
                 wild_expected_flags, NULL, find_options, wild_ok);
    }

    // Search another created name, this time little bit lower
    {
        SCOPED_TRACE("Search at created grand-child");
        findTest(Name("a.b.wild.example.org"), RRType::A(),
                 wild_ok ? ZoneFinder::SUCCESS : ZoneFinder::NXDOMAIN, false,
                 wild_ok ? rr_wild_ : expected_nsec,
                 wild_expected_flags, NULL, find_options, wild_ok);
    }

    EXPECT_EQ(SUCCESS, zone_finder_.add(rr_under_wild_));
    {
        SCOPED_TRACE("Search under non-wildcard");
        findTest(Name("bar.foo.wild.example.org"), RRType::A(),
                 ZoneFinder::NXDOMAIN, true, expected_nsec, expected_flags,
                 NULL, find_options);
    }
}

TEST_F(InMemoryZoneFinderTest, wildcard) {
    // Normal case
    wildcardCheck();
}

TEST_F(InMemoryZoneFinderTest, wildcardNSEC3) {
    // Similar to the previous one, but the zone signed with NSEC3
    wildcardCheck(ZoneFinder::RESULT_NSEC3_SIGNED);
}

TEST_F(InMemoryZoneFinderTest, wildcardNSEC) {
    // Similar to the previous one, but the zone signed with NSEC
    wildcardCheck(ZoneFinder::RESULT_NSEC_SIGNED);
}

TEST_F(InMemoryZoneFinderTest, wildcardDisabledWithNSEC) {
    // Wildcard is disabled.  In practice, this is used as part of query
    // processing for an NSEC-signed zone, so we test that case specifically.
    wildcardCheck(ZoneFinder::RESULT_NSEC_SIGNED, ZoneFinder::NO_WILDCARD);
}

TEST_F(InMemoryZoneFinderTest, wildcardDisabledWithoutNSEC) {
    // Similar to the previous once, but check the behavior for a non signed
    // zone just in case.
    wildcardCheck(ZoneFinder::RESULT_DEFAULT, ZoneFinder::NO_WILDCARD);
}

/*
 * Test that we don't match a wildcard if we get under delegation.
 * By 4.3.3 of RFC1034:
 * "Wildcard RRs do not apply:
 *   - When the query is in another zone.  That is, delegation cancels
 *     the wildcard defaults."
 */
TEST_F(InMemoryZoneFinderTest, delegatedWildcard) {
    EXPECT_EQ(SUCCESS, zone_finder_.add(rr_child_wild_));
    EXPECT_EQ(SUCCESS, zone_finder_.add(rr_child_ns_));

    {
        SCOPED_TRACE("Looking under delegation point");
        findTest(Name("a.child.example.org"), RRType::A(),
                 ZoneFinder::DELEGATION, true, rr_child_ns_);
    }

    {
        SCOPED_TRACE("Looking under delegation point in GLUE_OK mode");
        findTest(Name("a.child.example.org"), RRType::A(),
                 ZoneFinder::DELEGATION, true, rr_child_ns_,
                 ZoneFinder::RESULT_DEFAULT, NULL, ZoneFinder::FIND_GLUE_OK);
    }
}

// Tests combination of wildcard and ANY.
void
InMemoryZoneFinderTest::anyWildcardCheck(
    ZoneFinder::FindResultFlags expected_flags)
{
    EXPECT_EQ(SUCCESS, zone_finder_.add(rr_wild_));
    if ((expected_flags & ZoneFinder::RESULT_NSEC3_SIGNED) != 0) {
        EXPECT_EQ(SUCCESS, zone_finder_.add(rr_nsec3_));
    }
    if ((expected_flags & ZoneFinder::RESULT_NSEC_SIGNED) != 0) {
        EXPECT_EQ(SUCCESS, zone_finder_.add(rr_nsec_));
    }

    vector<ConstRRsetPtr> expected_sets;

    // First try directly the name (normal match)
    {
        SCOPED_TRACE("Asking direcly for *");
        expected_sets.push_back(rr_wild_);
        findAllTest(Name("*.wild.example.org"), ZoneFinder::SUCCESS,
                    expected_sets);
    }

    // Then a wildcard match
    {
        SCOPED_TRACE("Asking in the wild way");
        expected_sets.clear();
        RRsetPtr expected(new RRset(Name("a.wild.example.org"),
                                    rr_wild_->getClass(), rr_wild_->getType(),
                                    rr_wild_->getTTL()));
        expected->addRdata(rr_wild_->getRdataIterator()->getCurrent());
        expected_sets.push_back(expected);
        findAllTest(Name("a.wild.example.org"), ZoneFinder::SUCCESS,
                    expected_sets,
                    ZoneFinder::RESULT_WILDCARD | expected_flags);
    }
}

TEST_F(InMemoryZoneFinderTest, anyWildcard) {
    anyWildcardCheck();
}

TEST_F(InMemoryZoneFinderTest, anyWildcardNSEC3) {
    anyWildcardCheck(ZoneFinder::RESULT_NSEC3_SIGNED);
}

TEST_F(InMemoryZoneFinderTest, anyWildcardNSEC) {
    anyWildcardCheck(ZoneFinder::RESULT_NSEC_SIGNED);
}

// Test there's nothing in the wildcard in the middle if we load
// wild.*.foo.example.org.
void
InMemoryZoneFinderTest::emptyWildcardCheck(
    ZoneFinder::FindResultFlags expected_flags)
{
    /*
     *            example.org.
     *                foo
     *                 *
     *               wild
     */
    EXPECT_EQ(SUCCESS, zone_finder_.add(rr_emptywild_));
    if ((expected_flags & ZoneFinder::RESULT_NSEC3_SIGNED) != 0) {
        EXPECT_EQ(SUCCESS, zone_finder_.add(rr_nsec3_));
    }
    if ((expected_flags & ZoneFinder::RESULT_NSEC_SIGNED) != 0) {
        EXPECT_EQ(SUCCESS, zone_finder_.add(rr_nsec_));
    }

    {
        SCOPED_TRACE("Asking for the original record under wildcard");
        findTest(Name("wild.*.foo.example.org"), RRType::A(),
                 ZoneFinder::SUCCESS, true, rr_emptywild_);
    }

    {
        SCOPED_TRACE("Asking for A record");
        findTest(Name("a.foo.example.org"), RRType::A(), ZoneFinder::NXRRSET,
                 true, ConstRRsetPtr(),
                 ZoneFinder::RESULT_WILDCARD | expected_flags);
        findTest(Name("*.foo.example.org"), RRType::A(), ZoneFinder::NXRRSET,
                 true, ConstRRsetPtr(), expected_flags);
        findTest(Name("foo.example.org"), RRType::A(), ZoneFinder::NXRRSET,
                 true, ConstRRsetPtr(), expected_flags);
    }

    {
        SCOPED_TRACE("Asking for ANY record");
        findAllTest(Name("*.foo.example.org"), ZoneFinder::NXRRSET,
                    vector<ConstRRsetPtr>(), expected_flags);

        findAllTest(Name("a.foo.example.org"), ZoneFinder::NXRRSET,
                    vector<ConstRRsetPtr>(),
                    ZoneFinder::RESULT_WILDCARD | expected_flags);
    }

    {
        SCOPED_TRACE("Asking on the non-terminal");
        findTest(Name("wild.bar.foo.example.org"), RRType::A(),
                 ZoneFinder::NXRRSET, true, ConstRRsetPtr(),
                 ZoneFinder::RESULT_WILDCARD | expected_flags);
    }
}

TEST_F(InMemoryZoneFinderTest, emptyWildcard) {
    emptyWildcardCheck();
}

TEST_F(InMemoryZoneFinderTest, emptyWildcardNSEC3) {
    emptyWildcardCheck(ZoneFinder::RESULT_NSEC3_SIGNED);
}

TEST_F(InMemoryZoneFinderTest, emptyWildcardNSEC) {
    emptyWildcardCheck(ZoneFinder::RESULT_NSEC_SIGNED);
}

// Same as emptyWildcard, but with multiple * in the path.
TEST_F(InMemoryZoneFinderTest, nestedEmptyWildcard) {
    EXPECT_EQ(SUCCESS, zone_finder_.add(rr_nested_emptywild_));

    {
        SCOPED_TRACE("Asking for the original record under wildcards");
        findTest(Name("wild.*.foo.*.bar.example.org"), RRType::A(),
            ZoneFinder::SUCCESS, true, rr_nested_emptywild_);
    }

    {
        SCOPED_TRACE("Matching wildcard against empty nonterminal");

        const char* names[] = {
            "baz.foo.*.bar.example.org",
            "baz.foo.baz.bar.example.org",
            "*.foo.baz.bar.example.org",
            NULL
        };

        for (const char** name = names; *name != NULL; ++ name) {
            SCOPED_TRACE(string("Node ") + *name);
            findTest(Name(*name), RRType::A(), ZoneFinder::NXRRSET, true,
                     ConstRRsetPtr(), ZoneFinder::RESULT_WILDCARD);
        }
    }

    // Domains to test
    const char* names[] = {
        "*.foo.*.bar.example.org",
        "foo.*.bar.example.org",
        "*.bar.example.org",
        "bar.example.org",
        NULL
    };

    {
        SCOPED_TRACE("Asking directly for A on parent nodes");

        for (const char** name = names; *name != NULL; ++ name) {
            SCOPED_TRACE(string("Node ") + *name);
            findTest(Name(*name), RRType::A(), ZoneFinder::NXRRSET);
        }
    }

    {
        SCOPED_TRACE("Asking for ANY on parent nodes");

        for (const char** name = names; *name != NULL; ++ name) {
            SCOPED_TRACE(string("Node ") + *name);

            findAllTest(Name(*name), ZoneFinder::NXRRSET,
                        vector<ConstRRsetPtr>());
        }
    }
}

// We run this part twice from the below test, in two slightly different
// situations
void
InMemoryZoneFinderTest::doCancelWildcardCheck(
    ZoneFinder::FindResultFlags expected_flags,
    ZoneFinder::FindOptions find_options)
{
    // These should be canceled
    {
        SCOPED_TRACE("Canceled under foo.wild.example.org");

        // For an NSEC-signed zone with DNSSEC requested, the covering NSEC
        // should be returned.  The expected NSEC is actually just the only
        // NSEC in the test data, but in this context it doesn't matter;
        // it's sufficient just to check any NSEC is returned (or not).
        ConstRRsetPtr expected_nsec; // by default it's NULL
        if ((expected_flags & ZoneFinder::RESULT_NSEC_SIGNED) != 0 &&
            (find_options & ZoneFinder::FIND_DNSSEC)) {
            expected_nsec = rr_nsec_;
        }

        findTest(Name("aaa.foo.wild.example.org"), RRType::A(),
                 ZoneFinder::NXDOMAIN, true, expected_nsec, expected_flags,
                 NULL, find_options);
        findTest(Name("zzz.foo.wild.example.org"), RRType::A(),
                 ZoneFinder::NXDOMAIN, true, expected_nsec, expected_flags,
                 NULL, find_options);
    }

    // This is existing, non-wildcard domain, shouldn't wildcard at all
    {
        SCOPED_TRACE("Existing domain under foo.wild.example.org");
        findTest(Name("bar.foo.wild.example.org"), RRType::A(),
                 ZoneFinder::SUCCESS, true, rr_not_wild_);
    }

    // These should be caught by the wildcard
    {
        SCOPED_TRACE("Neighbor wildcards to foo.wild.example.org");

        const char* names[] = {
            "aaa.bbb.wild.example.org",
            "aaa.zzz.wild.example.org",
            "zzz.wild.example.org",
            NULL
        };

        for (const char** name = names; *name != NULL; ++ name) {
            SCOPED_TRACE(string("Node ") + *name);

            findTest(Name(*name), RRType::A(), ZoneFinder::SUCCESS, false,
                     rr_wild_,
                     ZoneFinder::RESULT_WILDCARD | expected_flags, NULL,
                     ZoneFinder::FIND_DEFAULT, true);
        }
    }

    // This shouldn't be wildcarded, it's an existing domain
    {
        SCOPED_TRACE("The foo.wild.example.org itself");
        findTest(Name("foo.wild.example.org"), RRType::A(),
                 ZoneFinder::NXRRSET, true, ConstRRsetPtr(), expected_flags);
    }
}

/*
 * This tests that if there's a name between the wildcard domain and the
 * searched one, it will not trigger wildcard, for example, if we have
 * *.wild.example.org and bar.foo.wild.example.org, then we know
 * foo.wild.example.org exists and is not wildcard. Therefore, search for
 * aaa.foo.wild.example.org should return NXDOMAIN.
 *
 * Tests few cases "around" the canceled wildcard match, to see something that
 * shouldn't be canceled isn't.
 */
TEST_F(InMemoryZoneFinderTest, cancelWildcard) {
    EXPECT_EQ(SUCCESS, zone_finder_.add(rr_wild_));
    EXPECT_EQ(SUCCESS, zone_finder_.add(rr_not_wild_));

    {
        SCOPED_TRACE("Runnig with single entry under foo.wild.example.org");
        doCancelWildcardCheck();
    }

    // Try putting another one under foo.wild....
    // The result should be the same but it will be done in another way in the
    // code, because the foo.wild.example.org will exist in the tree.
    EXPECT_EQ(SUCCESS, zone_finder_.add(rr_not_wild_another_));
    {
        SCOPED_TRACE("Runnig with two entries under foo.wild.example.org");
        doCancelWildcardCheck();
    }
}

// Same tests as cancelWildcard for NSEC3-signed zone
TEST_F(InMemoryZoneFinderTest, cancelWildcardNSEC3) {
    EXPECT_EQ(SUCCESS, zone_finder_.add(rr_wild_));
    EXPECT_EQ(SUCCESS, zone_finder_.add(rr_not_wild_));
    EXPECT_EQ(SUCCESS, zone_finder_.add(rr_nsec3_));

    {
        SCOPED_TRACE("Runnig with single entry under foo.wild.example.org");
        doCancelWildcardCheck(ZoneFinder::RESULT_NSEC3_SIGNED);
    }
    EXPECT_EQ(SUCCESS, zone_finder_.add(rr_not_wild_another_));
    {
        SCOPED_TRACE("Runnig with two entries under foo.wild.example.org");
        doCancelWildcardCheck(ZoneFinder::RESULT_NSEC3_SIGNED);
    }
}

// Same tests as cancelWildcard for NSEC-signed zone.  Check both cases with
// or without FIND_DNSSEC option.  NSEC should be returned only when the option
// is given.
TEST_F(InMemoryZoneFinderTest, cancelWildcardNSEC) {
    EXPECT_EQ(SUCCESS, zone_finder_.add(rr_wild_));
    EXPECT_EQ(SUCCESS, zone_finder_.add(rr_not_wild_));
    EXPECT_EQ(SUCCESS, zone_finder_.add(rr_nsec_));

    {
        SCOPED_TRACE("Runnig with single entry under foo.wild.example.org");
        doCancelWildcardCheck(ZoneFinder::RESULT_NSEC_SIGNED,
                              ZoneFinder::FIND_DNSSEC);
        doCancelWildcardCheck(ZoneFinder::RESULT_NSEC_SIGNED);
    }
    EXPECT_EQ(SUCCESS, zone_finder_.add(rr_not_wild_another_));
    {
        SCOPED_TRACE("Runnig with two entries under foo.wild.example.org");
        doCancelWildcardCheck(ZoneFinder::RESULT_NSEC_SIGNED,
                              ZoneFinder::FIND_DNSSEC);
        doCancelWildcardCheck(ZoneFinder::RESULT_NSEC_SIGNED);
    }
}

TEST_F(InMemoryZoneFinderTest, loadBadWildcard) {
    // We reject loading the zone if it contains a wildcard name for
    // NS or DNAME.
    EXPECT_THROW(zone_finder_.add(rr_nswild_), InMemoryZoneFinder::AddError);
    EXPECT_THROW(zone_finder_.add(rr_dnamewild_),
                 InMemoryZoneFinder::AddError);
}

TEST_F(InMemoryZoneFinderTest, swap) {
    // build one zone finder with some data
    InMemoryZoneFinder finder1(class_, origin_);
    EXPECT_EQ(result::SUCCESS, finder1.add(rr_ns_));
    EXPECT_EQ(result::SUCCESS, finder1.add(rr_ns_aaaa_));

    // build another zone finder of a different RR class with some other data
    const Name other_origin("version.bind");
    ASSERT_NE(origin_, other_origin); // make sure these two are different
    InMemoryZoneFinder finder2(RRClass::CH(), other_origin);
    EXPECT_EQ(result::SUCCESS,
              finder2.add(textToRRset("version.bind. 0 CH TXT \"test\"",
                                      RRClass::CH())));

    finder1.swap(finder2);
    EXPECT_EQ(other_origin, finder1.getOrigin());
    EXPECT_EQ(origin_, finder2.getOrigin());
    EXPECT_EQ(RRClass::CH(), finder1.getClass());
    EXPECT_EQ(RRClass::IN(), finder2.getClass());
    // make sure the zone data is swapped, too
    EXPECT_THROW(finder1.find(origin_, RRType::NS()), OutOfZone);
    findTest(other_origin, RRType::TXT(), ZoneFinder::SUCCESS, false,
             ConstRRsetPtr(), ZoneFinder::RESULT_DEFAULT, &finder1);
    findTest(origin_, RRType::NS(), ZoneFinder::SUCCESS, false,
             ConstRRsetPtr(), ZoneFinder::RESULT_DEFAULT, &finder2);
    EXPECT_THROW(finder2.find(other_origin, RRType::TXT()), OutOfZone);
}

TEST_F(InMemoryZoneFinderTest, getFileName) {
    // for an empty zone the file name should also be empty.
    EXPECT_TRUE(zone_finder_.getFileName().empty());

    // if loading a zone fails the file name shouldn't be set.
    EXPECT_THROW(zone_finder_.load(TEST_DATA_DIR "/root.zone"),
                 MasterLoadError);
    EXPECT_TRUE(zone_finder_.getFileName().empty());

    // after a successful load, the specified file name should be set
    InMemoryZoneFinder rootzone(class_, Name("."));
    EXPECT_NO_THROW(rootzone.load(TEST_DATA_DIR "/root.zone"));
    EXPECT_EQ(TEST_DATA_DIR "/root.zone", rootzone.getFileName());
    // overriding load, which will fail
    EXPECT_THROW(rootzone.load(TEST_DATA_DIR "/duplicate_rrset.zone"),
                 MasterLoadError);
    // the file name should be intact.
    EXPECT_EQ(TEST_DATA_DIR "/root.zone", rootzone.getFileName());

    // After swap, file names should also be swapped.
    zone_finder_.swap(rootzone);
    EXPECT_EQ(TEST_DATA_DIR "/root.zone", zone_finder_.getFileName());
    EXPECT_TRUE(rootzone.getFileName().empty());
}

TEST_F(InMemoryZoneFinderTest, addRRsig) {
    // A simple valid case: adding an RRset to be signed followed by an RRSIG
    // that covers the first RRset
    zone_finder_.add(rr_a_);
    zone_finder_.add(textToRRset(rrsig_a_txt));
    ZoneFinderContextPtr result = zone_finder_.find(origin_, RRType::A(),
                                                    ZoneFinder::FIND_DNSSEC);
    EXPECT_EQ(ZoneFinder::SUCCESS, result->code);
    ASSERT_TRUE(result->rrset);
    ASSERT_TRUE(result->rrset->getRRsig());
    actual_rrsets_.push_back(result->rrset->getRRsig());
    rrsetsCheck(rrsig_a_txt, actual_rrsets_.begin(), actual_rrsets_.end());

    // Confirm a separate RRISG for a different type can be added
    actual_rrsets_.clear();
    zone_finder_.add(rr_ns_);
    zone_finder_.add(textToRRset(rrsig_ns_txt));
    result = zone_finder_.find(origin_, RRType::NS(), ZoneFinder::FIND_DNSSEC);
    EXPECT_EQ(ZoneFinder::SUCCESS, result->code);
    ASSERT_TRUE(result->rrset);
    ASSERT_TRUE(result->rrset->getRRsig());
    actual_rrsets_.push_back(result->rrset->getRRsig());
    rrsetsCheck(rrsig_ns_txt, actual_rrsets_.begin(), actual_rrsets_.end());

    // Check a case with multiple RRSIGs
    actual_rrsets_.clear();
    zone_finder_.add(rr_ns_aaaa_);
    zone_finder_.add(textToRRset(rrsig_aaaa_txt));
    result = zone_finder_.find(Name("ns.example.org"), RRType::AAAA(),
                               ZoneFinder::FIND_DNSSEC);
    EXPECT_EQ(ZoneFinder::SUCCESS, result->code);
    ASSERT_TRUE(result->rrset);
    ASSERT_TRUE(result->rrset->getRRsig());
    actual_rrsets_.push_back(result->rrset->getRRsig());
    rrsetsCheck(rrsig_aaaa_txt, actual_rrsets_.begin(), actual_rrsets_.end());
}

TEST_F(InMemoryZoneFinderTest, addRRsigWithoutCovered) {
    // The current implementation rejects attempts of adding RRSIG without
    // covered RRsets already in the zone.

    // Name doesn't exist
    EXPECT_THROW(zone_finder_.add(
                     textToRRset("notexist.example.org. 300 IN RRSIG A 5 3 "
                                 "3600 20000101000000 20000201000000 12345 "
                                 "example.org. FAKEFAKEFAKE\n")),
                 InMemoryZoneFinder::AddError);

    // Name exists, but is empty.
    zone_finder_.add(rr_emptywild_);
    EXPECT_THROW(zone_finder_.add(
                     textToRRset("foo.example.org. 300 IN RRSIG A 5 3 "
                                 "3600 20000101000000 20000201000000 12345 "
                                 "example.org. FAKEFAKEFAKE\n")),
                 InMemoryZoneFinder::AddError);

    // Add RRSIG RRset without covered RR
    zone_finder_.add(rr_a_);
    EXPECT_THROW(zone_finder_.add(textToRRset(rrsig_ns_txt)),
                 InMemoryZoneFinder::AddError);
}

TEST_F(InMemoryZoneFinderTest, addbadRRsig) {
    // Tests with other types of bogus input

    // Empty RRSIG RRset.
    EXPECT_THROW(zone_finder_.add(RRsetPtr(new RRset(origin_, class_,
                                                     RRType::RRSIG(),
                                                     RRTTL(300)))),
                                  InMemoryZoneFinder::AddError);

    // RRSIG with mixed covered types
    zone_finder_.add(rr_a_);    // make sure the covered name exists
    // textToRRset() doesn't work as intended for this pathological case,
    // so we need to construct the RRset by hand.
    RRsetPtr rrset(new RRset(origin_, class_, RRType::RRSIG(), RRTTL(300)));
    rrset->addRdata(generic::RRSIG("A 5 3 3600 20000101000000 20000201000000 "
                                   "12345 example.org. FAKEFAKEFAKE"));
    rrset->addRdata(generic::RRSIG("NS 5 3 3600 20000101000000 20000201000000 "
                                   "54321 example.org. FAKEFAKEFAKEFAKE"));
    EXPECT_THROW(zone_finder_.add(rrset), InMemoryZoneFinder::AddError);

    // An attempt of overriding an existing RRSIG.  The current implementation
    // prohibits that.
    zone_finder_.add(textToRRset(rrsig_a_txt));
    EXPECT_THROW(zone_finder_.add(textToRRset(rrsig_a_txt)),
                 InMemoryZoneFinder::AddError);
}

TEST_F(InMemoryZoneFinderTest, addNSEC3) {
    // Set up the faked hash calculator.
    setNSEC3HashCreator(&nsec3_hash_creator_);

    const string nsec3_text = string(apex_hash) + ".example.org." +
        string(nsec3_common);
    // This name shouldn't be found in the normal domain tree.
    EXPECT_EQ(result::SUCCESS, zone_finder_.add(textToRRset(nsec3_text)));
    EXPECT_EQ(ZoneFinder::NXDOMAIN,
              zone_finder_.find(Name(string(apex_hash) + ".example.org"),
                                RRType::NSEC3())->code);
    // Dedicated NSEC3 find should be able to find it.
    findNSEC3Check(true, origin_.getLabelCount(), nsec3_text, "",
                   zone_finder_.findNSEC3(Name("example.org"), false));

    // This implementation rejects duplicate/update add of the same hash name
    EXPECT_EQ(result::EXIST,
              zone_finder_.add(textToRRset(
                                   string(apex_hash) + ".example.org." +
                                   string(nsec3_common) + " AAAA")));
    // The original NSEC3 should be intact
    findNSEC3Check(true, origin_.getLabelCount(), nsec3_text, "",
                   zone_finder_.findNSEC3(Name("example.org"), false));

    // NSEC3-like name but of ordinary RR type should go to normal tree.
    const string nonsec3_text = string(apex_hash) + ".example.org. " +
        "300 IN A 192.0.2.1";
    EXPECT_EQ(result::SUCCESS, zone_finder_.add(textToRRset(nonsec3_text)));
    EXPECT_EQ(ZoneFinder::SUCCESS,
              zone_finder_.find(Name(string(apex_hash) + ".example.org"),
                                RRType::A())->code);
}

TEST_F(InMemoryZoneFinderTest, addNSEC3Lower) {
    // Set up the faked hash calculator.
    setNSEC3HashCreator(&nsec3_hash_creator_);

    // Similar to the previous case, but NSEC3 owner name is lower-cased.
    const string nsec3_text = string(apex_hash_lower) + ".example.org." +
        string(nsec3_common);
    EXPECT_EQ(result::SUCCESS, zone_finder_.add(textToRRset(nsec3_text)));
    findNSEC3Check(true, origin_.getLabelCount(), nsec3_text, "",
                   zone_finder_.findNSEC3(Name("example.org"), false));
}

TEST_F(InMemoryZoneFinderTest, addNSEC3Ordering) {
    // Set up the faked hash calculator.
    setNSEC3HashCreator(&nsec3_hash_creator_);

    // Check that the internal storage ensures comparison based on the NSEC3
    // semantics, regardless of the add order or the letter-case of hash.

    // Adding "0P..", "2v..", then "2T..".
    const string smallest = string(apex_hash) + ".example.org." +
        string(nsec3_common);
    const string middle = string(ns1_hash) + ".example.org." +
        string(nsec3_common);
    const string largest = string(xyw_hash) + ".example.org." +
        string(nsec3_common);
    zone_finder_.add(textToRRset(smallest));
    zone_finder_.add(textToRRset(largest));
    zone_finder_.add(textToRRset(middle));

    // Then look for NSEC3 that covers a name whose hash is "2S.."
    // The covering NSEC3 should be "0P.."
    findNSEC3Check(false, 4, smallest, "",
                   zone_finder_.findNSEC3(Name("www.example.org"), false));

    // Look for NSEC3 that covers names whose hash are "Q0.." and "0A.."
    // The covering NSEC3 should be "2v.." in both cases
    findNSEC3Check(false, 4, largest, "",
                   zone_finder_.findNSEC3(Name("xxx.example.org"), false));
    findNSEC3Check(false, 4, largest, "",
                   zone_finder_.findNSEC3(Name("yyy.example.org"), false));
}

TEST_F(InMemoryZoneFinderTest, badNSEC3Name) {
    // Our implementation refuses to load NSEC3 at a wildcard name
    EXPECT_THROW(zone_finder_.add(textToRRset("*.example.org." +
                                              string(nsec3_common))),
                 InMemoryZoneFinder::AddError);

    // Likewise, if the owner name of NSEC3 has too many labels, it's refused.
    EXPECT_THROW(zone_finder_.add(textToRRset("a." + string(apex_hash) +
                                              ".example.org." +
                                              string(nsec3_common))),
                 InMemoryZoneFinder::AddError);
}

TEST_F(InMemoryZoneFinderTest, addMultiNSEC3) {
    // In this current implementation multiple NSEC3 RDATA isn't supported.
    RRsetPtr nsec3(new RRset(Name(string(apex_hash) + ".example.org"),
                             RRClass::IN(), RRType::NSEC3(), RRTTL(300)));
    nsec3->addRdata(
        generic::NSEC3("1 0 12 aabbccdd 2T7B4G4VSA5SMI47K61MV5BV1A22BOJR A"));
    nsec3->addRdata(
        generic::NSEC3("1 1 1 ddccbbaa 2T7B4G4VSA5SMI47K61MV5BV1A22BOJR A"));
    EXPECT_THROW(zone_finder_.add(nsec3), InMemoryZoneFinder::AddError);
}

TEST_F(InMemoryZoneFinderTest, addNSEC3WithRRSIG) {
    // Set up the faked hash calculator.
    setNSEC3HashCreator(&nsec3_hash_creator_);

    // Adding NSEC3 and its RRSIG
    const string nsec3_text = string(apex_hash) + ".example.org." +
        string(nsec3_common);
    EXPECT_EQ(result::SUCCESS, zone_finder_.add(textToRRset(nsec3_text)));
    const string nsec3_rrsig_text = string(apex_hash) + ".example.org." +
        string(nsec3_rrsig_common);
    EXPECT_EQ(result::SUCCESS, zone_finder_.add(textToRRset(nsec3_rrsig_text)));

    // Then look for it.  The NSEC3 should have the RRSIG that was just added.
    findNSEC3Check(true, origin_.getLabelCount(),
                   nsec3_text + "\n" + nsec3_rrsig_text, "",
                   zone_finder_.findNSEC3(Name("example.org"), false), true);

    // Duplicate add of RRSIG for the same NSEC3 is prohibited.
    EXPECT_THROW(zone_finder_.add(textToRRset(nsec3_rrsig_text)),
                 InMemoryZoneFinder::AddError);

    // Same check using the lower-cased name.  This also confirms matching
    // is case-insensitive.
    EXPECT_THROW(zone_finder_.add(textToRRset(string(apex_hash_lower) +
                                              ".example.org."
                                              + string(nsec3_rrsig_common))),
                 InMemoryZoneFinder::AddError);
}

TEST_F(InMemoryZoneFinderTest, badRRsigForNSEC3) {
    // adding RRSIG for NSEC3 even before adding any NSEC3 (internally,
    // a space for NSEC3 namespace isn't yet allocated)
    EXPECT_THROW(zone_finder_.add(textToRRset(string(apex_hash) +
                                              ".example.org." +
                                              string(nsec3_rrsig_common))),
                 InMemoryZoneFinder::AddError);

    // Add an NSEC3
    EXPECT_EQ(result::SUCCESS, zone_finder_.add(
                  textToRRset(string(apex_hash) + ".example.org." +
                              string(nsec3_common))));

    // Then add an NSEC3 for a non existent NSEC3.  It should fail in the
    // current implementation.
    EXPECT_THROW(zone_finder_.add(textToRRset(string(ns1_hash) +
                                              ".example.org." +
                                              string(nsec3_rrsig_common))),
                 InMemoryZoneFinder::AddError);
}

TEST_F(InMemoryZoneFinderTest, paramConsistencyWithNSEC3PARAM) {
    // First, add an NSEC3PARAM RR
    EXPECT_EQ(result::SUCCESS,
              zone_finder_.add(textToRRset("example.org. 300 IN NSEC3PARAM "
                                           "1 0 12 aabbccdd")));
    // Adding an NSEC3 that has matching parameters is okay.
    EXPECT_EQ(result::SUCCESS, zone_finder_.add(
                  textToRRset(string(apex_hash) + ".example.org." +
                              string(nsec3_common))));
    // NSEC3 with inconsistent parameter will be rejected
    EXPECT_THROW(zone_finder_.add(
                     textToRRset("a.example.org. 300 IN NSEC3 1 0 1 aabbccdd "
                                 "2T7B4G4VSA5SMI47K61MV5BV1A22BOJR A RRSIG")),
                 InMemoryZoneFinder::AddError);
}

TEST_F(InMemoryZoneFinderTest, paramConsistencyWithNSEC3) {
    // Add an NSEC3 without adding NSEC3PARAM
    EXPECT_EQ(result::SUCCESS, zone_finder_.add(
                  textToRRset(string(apex_hash) + ".example.org." +
                              string(nsec3_common))));
    // Adding an NSEC3 with inconsistent parameter will be rejected at this pt.
    EXPECT_THROW(zone_finder_.add(
                     textToRRset("a.example.org. 300 IN NSEC3 1 0 1 aabbccdd "
                                 "2T7B4G4VSA5SMI47K61MV5BV1A22BOJR A RRSIG")),
                 InMemoryZoneFinder::AddError);

    // Likewise, NSEC3PARAM with inconsistent parameter will be rejected.
    EXPECT_THROW(zone_finder_.add(textToRRset("example.org. 300 IN NSEC3PARAM "
                                              "1 0 1 aabbccdd")),
                 InMemoryZoneFinder::AddError);
}

TEST_F(InMemoryZoneFinderTest, multiNSEC3PARAM) {
    // In this current implementation multiple NSEC3PARAM isn't supported.
    RRsetPtr nsec3param(new RRset(Name("example.org"), RRClass::IN(),
                                  RRType::NSEC3PARAM(), RRTTL(300)));
    nsec3param->addRdata(generic::NSEC3PARAM("1 0 12 aabbccdd"));
    nsec3param->addRdata(generic::NSEC3PARAM("1 1 1 ddccbbaa"));
    EXPECT_THROW(zone_finder_.add(nsec3param), InMemoryZoneFinder::AddError);
}

TEST_F(InMemoryZoneFinderTest, nonOriginNSEC3PARAM) {
    // This is a normal NSEC3PARAM at the zone origin
    EXPECT_EQ(result::SUCCESS,
              zone_finder_.add(textToRRset("example.org. 300 IN NSEC3PARAM "
                                           "1 0 12 aabbccdd")));
    // Add another (with different param) at a non origin node.  This is
    // awkward, but the implementation accepts it as an ordinary RR.
    EXPECT_EQ(result::SUCCESS,
              zone_finder_.add(textToRRset("a.example.org. 300 IN NSEC3PARAM "
                                           "1 1 1 aabbccdd")));
}

TEST_F(InMemoryZoneFinderTest, loadNSEC3Zone) {
    // Check if it can load validly NSEC3-signed zone.  At this moment
    // it's sufficient to see it doesn't crash
    zone_finder_.load(TEST_DATA_DIR "/example.org.nsec3-signed");

    // Reload the zone with a version that doesn't have NSEC3PARAM.
    // This is an abnormal case, but the implementation accepts it.
    zone_finder_.load(TEST_DATA_DIR "/example.org.nsec3-signed-noparam");
}

// This test checks that the NSEC3 names don't really exist in the real
// namespace.
TEST_F(InMemoryZoneFinderTest, queryToNSEC3Name) {
    // Add the NSEC3 and NSEC3PARAM there.
    EXPECT_EQ(result::SUCCESS,
              zone_finder_.add(textToRRset("example.org. 300 IN NSEC3PARAM "
                                           "1 0 12 aabbccdd")));
    const Name nsec3domain(string(apex_hash) + ".example.org.");
    // Adding an NSEC3 that has matching parameters is okay.
    EXPECT_EQ(result::SUCCESS, zone_finder_.add(
                  textToRRset(string(apex_hash) + ".example.org." +
                              string(nsec3_common))));
    // Now, the domain should not exist
    findTest(nsec3domain, RRType::AAAA(), ZoneFinder::NXDOMAIN, false,
             ConstRRsetPtr(), ZoneFinder::RESULT_NSEC3_SIGNED, &zone_finder_,
             ZoneFinder::FIND_DNSSEC);
    // If we add an A record, the domain should exist
    ConstRRsetPtr rrset(textToRRset(string(apex_hash) +
                                    ".example.org. 300 IN A 192.0.2.1"));
    EXPECT_EQ(result::SUCCESS, zone_finder_.add(rrset));
    // Searching for a different RRType will tell us this RRset doesn't exist
    findTest(nsec3domain, RRType::AAAA(), ZoneFinder::NXRRSET, false,
             ConstRRsetPtr(), ZoneFinder::RESULT_NSEC3_SIGNED, &zone_finder_,
             ZoneFinder::FIND_DNSSEC);
    // Searching for the A record would find it
    findTest(nsec3domain, RRType::A(), ZoneFinder::SUCCESS, true,
             rrset, ZoneFinder::RESULT_DEFAULT, &zone_finder_,
             ZoneFinder::FIND_DNSSEC);
}

// Continuation of the previous test (queryToNSEC3Name), we check we don't break
// the empty nonterminal case by existence of NSEC3 record with that name.
TEST_F(InMemoryZoneFinderTest, queryToNSEC3NameNonterminal) {
    // Add the NSEC3 and NSEC3PARAM there.
    EXPECT_EQ(result::SUCCESS,
              zone_finder_.add(textToRRset("example.org. 300 IN NSEC3PARAM "
                                           "1 0 12 aabbccdd")));
    const Name nsec3domain(string(apex_hash) + ".example.org.");
    // Adding an NSEC3 that has matching parameters is okay.
    EXPECT_EQ(result::SUCCESS, zone_finder_.add(
                  textToRRset(string(apex_hash) + ".example.org." +
                              string(nsec3_common))));
    // Something below the name
    ConstRRsetPtr rrset(textToRRset("below." + string(apex_hash) +
                                    ".example.org. 300 IN A 192.0.2.1"));
    EXPECT_EQ(result::SUCCESS, zone_finder_.add(rrset));
    // Now, the node is empty non-terminal.
    findTest(nsec3domain, RRType::AAAA(), ZoneFinder::NXRRSET, false,
             ConstRRsetPtr(), ZoneFinder::RESULT_NSEC3_SIGNED, &zone_finder_,
             ZoneFinder::FIND_DNSSEC);
}

TEST_F(InMemoryZoneFinderTest, findNSEC3) {
    // Set up the faked hash calculator.
    setNSEC3HashCreator(&nsec3_hash_creator_);

    // Add a few NSEC3 records:
    // apex (example.org.): hash=0P..
    // ns1.example.org:     hash=2T..
    // w.example.org:       hash=01..
    // zzz.example.org:     hash=R5..
    const string apex_nsec3_text = string(apex_hash) + ".example.org." +
        string(nsec3_common);
    EXPECT_EQ(result::SUCCESS, zone_finder_.add(textToRRset(apex_nsec3_text)));
    const string ns1_nsec3_text = string(ns1_hash) + ".example.org." +
        string(nsec3_common);
    EXPECT_EQ(result::SUCCESS, zone_finder_.add(textToRRset(ns1_nsec3_text)));
    const string w_nsec3_text = string(w_hash) + ".example.org." +
        string(nsec3_common);
    EXPECT_EQ(result::SUCCESS, zone_finder_.add(textToRRset(w_nsec3_text)));
    const string zzz_nsec3_text = string(zzz_hash) + ".example.org." +
        string(nsec3_common);
    EXPECT_EQ(result::SUCCESS, zone_finder_.add(textToRRset(zzz_nsec3_text)));

    performNSEC3Test(zone_finder_);
}

TEST_F(InMemoryZoneFinderTest, findNSEC3ForBadZone) {
    // Set up the faked hash calculator.
    setNSEC3HashCreator(&nsec3_hash_creator_);

    // If the zone has nothing about NSEC3 (neither NSEC3 or NSEC3PARAM),
    // findNSEC3() should be rejected.
    EXPECT_THROW(zone_finder_.findNSEC3(Name("www.example.org"), true),
                 DataSourceError);

    // Only having NSEC3PARAM isn't enough
    EXPECT_EQ(result::SUCCESS,
              zone_finder_.add(textToRRset("example.org. 300 IN NSEC3PARAM "
                                           "1 0 12 aabbccdd")));
    EXPECT_THROW(zone_finder_.findNSEC3(Name("www.example.org"), true),
                 DataSourceError);

    // Unless NSEC3 for apex is added the result in the recursive mode
    // is guaranteed.
    const string ns1_nsec3_text = string(ns1_hash) + ".example.org." +
        string(nsec3_common);
    EXPECT_EQ(result::SUCCESS, zone_finder_.add(textToRRset(ns1_nsec3_text)));
    EXPECT_THROW(zone_finder_.findNSEC3(Name("www.example.org"), true),
                 DataSourceError);
}

TEST_F(InMemoryZoneFinderTest, loadAndFindNSEC3) {
    // Using more realistic example, borrowed from RFC5155, with compliant
    // hash calculator.  We only confirm the data source can load it
    // successfully and find correct NSEC3 RRs for some selected cases
    // (detailed tests have been done above).

    InMemoryZoneFinder finder(class_, Name("example"));
    finder.load(TEST_DATA_COMMONDIR "/rfc5155-example.zone.signed");

    // See RFC5155 B.1
    ZoneFinder::FindNSEC3Result result1 =
        finder.findNSEC3(Name("c.x.w.example"), true);
    ASSERT_TRUE(result1.closest_proof);
    // We compare closest_labels as int so the error report will be more
    // readable in case it fails.
    EXPECT_EQ(4, static_cast<int>(result1.closest_labels));
    EXPECT_EQ(Name("b4um86eghhds6nea196smvmlo4ors995.example"),
              result1.closest_proof->getName());
    ASSERT_TRUE(result1.next_proof);
    EXPECT_EQ(Name("0p9mhaveqvm6t7vbl5lop2u3t2rp3tom.example"),
              result1.next_proof->getName());

    // See RFC5155 B.2.
    ZoneFinder::FindNSEC3Result result2 =
        finder.findNSEC3(Name("ns1.example"), true);
    ASSERT_TRUE(result2.closest_proof);
    EXPECT_EQ(3, static_cast<int>(result2.closest_labels));
    EXPECT_EQ(Name("2t7b4g4vsa5smi47k61mv5bv1a22bojr.example"),
              result2.closest_proof->getName());
    ASSERT_FALSE(result2.next_proof);

    // See RFC5155 B.5.
    ZoneFinder::FindNSEC3Result result3 =
        finder.findNSEC3(Name("a.z.w.example"), true);
    ASSERT_TRUE(result3.closest_proof);
    EXPECT_EQ(3, static_cast<int>(result3.closest_labels));
    EXPECT_EQ(Name("k8udemvp1j2f7eg6jebps17vp3n8i58h.example"),
              result3.closest_proof->getName());
    ASSERT_TRUE(result3.next_proof);
    EXPECT_EQ(Name("q04jkcevqvmu85r014c7dkba38o0ji5r.example"),
              result3.next_proof->getName());
}
}<|MERGE_RESOLUTION|>--- conflicted
+++ resolved
@@ -1057,8 +1057,6 @@
     findCheck(ZoneFinder::RESULT_NSEC3_SIGNED);
 }
 
-<<<<<<< HEAD
-=======
 TEST_F(InMemoryZoneFinderTest, findNSEC3SignedWithDNSSEC) {
     // For NSEC3-signed zones, specifying the DNSSEC option shouldn't change
     // anything (the NSEC3_SIGNED flag is always set, and no records are
@@ -1076,7 +1074,6 @@
     findCheck(ZoneFinder::RESULT_NSEC_SIGNED, ZoneFinder::FIND_DNSSEC);
 }
 
->>>>>>> 9180097f
 void
 InMemoryZoneFinderTest::emptyNodeCheck(
     ZoneFinder::FindResultFlags expected_flags)
