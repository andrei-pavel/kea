// Copyright (C) 2012-2016 Internet Systems Consortium, Inc. ("ISC")
//
// This Source Code Form is subject to the terms of the Mozilla Public
// License, v. 2.0. If a copy of the MPL was not distributed with this
// file, You can obtain one at http://mozilla.org/MPL/2.0/.

/**
  @page dhcpDatabaseBackends DHCP Database Back-Ends

  All DHCP lease data is stored in some form of database, the interface
  to this being through the Lease Manager.

  All backend classes such as isc::dhcp::MySqlLeaseMgr are derived from
  the abstract isc::dhcp::LeaseMgr class.  This provides methods to
  create, retrieve, modify and delete leases in the database.

  There are currently three available Lease Managers, Memfile, MySQL and
  PostgreSQL:

  - Memfile is an in-memory lease database which can be configured to persist
  its content to disk in a flat-file.  Support for the Memfile database
  backend is built into Kea DHCP.

  - The MySQL lease manager uses the freely available MySQL as its backend
  database.  This is not included in Kea DHCP by default:
  the \--with-mysql switch must be supplied to "configure" for support
  to be compiled into the software.

  - The PostgreSQL lease manager uses the freely available PostgreSQL as its
  backend database.  This is not included in Kea DHCP by default:
  the \--with-pgsql switch must be supplied to "configure" for
  support to be compiled into the software.

  @section dhcpdb-instantiation Instantiation of Lease Managers

  A lease manager is instantiated through the @c LeaseMgrFactory class.  This
  has three methods:

  - isc::dhcp::LeaseMgrFactory::create - Creates a singleton Lease
    Manager of the appropriate type.
  - isc::dhcp::LeaseMgrFactory::instance - Returns a reference to the
    the instance of the Lease Manager.
  - isc::dhcp::LeaseMgrFactory::destroy - Destroys the singleton lease manager.

  The selection of the Lease Manager (and thus the backend database) is
  controlled by the connection string passed to
  isc::dhcp::LeaseMgrFactory::create.  This is a set of "keyword=value" pairs
  (no embedded spaces), each pair separated by a space from the others, e.g.

  \code
  type=mysql user=keatest password=keatest name=keatest host=localhost
  \endcode

  The following keywords are used for all backends:

  - <b>type</b> - specifies the type of database backend.  The following values
  for the type keyword are supported:
     - <B>memfile</b> - In-memory database.
     - <b>mysql</b> - Use MySQL as the database. Must be enabled at compilation
       time.
     - <b>postgresql</b> - Use PostgreSQL as the database. Must be enabled
       at compilation time.
     - <b>cql</b> - Use Cassandra (CQL) as the database. Must be enabled at
       compilation time.

  The following sections list the database-specific keywords:

  @subsection dhcpdb-keywords-mysql MySQL connection string keywords

  - <b>host</b> - host on which the selected database is running.  If not
  supplied, "localhost" is assumed.
  - <b>name</b> - name of the MySQL database to access.  There is no default -
  this must always be supplied.
  - <b>password</b> - password for the selected user ID (see below).  If not
  specified, no password is used.
  - <b>user</b> - database user ID under which the database is accessed.  If not
    specified, no user ID is used - the database is assumed to be open.

  For details, see @ref isc::dhcp::MySqlConnection::openDatabase().

  @subsection dhcpdb-keywords-pgsql PostgreSQL connection string keywords

  - <b>host</b> - host on which the selected database is running.  If not
  supplied, "localhost" is assumed.
  - <b>name</b> - name of the PostgreSQL database to access.  There is no
  default - this must always be supplied.
  - <b>password</b> - password for the selected user ID (see below).  If not
  specified, no password is used.
  - <b>user</b> - database user ID under which the database is accessed.  If not
    specified, no user ID is used - the database is assumed to be open.

<<<<<<< HEAD
  @section dhcp-backend-unittest Running Unit Tests

  With the use of databases requiring separate authorisation, there are
  certain database-specific pre-requisites for successfully running the unit
  tests.  These are listed in the following sections.

  @subsection dhcp-mysql-unittest MySQL Unit Tests

  A database called <i>keatest</i> must be created. A database user, also called
  <i>keatest</i> (and with a password <i>keatest</i>) must also be created and
  be given full privileges in that database.  The unit tests create the schema
  in the database before each test and delete it afterwards.

  In detail, the steps to create the database and user are:

  -# Log into MySQL as root:
  @verbatim
  % mysql -u root -p
  Enter password:
     :
  mysql>@endverbatim\n
  -# Create the test database.  This must be called "keatest":
  @verbatim
  mysql> CREATE DATABASE keatest;
  mysql>@endverbatim\n
  -# Create the user under which the test client will connect to the database
  (the apostrophes around the words <i>keatest</i> and <i>localhost</i> are
  required):
  @verbatim
  mysql> CREATE USER 'keatest'@'localhost' IDENTIFIED BY 'keatest';
  mysql>@endverbatim\n
  -# Grant the created user permissions to access the <i>keatest</i> database
  (again, the apostrophes around the words <i>keatest</i> and <i>localhost</i>
  are required):
  @verbatim
  mysql> GRANT ALL ON keatest.* TO 'keatest'@'localhost';
  mysql>@endverbatim\n
  -# Exit MySQL:
  @verbatim
  mysql> quit
  Bye
  %@endverbatim

  The unit tests are run automatically when "make check" is executed (providing
  that Kea has been build with the \--with-mysql switch (see the installation
  section in the <a href="http://kea.isc.org/docs/kea-guide.html">Kea Administrator
  Reference Manual</a>).

 @subsection dhcp-pgsql-unittest PostgreSQL Unit Tests

  Conceptually, the steps required to run PostgreSQL unit-tests are the same as
  in MySQL. First, a database called <i>keatest</i> must be created. A database
  user, also called <i>keatest</i> (that will be allowed to log in using password
  <i>keatest</i>) must be created and given full privileges in that database. The
  unit tests create the schema in the database before each test and delete it
  afterwards.

  PostgreSQL set up differs from system to system. Please consult your OS-specific
  PostgreSQL documentation. The remainder of that section uses Ubuntu 13.10 x64 as
  example. On Ubuntu, after installing PostgreSQL (with <tt>sudo apt-get install
  postgresql</tt>), it is installed as user <i>postgres</i>. To create new databases
  or add new users, initial commands must be issued as user postgres:

@verbatim
$ sudo -u postgres psql postgres
[sudo] password for thomson:
psql (9.1.12)
Type "help" for help.
postgres=# CREATE USER keatest WITH PASSWORD 'keatest';
CREATE ROLE
postgres=# CREATE DATABASE keatest;
CREATE DATABASE
postgres=# GRANT ALL PRIVILEGES ON DATABASE keatest TO keatest;
GRANT
postgres=# \q
@endverbatim

  Now we are back to our regular, unprivileged user. Try to log into the newly
  created database using keatest credentials:
@verbatim
$ psql -d keatest -U keatest
Password for user keatest:
psql (9.1.12)
Type "help" for help.

keatest=>
@endverbatim

  If instead of seeing keatest=> prompt, your login will be refused with error
  code about failed peer or indent authentication, it means that PostgreSQL is
  configured to check unix username and reject login attepts if PostgreSQL names
  are different. To alter that, PostgreSQL configuration must be changed.
  Alternatively, you may set up your environment, so the tests would be run from
  unix account keatest. <tt>/etc/postgresql/9.1/main/pg_hba.conf</tt> config file
  had to betweaked. It may be in a different location in your system. The following
  lines:

@verbatim
local   all             all                                     peer
host    all             all             127.0.0.1/32            md5
host    all             all             ::1/128                 md5
@endverbatim

  were replaced with:

@verbatim
local   all             all                                     password
host    all             all             127.0.0.1/32            password
host    all             all             ::1/128                 password
@endverbatim

  Another possible problem is to get no password prompt, in general because
  you have no <tt>pg_hba.conf</tt> config file and everybody is by default
  trusted. As it has a very bad effect on the security you should have
  been warned it is a highly unsafe config. The solution is the same,
  i.e., require password or md5 authentication method. If you lose
  the postgres user access you can add first:
@verbatim
local   all             postgres                                trust
@endverbatim
  to trust only the local postgres user. Note the postgres user can
  be pgsql on some systems.

  Please consult your PostgreSQL user manual before applying those changes as
  those changes may expose your other databases that you run on the same system.
  In general case, it is a poor idea to run anything of value on a system
  that runs tests. Use caution!

  The unit tests are run automatically when "make check" is executed (providing
  that Kea has been build with the \--with-pgsql switch (see the installation
  section in the <a href="http://kea.isc.org/docs/kea-guide.html">Kea Administrator
  Reference Manual</a>).
=======
  For details, see @ref isc::dhcp::PgSqlConnection::openDatabase().

  @subsection dhcpdb-keywords-cql Cassandra (CQL) connection string keywords

  - <b>contact_points</b> - a list of comma separated IP addresses of the
    cluster contact points>
  - <b>port</b> - an integer specifying a connection port. If not specified, the
    default port will be used.
  - <b>user</b> - a database user name under which the database is accessed. If
    not specified, no user name is used - the database is assumed to be open.
  - <b>password</b> - an optional password if required for connection
  - <b>keyspace</b> - an optional keyspace. If not specified, the default value
    of 'keatest' will be used.

  For details, see @ref isc::dhcp::CqlConnection::openDatabase().
>>>>>>> 0a8a121c

  */<|MERGE_RESOLUTION|>--- conflicted
+++ resolved
@@ -89,140 +89,6 @@
   - <b>user</b> - database user ID under which the database is accessed.  If not
     specified, no user ID is used - the database is assumed to be open.
 
-<<<<<<< HEAD
-  @section dhcp-backend-unittest Running Unit Tests
-
-  With the use of databases requiring separate authorisation, there are
-  certain database-specific pre-requisites for successfully running the unit
-  tests.  These are listed in the following sections.
-
-  @subsection dhcp-mysql-unittest MySQL Unit Tests
-
-  A database called <i>keatest</i> must be created. A database user, also called
-  <i>keatest</i> (and with a password <i>keatest</i>) must also be created and
-  be given full privileges in that database.  The unit tests create the schema
-  in the database before each test and delete it afterwards.
-
-  In detail, the steps to create the database and user are:
-
-  -# Log into MySQL as root:
-  @verbatim
-  % mysql -u root -p
-  Enter password:
-     :
-  mysql>@endverbatim\n
-  -# Create the test database.  This must be called "keatest":
-  @verbatim
-  mysql> CREATE DATABASE keatest;
-  mysql>@endverbatim\n
-  -# Create the user under which the test client will connect to the database
-  (the apostrophes around the words <i>keatest</i> and <i>localhost</i> are
-  required):
-  @verbatim
-  mysql> CREATE USER 'keatest'@'localhost' IDENTIFIED BY 'keatest';
-  mysql>@endverbatim\n
-  -# Grant the created user permissions to access the <i>keatest</i> database
-  (again, the apostrophes around the words <i>keatest</i> and <i>localhost</i>
-  are required):
-  @verbatim
-  mysql> GRANT ALL ON keatest.* TO 'keatest'@'localhost';
-  mysql>@endverbatim\n
-  -# Exit MySQL:
-  @verbatim
-  mysql> quit
-  Bye
-  %@endverbatim
-
-  The unit tests are run automatically when "make check" is executed (providing
-  that Kea has been build with the \--with-mysql switch (see the installation
-  section in the <a href="http://kea.isc.org/docs/kea-guide.html">Kea Administrator
-  Reference Manual</a>).
-
- @subsection dhcp-pgsql-unittest PostgreSQL Unit Tests
-
-  Conceptually, the steps required to run PostgreSQL unit-tests are the same as
-  in MySQL. First, a database called <i>keatest</i> must be created. A database
-  user, also called <i>keatest</i> (that will be allowed to log in using password
-  <i>keatest</i>) must be created and given full privileges in that database. The
-  unit tests create the schema in the database before each test and delete it
-  afterwards.
-
-  PostgreSQL set up differs from system to system. Please consult your OS-specific
-  PostgreSQL documentation. The remainder of that section uses Ubuntu 13.10 x64 as
-  example. On Ubuntu, after installing PostgreSQL (with <tt>sudo apt-get install
-  postgresql</tt>), it is installed as user <i>postgres</i>. To create new databases
-  or add new users, initial commands must be issued as user postgres:
-
-@verbatim
-$ sudo -u postgres psql postgres
-[sudo] password for thomson:
-psql (9.1.12)
-Type "help" for help.
-postgres=# CREATE USER keatest WITH PASSWORD 'keatest';
-CREATE ROLE
-postgres=# CREATE DATABASE keatest;
-CREATE DATABASE
-postgres=# GRANT ALL PRIVILEGES ON DATABASE keatest TO keatest;
-GRANT
-postgres=# \q
-@endverbatim
-
-  Now we are back to our regular, unprivileged user. Try to log into the newly
-  created database using keatest credentials:
-@verbatim
-$ psql -d keatest -U keatest
-Password for user keatest:
-psql (9.1.12)
-Type "help" for help.
-
-keatest=>
-@endverbatim
-
-  If instead of seeing keatest=> prompt, your login will be refused with error
-  code about failed peer or indent authentication, it means that PostgreSQL is
-  configured to check unix username and reject login attepts if PostgreSQL names
-  are different. To alter that, PostgreSQL configuration must be changed.
-  Alternatively, you may set up your environment, so the tests would be run from
-  unix account keatest. <tt>/etc/postgresql/9.1/main/pg_hba.conf</tt> config file
-  had to betweaked. It may be in a different location in your system. The following
-  lines:
-
-@verbatim
-local   all             all                                     peer
-host    all             all             127.0.0.1/32            md5
-host    all             all             ::1/128                 md5
-@endverbatim
-
-  were replaced with:
-
-@verbatim
-local   all             all                                     password
-host    all             all             127.0.0.1/32            password
-host    all             all             ::1/128                 password
-@endverbatim
-
-  Another possible problem is to get no password prompt, in general because
-  you have no <tt>pg_hba.conf</tt> config file and everybody is by default
-  trusted. As it has a very bad effect on the security you should have
-  been warned it is a highly unsafe config. The solution is the same,
-  i.e., require password or md5 authentication method. If you lose
-  the postgres user access you can add first:
-@verbatim
-local   all             postgres                                trust
-@endverbatim
-  to trust only the local postgres user. Note the postgres user can
-  be pgsql on some systems.
-
-  Please consult your PostgreSQL user manual before applying those changes as
-  those changes may expose your other databases that you run on the same system.
-  In general case, it is a poor idea to run anything of value on a system
-  that runs tests. Use caution!
-
-  The unit tests are run automatically when "make check" is executed (providing
-  that Kea has been build with the \--with-pgsql switch (see the installation
-  section in the <a href="http://kea.isc.org/docs/kea-guide.html">Kea Administrator
-  Reference Manual</a>).
-=======
   For details, see @ref isc::dhcp::PgSqlConnection::openDatabase().
 
   @subsection dhcpdb-keywords-cql Cassandra (CQL) connection string keywords
@@ -238,6 +104,5 @@
     of 'keatest' will be used.
 
   For details, see @ref isc::dhcp::CqlConnection::openDatabase().
->>>>>>> 0a8a121c
 
   */