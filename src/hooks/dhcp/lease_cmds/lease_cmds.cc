--- conflicted
+++ resolved
@@ -539,18 +539,12 @@
           << " lease(s) found.";
         ElementPtr args = Element::createMap();
         args->set("leases", leases_json);
-<<<<<<< HEAD
-        ConstElementPtr response = createAnswer((leases_json->size() == 0 ? CONTROL_RESULT_EMPTY :
-                                                 CONTROL_RESULT_SUCCESS), s.str(), args);
-=======
         ConstElementPtr response =
             createAnswer(leases_json->size() > 0 ?
                          CONTROL_RESULT_SUCCESS :
                          CONTROL_RESULT_EMPTY,
                          s.str(), args);
->>>>>>> 988b4f38
         setResponse(handle, response);
-
 
     } catch (const std::exception& ex) {
         setErrorResponse(handle, ex.what());
