// Copyright (C) 2012-2017 Internet Systems Consortium, Inc. ("ISC")
//
// This Source Code Form is subject to the terms of the Mozilla Public
// License, v. 2.0. If a copy of the MPL was not distributed with this
// file, You can obtain one at http://mozilla.org/MPL/2.0/.

#include <config.h>
#include <cc/command_interpreter.h>
#include <cc/data.h>
#include <cc/simple_parser.h>
#include <dhcp/option.h>
#include <dhcp/option_custom.h>
#include <dhcp/option_int.h>
#include <dhcp/option6_addrlst.h>
#include <dhcp/tests/iface_mgr_test_config.h>
#include <dhcpsrv/cfgmgr.h>
#include <dhcpsrv/subnet.h>
#include <dhcpsrv/cfg_mac_source.h>
#include <dhcpsrv/parsers/dhcp_parsers.h>
#include <dhcpsrv/tests/test_libraries.h>
#include <dhcpsrv/testutils/config_result_check.h>
#include <exceptions/exceptions.h>
#include <hooks/hooks_manager.h>

#include <gtest/gtest.h>
#include <boost/foreach.hpp>
#include <boost/pointer_cast.hpp>
#include <boost/scoped_ptr.hpp>

#include <map>
#include <string>

using namespace std;
using namespace isc;
using namespace isc::asiolink;
using namespace isc::config;
using namespace isc::data;
using namespace isc::dhcp;
using namespace isc::dhcp::test;
using namespace isc::hooks;

namespace {

/// @brief DHCP Parser test fixture class
class DhcpParserTest : public ::testing::Test {
public:
    /// @brief Constructor
    DhcpParserTest() {
        resetIfaceCfg();
    }

    /// @brief Destructor.
    virtual ~DhcpParserTest() {
        resetIfaceCfg();
    }

    /// @brief Resets selection of the interfaces from previous tests.
    void resetIfaceCfg() {
        CfgMgr::instance().clear();
    }
};


/// @brief Check BooleanParser basic functionality.
///
/// Verifies that the parser:
/// 1. Does not allow empty for storage.
/// 2. Rejects a non-boolean element.
/// 3. Builds with a valid true value.
/// 4. Bbuils with a valid false value.
/// 5. Updates storage upon commit.
TEST_F(DhcpParserTest, booleanParserTest) {

    const std::string name = "boolParm";

    // Verify that parser does not allow empty for storage.
    BooleanStoragePtr bs;
    EXPECT_THROW(BooleanParser(name, bs), isc::dhcp::DhcpConfigError);

    // Construct parser for testing.
    BooleanStoragePtr storage(new BooleanStorage());
    BooleanParser parser(name, storage);

    // Verify that parser with rejects a non-boolean element.
    ElementPtr wrong_element = Element::create("I am a string");
    EXPECT_THROW(parser.build(wrong_element), isc::BadValue);

    // Verify that parser will build with a valid true value.
    bool test_value = true;
    ElementPtr element = Element::create(test_value);
    ASSERT_NO_THROW(parser.build(element));

    // Verify that commit updates storage.
    bool actual_value = !test_value;
    parser.commit();
    EXPECT_NO_THROW((actual_value = storage->getParam(name)));
    EXPECT_EQ(test_value, actual_value);

    // Verify that parser will build with a valid false value.
    test_value = false;
    element->setValue(test_value);
    EXPECT_NO_THROW(parser.build(element));

    // Verify that commit updates storage.
    actual_value = !test_value;
    parser.commit();
    EXPECT_NO_THROW((actual_value = storage->getParam(name)));
    EXPECT_EQ(test_value, actual_value);
}

/// @brief Check StringParser basic functionality
///
/// Verifies that the parser:
/// 1. Does not allow empty for storage.
/// 2. Builds with a nont string value.
/// 3. Builds with a string value.
/// 4. Updates storage upon commit.
TEST_F(DhcpParserTest, stringParserTest) {

    const std::string name = "strParm";

    // Verify that parser does not allow empty for storage.
    StringStoragePtr bs;
    EXPECT_THROW(StringParser(name, bs), isc::dhcp::DhcpConfigError);

    // Construct parser for testing.
    StringStoragePtr storage(new StringStorage());
    StringParser parser(name, storage);

    // Verify that parser with accepts a non-string element.
    ElementPtr element = Element::create(9999);
    EXPECT_NO_THROW(parser.build(element));

    // Verify that commit updates storage.
    parser.commit();
    std::string actual_value;
    EXPECT_NO_THROW((actual_value = storage->getParam(name)));
    EXPECT_EQ("9999", actual_value);

    // Verify that parser will build with a string value.
    const std::string test_value = "test value";
    element = Element::create(test_value);
    ASSERT_NO_THROW(parser.build(element));

    // Verify that commit updates storage.
    parser.commit();
    EXPECT_NO_THROW((actual_value = storage->getParam(name)));
    EXPECT_EQ(test_value, actual_value);

    // Verify that parser with accepts a boolean true element.
    element = Element::create(true);
    EXPECT_NO_THROW(parser.build(element));

    // Verify that commit updates storage.
    parser.commit();
    EXPECT_NO_THROW((actual_value = storage->getParam(name)));
    EXPECT_EQ("true", actual_value);

    // Verify that parser with accepts a boolean true element.
    element = Element::create(false);
    EXPECT_NO_THROW(parser.build(element));

    // Verify that commit updates storage.
    parser.commit();
    EXPECT_NO_THROW((actual_value = storage->getParam(name)));
    EXPECT_EQ("false", actual_value);
}

/// @brief Check Uint32Parser basic functionality
///
/// Verifies that the parser:
/// 1. Does not allow empty for storage.
/// 2. Rejects a non-integer element.
/// 3. Rejects a negative value.
/// 4. Rejects too large a value.
/// 5. Builds with value of zero.
/// 6. Builds with a value greater than zero.
/// 7. Updates storage upon commit.
TEST_F(DhcpParserTest, uint32ParserTest) {

    const std::string name = "intParm";

    // Verify that parser does not allow empty for storage.
    Uint32StoragePtr bs;
    EXPECT_THROW(Uint32Parser(name, bs), isc::dhcp::DhcpConfigError);

    // Construct parser for testing.
    Uint32StoragePtr storage(new Uint32Storage());
    Uint32Parser parser(name, storage);

    // Verify that parser with rejects a non-interger element.
    ElementPtr wrong_element = Element::create("I am a string");
    EXPECT_THROW(parser.build(wrong_element), isc::BadValue);

    // Verify that parser with rejects a negative value.
    ElementPtr int_element = Element::create(-1);
    EXPECT_THROW(parser.build(int_element), isc::BadValue);

    // Verify that parser with rejects too large a value provided we are on
    // 64-bit platform.
    if (sizeof(long) > sizeof(uint32_t)) {
        long max = (long)(std::numeric_limits<uint32_t>::max()) + 1;
        int_element->setValue(max);
        EXPECT_THROW(parser.build(int_element), isc::BadValue);
    }

    // Verify that parser will build with value of zero.
    int test_value = 0;
    int_element->setValue((long)test_value);
    ASSERT_NO_THROW(parser.build(int_element));

    // Verify that commit updates storage.
    parser.commit();
    uint32_t actual_value = 0;
    EXPECT_NO_THROW((actual_value = storage->getParam(name)));
    EXPECT_EQ(test_value, actual_value);

    // Verify that parser will build with a valid positive value.
    test_value = 77;
    int_element->setValue((long)test_value);
    ASSERT_NO_THROW(parser.build(int_element));

    // Verify that commit updates storage.
    parser.commit();
    EXPECT_NO_THROW((actual_value = storage->getParam(name)));
    EXPECT_EQ(test_value, actual_value);
}

/// Verifies the code that parses mac sources and adds them to CfgMgr
TEST_F(DhcpParserTest, MacSources) {

    // That's an equivalent of the following snippet:
    // "mac-sources: [ \"duid\", \"ipv6\" ]";
    ElementPtr values = Element::createList();
    values->add(Element::create("duid"));
    values->add(Element::create("ipv6-link-local"));

    // Let's grab server configuration from CfgMgr
    SrvConfigPtr cfg = CfgMgr::instance().getStagingCfg();
    ASSERT_TRUE(cfg);
    CfgMACSource& sources = cfg->getMACSources();

    // This should parse the configuration and check that it doesn't throw.
    MACSourcesListConfigParser parser;
    EXPECT_NO_THROW(parser.parse(sources, values));

    // Finally, check the sources that were configured
    CfgMACSources configured_sources =  cfg->getMACSources().get();
    ASSERT_EQ(2, configured_sources.size());
    EXPECT_EQ(HWAddr::HWADDR_SOURCE_DUID, configured_sources[0]);
    EXPECT_EQ(HWAddr::HWADDR_SOURCE_IPV6_LINK_LOCAL, configured_sources[1]);
}

/// @brief Check MACSourcesListConfigParser rejecting empty list
///
/// Verifies that the code rejects an empty mac-sources list.
TEST_F(DhcpParserTest, MacSourcesEmpty) {

    // That's an equivalent of the following snippet:
    // "mac-sources: [ \"duid\", \"ipv6\" ]";
    ElementPtr values = Element::createList();

    // Let's grab server configuration from CfgMgr
    SrvConfigPtr cfg = CfgMgr::instance().getStagingCfg();
    ASSERT_TRUE(cfg);
    CfgMACSource& sources = cfg->getMACSources();

    // This should throw, because if specified, at least one MAC source
    // has to be specified.
    MACSourcesListConfigParser parser;
    EXPECT_THROW(parser.parse(sources, values), DhcpConfigError);
}

/// @brief Check MACSourcesListConfigParser rejecting empty list
///
/// Verifies that the code rejects fake mac source.
TEST_F(DhcpParserTest, MacSourcesBogus) {

    // That's an equivalent of the following snippet:
    // "mac-sources: [ \"duid\", \"ipv6\" ]";
    ElementPtr values = Element::createList();
    values->add(Element::create("from-ebay"));
    values->add(Element::create("just-guess-it"));

    // Let's grab server configuration from CfgMgr
    SrvConfigPtr cfg = CfgMgr::instance().getStagingCfg();
    ASSERT_TRUE(cfg);
    CfgMACSource& sources = cfg->getMACSources();

    // This should throw, because these are not valid sources.
    MACSourcesListConfigParser parser;
    EXPECT_THROW(parser.parse(sources, values), DhcpConfigError);
}

/// Verifies the code that properly catches duplicate entries
/// in mac-sources definition.
TEST_F(DhcpParserTest, MacSourcesDuplicate) {

    // That's an equivalent of the following snippet:
    // "mac-sources: [ \"duid\", \"ipv6\" ]";
    ElementPtr values = Element::createList();
    values->add(Element::create("ipv6-link-local"));
    values->add(Element::create("duid"));
    values->add(Element::create("duid"));
    values->add(Element::create("duid"));

    // Let's grab server configuration from CfgMgr
    SrvConfigPtr cfg = CfgMgr::instance().getStagingCfg();
    ASSERT_TRUE(cfg);
    CfgMACSource& sources = cfg->getMACSources();

    // This should parse the configuration and check that it throws.
    MACSourcesListConfigParser parser;
    EXPECT_THROW(parser.parse(sources, values), DhcpConfigError);
}


/// @brief Test Fixture class which provides basic structure for testing
/// configuration parsing.  This is essentially the same structure provided
/// by dhcp servers.
class ParseConfigTest : public ::testing::Test {
public:
    /// @brief Constructor
    ParseConfigTest() {
        reset_context();
        CfgMgr::instance().clear();
    }

    ~ParseConfigTest() {
        reset_context();
        CfgMgr::instance().clear();
    }

    /// @brief Parses a configuration.
    ///
    /// Parse the given configuration, populating the context storage with
    /// the parsed elements.
    ///
    /// @param config_set is the set of elements to parse.
    /// @return returns an ConstElementPtr containing the numeric result
    /// code and outcome comment.
    isc::data::ConstElementPtr parseElementSet(isc::data::ConstElementPtr
                                               config_set) {
        // Answer will hold the result.
        ConstElementPtr answer;
        if (!config_set) {
            answer = isc::config::createAnswer(1,
                                 string("Can't parse NULL config"));
            return (answer);
        }

        ConfigPair config_pair;
        try {
            // Iterate over the config elements.
            const std::map<std::string, ConstElementPtr>& values_map =
                                                      config_set->mapValue();
            BOOST_FOREACH(config_pair, values_map) {

                // These are the simple parsers. No need to go through
                // the ParserPtr hooplas with them.
                if ((config_pair.first == "option-data") ||
                    (config_pair.first == "option-def") ||
                    (config_pair.first == "dhcp-ddns")) {
                    continue;
                }

                // We also don't care about the default values that may be been
                // inserted
                if ((config_pair.first == "preferred-lifetime") ||
                    (config_pair.first == "valid-lifetime") ||
                    (config_pair.first == "renew-timer") ||
                    (config_pair.first == "rebind-timer")) {
                    continue;
                }

                if (config_pair.first == "hooks-libraries") {
                    hooks_libraries_parser_.reset(new HooksLibrariesParser());
                    hooks_libraries_parser_->parse(config_pair.second);
                    hooks_libraries_parser_->verifyLibraries();
                    hooks_libraries_parser_->loadLibraries();
                    continue;
                }

                // Remaining ones are old style parsers. Need go do
                // the build/commit dance with them.

                // Create the parser based on element name.
                ParserPtr parser(createConfigParser(config_pair.first));
                parser->build(config_pair.second);
                parser->commit();
            }

            int family = parser_context_->universe_ == Option::V4
                ? AF_INET : AF_INET6;

            // The option definition parser is the next one to be run.
            std::map<std::string, ConstElementPtr>::const_iterator
                                def_config = values_map.find("option-def");
            if (def_config != values_map.end()) {

                CfgOptionDefPtr cfg_def = CfgMgr::instance().getStagingCfg()->getCfgOptionDef();
                OptionDefListParser def_list_parser;
                def_list_parser.parse(cfg_def, def_config->second);
            }

            // The option values parser is the next one to be run.
            std::map<std::string, ConstElementPtr>::const_iterator
                                option_config = values_map.find("option-data");
            if (option_config != values_map.end()) {
                CfgOptionPtr cfg_option = CfgMgr::instance().getStagingCfg()->getCfgOption();

                OptionDataListParser option_list_parser(family);
                option_list_parser.parse(cfg_option, option_config->second);
            }

            // The dhcp-ddns parser is the next one to be run.
            std::map<std::string, ConstElementPtr>::const_iterator
                                d2_client_config = values_map.find("dhcp-ddns");
            if (d2_client_config != values_map.end()) {
                // Used to be done by parser commit
                D2ClientConfigParser parser;
                D2ClientConfigPtr cfg = parser.parse(d2_client_config->second);
                CfgMgr::instance().setD2ClientConfig(cfg);
            }

            // Everything was fine. Configuration is successful.
            answer = isc::config::createAnswer(0, "Configuration committed.");
        } catch (const isc::Exception& ex) {
            answer = isc::config::createAnswer(1,
                        string("Configuration parsing failed: ") + ex.what());

        } catch (...) {
            answer = isc::config::createAnswer(1,
                                        string("Configuration parsing failed"));
        }

        return (answer);
    }

    /// @brief Create an element parser based on the element name.
    ///
    /// Creates a parser for the appropriate element and stores a pointer to it
    /// in the appropriate class variable.
    ///
    /// Note that the method currently it only supports option-defs, option-data
    /// and hooks-libraries.
    ///
    /// @param config_id is the name of the configuration element.
    ///
    /// @return returns a shared pointer to DhcpConfigParser.
    ///
    /// @throw throws NotImplemented if element name isn't supported.
    ParserPtr createConfigParser(const std::string& config_id) {
        ParserPtr parser;
        // option-data and option-def converted to SimpleParser, so they
        // are no longer here.
<<<<<<< HEAD
        if (config_id.compare("dhcp-ddns") == 0) {
            parser.reset(new D2ClientConfigParser(config_id));
=======
        if (config_id.compare("hooks-libraries") == 0) {
            parser.reset(new HooksLibrariesParser(config_id));
            hooks_libraries_parser_ =
                boost::dynamic_pointer_cast<HooksLibrariesParser>(parser);
>>>>>>> f09449b3
        } else {
            isc_throw(NotImplemented,
                "Parser error: configuration parameter not supported: "
                << config_id);
        }

        return (parser);
    }

    /// @brief DHCP-specific method that sets global, and option specific defaults
    ///
    /// This method sets the defaults in the global scope, in option definitions,
    /// and in option data.
    ///
    /// @param global pointer to the Element tree that holds configuration
    /// @param global_defaults array with global default values
    /// @param option_defaults array with option-data default values
    /// @param option_def_defaults array with default values for option definitions
    /// @return number of default values inserted.
    size_t setAllDefaults(isc::data::ElementPtr global,
                          const SimpleDefaults& global_defaults,
                          const SimpleDefaults& option_defaults,
                          const SimpleDefaults& option_def_defaults) {
        size_t cnt = 0;
        // Set global defaults first.
        cnt = SimpleParser::setDefaults(global, global_defaults);

        // Now set option defintion defaults for each specified option definition
        ConstElementPtr option_defs = global->get("option-def");
        if (option_defs) {
            BOOST_FOREACH(ElementPtr single_def, option_defs->listValue()) {
                cnt += SimpleParser::setDefaults(single_def, option_def_defaults);
            }
        }

        ConstElementPtr options = global->get("option-data");
        if (options) {
            BOOST_FOREACH(ElementPtr single_option, options->listValue()) {
                cnt += SimpleParser::setDefaults(single_option, option_defaults);
            }
        }

        return (cnt);
    }

    /// @brief sets all default values for DHCPv4 and DHCPv6
    ///
    /// This function largely duplicates what SimpleParser4 and SimpleParser6 classes
    /// provide. However, since there are tons of unit-tests in dhcpsrv that need
    /// this functionality and there are good reasons to keep those classes in
    /// src/bin/dhcp{4,6}, the most straightforward way is to simply copy the
    /// minimum code here. Hence this method.
    ///
    /// @todo - TKM, I think this is fairly hideous and we should figure out a
    /// a way to not have to replicate in this fashion.  It may be minimum code
    /// now, but it won't be fairly soon.
    ///
    /// @param config configuration structure to be filled with default values
    /// @param v6 true = DHCPv6, false = DHCPv4
    void setAllDefaults(ElementPtr config, bool v6) {
        /// This table defines default values for option definitions in DHCPv6
        const SimpleDefaults OPTION6_DEF_DEFAULTS = {
            { "record-types", Element::string,  ""},
            { "space",        Element::string,  "dhcp6"},
            { "array",        Element::boolean, "false"},
            { "encapsulate",  Element::string,  "" }
        };

        /// This table defines default values for option definitions in DHCPv4
        const SimpleDefaults OPTION4_DEF_DEFAULTS = {
            { "record-types", Element::string,  ""},
            { "space",        Element::string,  "dhcp4"},
            { "array",        Element::boolean, "false"},
            { "encapsulate",  Element::string,  "" }
        };

        /// This table defines default values for options in DHCPv6
        const SimpleDefaults OPTION6_DEFAULTS = {
            { "space",        Element::string,  "dhcp6"},
            { "csv-format",   Element::boolean, "true"},
            { "encapsulate",  Element::string,  "" }
        };

        /// This table defines default values for options in DHCPv4
        const SimpleDefaults OPTION4_DEFAULTS = {
            { "space",        Element::string,  "dhcp4"},
            { "csv-format",   Element::boolean, "true"},
            { "encapsulate",  Element::string,  "" }
        };

        /// This table defines default values for both DHCPv4 and DHCPv6
        const SimpleDefaults GLOBAL6_DEFAULTS = {
            { "renew-timer",        Element::integer, "900" },
            { "rebind-timer",       Element::integer, "1800" },
            { "preferred-lifetime", Element::integer, "3600" },
            { "valid-lifetime",     Element::integer, "7200" }
        };

        if (v6) {
            setAllDefaults(config, GLOBAL6_DEFAULTS, OPTION6_DEFAULTS,
                           OPTION6_DEF_DEFAULTS);
        } else {
            setAllDefaults(config, GLOBAL6_DEFAULTS, OPTION4_DEFAULTS,
                           OPTION4_DEF_DEFAULTS);
        }

        /// D2 client configuration code is in this library
        ConstElementPtr d2_client = config->get("dhcp-ddns");
        if (d2_client &&
            !D2ClientConfigParser::isShortCutDisabled(d2_client)) {
            D2ClientConfigParser::setAllDefaults(d2_client);
        }
    }

    /// @brief Convenience method for parsing a configuration
    ///
    /// Given a configuration string, convert it into Elements
    /// and parse them.
    /// @param config is the configuration string to parse
    ///
    /// @return retuns 0 if the configuration parsed successfully,
    /// non-zero otherwise failure.
    int parseConfiguration(const std::string& config, bool v6 = false) {
        int rcode_ = 1;
        // Turn config into elements.
        // Test json just to make sure its valid.
        ElementPtr json = Element::fromJSON(config);
        EXPECT_TRUE(json);
        if (json) {
            setAllDefaults(json, v6);

            ConstElementPtr status = parseElementSet(json);
            ConstElementPtr comment = parseAnswer(rcode_, status);
            error_text_ = comment->stringValue();
            // If error was reported, the error string should contain
            // position of the data element which caused failure.
            if (rcode_ != 0) {
                std::cout << "Error text:" << error_text_ << std::endl;
                EXPECT_TRUE(errorContainsPosition(status, "<string>"));
            }
        }

        return (rcode_);
    }

    /// @brief Find an option for a given space and code within the parser
    /// context.
    /// @param space is the space name of the desired option.
    /// @param code is the numeric "type" of the desired option.
    /// @return returns an OptionPtr which points to the found
    /// option or is empty.
    /// ASSERT_ tests don't work inside functions that return values
    OptionPtr getOptionPtr(std::string space, uint32_t code)
    {
        OptionPtr option_ptr;
        OptionContainerPtr options = CfgMgr::instance().getStagingCfg()->
            getCfgOption()->getAll(space);
        // Should always be able to get options list even if it is empty.
        EXPECT_TRUE(options);
        if (options) {
            // Attempt to find desired option.
            const OptionContainerTypeIndex& idx = options->get<1>();
            const OptionContainerTypeRange& range = idx.equal_range(code);
            int cnt = std::distance(range.first, range.second);
            EXPECT_EQ(1, cnt);
            if (cnt == 1) {
                OptionDescriptor desc = *(idx.begin());
                option_ptr = desc.option_;
                EXPECT_TRUE(option_ptr);
            }
        }

        return (option_ptr);
    }

    /// @brief Wipes the contents of the context to allowing another parsing
    /// during a given test if needed.
    void reset_context(){
        // Note set context universe to V6 as it has to be something.
        CfgMgr::instance().clear();
        parser_context_.reset(new ParserContext(Option::V6));

        // Ensure no hooks libraries are loaded.
        HooksManager::unloadLibraries();

        // Set it to minimal, disabled config
        D2ClientConfigPtr tmp(new D2ClientConfig());
        CfgMgr::instance().setD2ClientConfig(tmp);
    }

    /// @brief Parsers used in the parsing of the configuration
    ///
    /// Allows the tests to interrogate the state of the parsers (if required).
    boost::shared_ptr<HooksLibrariesParser> hooks_libraries_parser_;

    /// @brief Parser context - provides storage for options and definitions
    ParserContextPtr parser_context_;

    /// @brief Error string if the parsing failed
    std::string error_text_;
};

/// @brief Check basic parsing of option definitions.
///
/// Note that this tests basic operation of the OptionDefinitionListParser and
/// OptionDefinitionParser.  It uses a simple configuration consisting of
/// one definition and verifies that it is parsed and committed to storage
/// correctly.
TEST_F(ParseConfigTest, basicOptionDefTest) {

    // Configuration string.
    std::string config =
        "{ \"option-def\": [ {"
        "      \"name\": \"foo\","
        "      \"code\": 100,"
        "      \"type\": \"ipv4-address\","
        "      \"array\": false,"
        "      \"record-types\": \"\","
        "      \"space\": \"isc\","
        "      \"encapsulate\": \"\""
        "  } ]"
        "}";

    // Verify that the configuration string parses.
    int rcode = parseConfiguration(config);
    ASSERT_EQ(0, rcode);


    // Verify that the option definition can be retrieved.
    OptionDefinitionPtr def =
        CfgMgr::instance().getStagingCfg()->getCfgOptionDef()->get("isc", 100);
    ASSERT_TRUE(def);

    // Verify that the option definition is correct.
    EXPECT_EQ("foo", def->getName());
    EXPECT_EQ(100, def->getCode());
    EXPECT_FALSE(def->getArrayType());
    EXPECT_EQ(OPT_IPV4_ADDRESS_TYPE, def->getType());
    EXPECT_TRUE(def->getEncapsulatedSpace().empty());

    // Check if libdhcp++ runtime options have been updated.
    OptionDefinitionPtr def_libdhcp = LibDHCP::getRuntimeOptionDef("isc", 100);
    ASSERT_TRUE(def_libdhcp);

    // The LibDHCP should return a separate instance of the option definition
    // but the values should be equal.
    EXPECT_TRUE(def_libdhcp != def);
    EXPECT_TRUE(*def_libdhcp == *def);
}

/// @brief Check minimal parsing of option definitions.
///
/// Same than basic but without optional parameters set to their default.
TEST_F(ParseConfigTest, minimalOptionDefTest) {

    // Configuration string.
    std::string config =
        "{ \"option-def\": [ {"
        "      \"name\": \"foo\","
        "      \"code\": 100,"
        "      \"type\": \"ipv4-address\","
        "      \"space\": \"isc\""
        "  } ]"
        "}";

    // Verify that the configuration string parses.
    int rcode = parseConfiguration(config);
    ASSERT_EQ(0, rcode);


    // Verify that the option definition can be retrieved.
    OptionDefinitionPtr def =
        CfgMgr::instance().getStagingCfg()->getCfgOptionDef()->get("isc", 100);
    ASSERT_TRUE(def);

    // Verify that the option definition is correct.
    EXPECT_EQ("foo", def->getName());
    EXPECT_EQ(100, def->getCode());
    EXPECT_FALSE(def->getArrayType());
    EXPECT_EQ(OPT_IPV4_ADDRESS_TYPE, def->getType());
    EXPECT_TRUE(def->getEncapsulatedSpace().empty());
}

/// @brief Check parsing of option definitions using default dhcp6 space.
///
/// Same than minimal but using the fact the default universe is V6
/// so the default space is dhcp6
TEST_F(ParseConfigTest, defaultSpaceOptionDefTest) {

    // Configuration string.
    std::string config =
        "{ \"option-def\": [ {"
        "      \"name\": \"foo\","
        "      \"code\": 10000,"
        "      \"type\": \"ipv6-address\""
        "  } ]"
        "}";

    // Verify that the configuration string parses.
    int rcode = parseConfiguration(config, true);
    ASSERT_EQ(0, rcode);


    // Verify that the option definition can be retrieved.
    OptionDefinitionPtr def =
        CfgMgr::instance().getStagingCfg()->getCfgOptionDef()->get(DHCP6_OPTION_SPACE, 10000);
    ASSERT_TRUE(def);

    // Verify that the option definition is correct.
    EXPECT_EQ("foo", def->getName());
    EXPECT_EQ(10000, def->getCode());
    EXPECT_FALSE(def->getArrayType());
    EXPECT_EQ(OPT_IPV6_ADDRESS_TYPE, def->getType());
    EXPECT_TRUE(def->getEncapsulatedSpace().empty());
}

/// @brief Check basic parsing of options.
///
/// Note that this tests basic operation of the OptionDataListParser and
/// OptionDataParser.  It uses a simple configuration consisting of one
/// one definition and matching option data.  It verifies that the option
/// is parsed and committed to storage correctly.
TEST_F(ParseConfigTest, basicOptionDataTest) {

    // Configuration string.
    std::string config =
        "{ \"option-def\": [ {"
        "      \"name\": \"foo\","
        "      \"code\": 100,"
        "      \"type\": \"ipv4-address\","
        "      \"space\": \"isc\""
        " } ], "
        " \"option-data\": [ {"
        "    \"name\": \"foo\","
        "    \"space\": \"isc\","
        "    \"code\": 100,"
        "    \"data\": \"192.0.2.0\","
        "    \"csv-format\": true"
        " } ]"
        "}";

    // Verify that the configuration string parses.
    int rcode = parseConfiguration(config);
    ASSERT_EQ(0, rcode);

    // Verify that the option can be retrieved.
    OptionPtr opt_ptr = getOptionPtr("isc", 100);
    ASSERT_TRUE(opt_ptr);

    // Verify that the option data is correct.
    std::string val = "type=00100, len=00004: 192.0.2.0 (ipv4-address)";

    EXPECT_EQ(val, opt_ptr->toText());
}

/// @brief Check minimal parsing of options.
///
/// Same than basic but without optional parameters set to their default.
TEST_F(ParseConfigTest, minimalOptionDataTest) {

    // Configuration string.
    std::string config =
        "{ \"option-def\": [ {"
        "      \"name\": \"foo\","
        "      \"code\": 100,"
        "      \"type\": \"ipv4-address\","
        "      \"space\": \"isc\""
        " } ], "
        " \"option-data\": [ {"
        "    \"name\": \"foo\","
        "    \"space\": \"isc\","
        "    \"data\": \"192.0.2.0\""
        " } ]"
        "}";

    // Verify that the configuration string parses.
    int rcode = parseConfiguration(config);
    ASSERT_EQ(0, rcode);

    // Verify that the option can be retrieved.
    OptionPtr opt_ptr = getOptionPtr("isc", 100);
    ASSERT_TRUE(opt_ptr);

    // Verify that the option data is correct.
    std::string val = "type=00100, len=00004: 192.0.2.0 (ipv4-address)";

    EXPECT_EQ(val, opt_ptr->toText());
}

/// @brief Check parsing of options with escape characters.
///
/// Note that this tests basic operation of the OptionDataListParser and
/// OptionDataParser.  It uses a simple configuration consisting of one
/// one definition and matching option data.  It verifies that the option
/// is parsed and committed to storage correctly and that its content
/// has the actual character (e.g. an actual backslash, not double backslash).
TEST_F(ParseConfigTest, escapedOptionDataTest) {

    parser_context_->universe_ = Option::V4;

    // We need to use double escapes here. The first backslash will
    // be consumed by C++ preprocessor, so the actual string will
    // have two backslash characters: \\SMSBoot\\x64\\wdsnbp.com.
    //
    std::string config =
        "{\"option-data\": [ {"
        "    \"name\": \"boot-file-name\","
        "    \"data\": \"\\\\SMSBoot\\\\x64\\\\wdsnbp.com\""
        " } ]"
        "}";

    // Verify that the configuration string parses.
    int rcode = parseConfiguration(config);
    ASSERT_EQ(0, rcode);

    // Verify that the option can be retrieved.
    OptionPtr opt = getOptionPtr(DHCP4_OPTION_SPACE, DHO_BOOT_FILE_NAME);
    ASSERT_TRUE(opt);

    util::OutputBuffer buf(100);

    uint8_t exp[] = { DHO_BOOT_FILE_NAME, 23, '\\', 'S', 'M', 'S', 'B', 'o', 'o',
                      't', '\\', 'x', '6', '4', '\\', 'w', 'd', 's', 'n', 'b',
                      'p', '.', 'c', 'o', 'm' };
    ASSERT_EQ(25, sizeof(exp));

    opt->pack(buf);
    EXPECT_EQ(Option::OPTION4_HDR_LEN + 23, buf.getLength());

    EXPECT_TRUE(0 == memcmp(buf.getData(), exp, 25));
}

// This test checks behavior of the configuration parser for option data
// for different values of csv-format parameter and when there is an option
// definition present.
TEST_F(ParseConfigTest, optionDataCSVFormatWithOptionDef) {
    std::string config =
        "{ \"option-data\": [ {"
        "    \"name\": \"swap-server\","
        "    \"space\": \"dhcp4\","
        "    \"code\": 16,"
        "    \"data\": \"192.0.2.0\""
        " } ]"
        "}";

    // The default universe is V6. We need to change it to use dhcp4 option
    // space.
    parser_context_->universe_ = Option::V4;
    int rcode = 0;
    ASSERT_NO_THROW(rcode = parseConfiguration(config));
    ASSERT_EQ(0, rcode);

    // Verify that the option data is correct.
    OptionCustomPtr addr_opt = boost::dynamic_pointer_cast<
        OptionCustom>(getOptionPtr(DHCP4_OPTION_SPACE, 16));
    ASSERT_TRUE(addr_opt);
    EXPECT_EQ("192.0.2.0", addr_opt->readAddress().toText());

    // Explicitly enable csv-format.
    CfgMgr::instance().clear();
    config =
        "{ \"option-data\": [ {"
        "    \"name\": \"swap-server\","
        "    \"space\": \"dhcp4\","
        "    \"code\": 16,"
        "    \"csv-format\": true,"
        "    \"data\": \"192.0.2.0\""
        " } ]"
        "}";
    ASSERT_NO_THROW(rcode = parseConfiguration(config));
    ASSERT_EQ(0, rcode);

    // Verify that the option data is correct.
    addr_opt = boost::dynamic_pointer_cast<
        OptionCustom>(getOptionPtr(DHCP4_OPTION_SPACE, 16));
    ASSERT_TRUE(addr_opt);
    EXPECT_EQ("192.0.2.0", addr_opt->readAddress().toText());

    // Explicitly disable csv-format and use hex instead.
    CfgMgr::instance().clear();
    config =
        "{ \"option-data\": [ {"
        "    \"name\": \"swap-server\","
        "    \"space\": \"dhcp4\","
        "    \"code\": 16,"
        "    \"csv-format\": false,"
        "    \"data\": \"C0000200\""
        " } ]"
        "}";
    ASSERT_NO_THROW(rcode = parseConfiguration(config));
    ASSERT_EQ(0, rcode);

    // Verify that the option data is correct.
    addr_opt = boost::dynamic_pointer_cast<
        OptionCustom>(getOptionPtr(DHCP4_OPTION_SPACE, 16));
    ASSERT_TRUE(addr_opt);
    EXPECT_EQ("192.0.2.0", addr_opt->readAddress().toText());
}

// This test verifies that definitions of standard encapsulated
// options can be used.
TEST_F(ParseConfigTest, encapsulatedOptionData) {
    std::string config =
        "{ \"option-data\": [ {"
        "    \"space\": \"s46-cont-mape-options\","
        "    \"name\": \"s46-rule\","
        "    \"data\": \"1, 0, 24, 192.0.2.0, 2001:db8:1::/64\""
        " } ]"
        "}";

    // Make sure that we're using correct universe.
    parser_context_->universe_ = Option::V6;
    int rcode = 0;
    ASSERT_NO_THROW(rcode = parseConfiguration(config));
    ASSERT_EQ(0, rcode);

    // Verify that the option data is correct.
    OptionCustomPtr s46_rule = boost::dynamic_pointer_cast<OptionCustom>
        (getOptionPtr(MAPE_V6_OPTION_SPACE, D6O_S46_RULE));
    ASSERT_TRUE(s46_rule);

    uint8_t flags;
    uint8_t ea_len;
    uint8_t prefix4_len;
    IOAddress ipv4_prefix(IOAddress::IPV4_ZERO_ADDRESS());
    PrefixTuple ipv6_prefix(PrefixLen(0), IOAddress::IPV6_ZERO_ADDRESS());;

    ASSERT_NO_THROW({
        flags = s46_rule->readInteger<uint8_t>(0);
        ea_len = s46_rule->readInteger<uint8_t>(1);
        prefix4_len = s46_rule->readInteger<uint8_t>(2);
        ipv4_prefix = s46_rule->readAddress(3);
        ipv6_prefix = s46_rule->readPrefix(4);
    });

    EXPECT_EQ(1, flags);
    EXPECT_EQ(0, ea_len);
    EXPECT_EQ(24, prefix4_len);
    EXPECT_EQ("192.0.2.0", ipv4_prefix.toText());
    EXPECT_EQ(64, ipv6_prefix.first.asUnsigned());
    EXPECT_EQ("2001:db8:1::", ipv6_prefix.second.toText());
}

// This test checks behavior of the configuration parser for option data
// for different values of csv-format parameter and when there is no
// option definition.
TEST_F(ParseConfigTest, optionDataCSVFormatNoOptionDef) {
    // This option doesn't have any definition. It is ok to use such
    // an option but the data should be specified in hex, not as CSV.
    // Note that the parser will by default use the CSV format for the
    // data but only in case there is a suitable option definition.
    std::string config =
        "{ \"option-data\": [ {"
        "    \"name\": \"foo-name\","
        "    \"space\": \"dhcp6\","
        "    \"code\": 25000,"
        "    \"data\": \"1, 2, 5\""
        " } ]"
        "}";
    int rcode = 0;
    ASSERT_NO_THROW(rcode = parseConfiguration(config, true));
    EXPECT_NE(0, rcode);

    CfgMgr::instance().clear();
    // The data specified here will work both for CSV format and hex format.
    // What we want to test here is that when the csv-format is enforced, the
    // parser will fail because of lack of an option definition.
    config =
        "{ \"option-data\": [ {"
        "    \"name\": \"foo-name\","
        "    \"space\": \"dhcp6\","
        "    \"code\": 25000,"
        "    \"csv-format\": true,"
        "    \"data\": \"0\""
        " } ]"
        "}";
    ASSERT_NO_THROW(rcode = parseConfiguration(config, true));
    EXPECT_NE(0, rcode);

    CfgMgr::instance().clear();
    // The same test case as above, but for the data specified in hex should
    // be successful.
    config =
        "{ \"option-data\": [ {"
        "    \"name\": \"foo-name\","
        "    \"space\": \"dhcp6\","
        "    \"code\": 25000,"
        "    \"csv-format\": false,"
        "    \"data\": \"0\""
        " } ]"
        "}";
    ASSERT_NO_THROW(rcode = parseConfiguration(config, true));
    ASSERT_EQ(0, rcode);
    OptionPtr opt = getOptionPtr(DHCP6_OPTION_SPACE, 25000);
    ASSERT_TRUE(opt);
    ASSERT_EQ(1, opt->getData().size());
    EXPECT_EQ(0, opt->getData()[0]);

    CfgMgr::instance().clear();
    // When csv-format is not specified, the parser will check if the definition
    // exists or not. Since there is no definition, the parser will accept the
    // data in hex.
    config =
        "{ \"option-data\": [ {"
        "    \"name\": \"foo-name\","
        "    \"space\": \"dhcp6\","
        "    \"code\": 25000,"
        "    \"csv-format\": false,"
        "    \"data\": \"123456\""
        " } ]"
        "}";
    ASSERT_NO_THROW(rcode = parseConfiguration(config, true));
    EXPECT_EQ(0, rcode);
    opt = getOptionPtr(DHCP6_OPTION_SPACE, 25000);
    ASSERT_TRUE(opt);
    ASSERT_EQ(3, opt->getData().size());
    EXPECT_EQ(0x12, opt->getData()[0]);
    EXPECT_EQ(0x34, opt->getData()[1]);
    EXPECT_EQ(0x56, opt->getData()[2]);
}

// This test verifies that the option name is not mandatory, if the option
// code has been specified.
TEST_F(ParseConfigTest, optionDataNoName) {
    std::string config =
        "{ \"option-data\": [ {"
        "    \"space\": \"dhcp6\","
        "    \"code\": 23,"
        "    \"data\": \"2001:db8:1::1\""
        " } ]"
        "}";
    int rcode = 0;
    ASSERT_NO_THROW(rcode = parseConfiguration(config, true));
    EXPECT_EQ(0, rcode);
    Option6AddrLstPtr opt = boost::dynamic_pointer_cast<
        Option6AddrLst>(getOptionPtr(DHCP6_OPTION_SPACE, 23));
    ASSERT_TRUE(opt);
    ASSERT_EQ(1, opt->getAddresses().size());
    EXPECT_EQ( "2001:db8:1::1", opt->getAddresses()[0].toText());
}

// This test verifies that the option code is not mandatory, if the option
// name has been specified.
TEST_F(ParseConfigTest, optionDataNoCode) {
    std::string config =
        "{ \"option-data\": [ {"
        "    \"space\": \"dhcp6\","
        "    \"name\": \"dns-servers\","
        "    \"data\": \"2001:db8:1::1\""
        " } ]"
        "}";
    int rcode = 0;
    ASSERT_NO_THROW(rcode = parseConfiguration(config, true));
    EXPECT_EQ(0, rcode);
    Option6AddrLstPtr opt = boost::dynamic_pointer_cast<
        Option6AddrLst>(getOptionPtr(DHCP6_OPTION_SPACE, 23));
    ASSERT_TRUE(opt);
    ASSERT_EQ(1, opt->getAddresses().size());
    EXPECT_EQ( "2001:db8:1::1", opt->getAddresses()[0].toText());
}

// This test verifies that the option data configuration with a minimal
// set of parameters works as expected.
TEST_F(ParseConfigTest, optionDataMinimal) {
    std::string config =
        "{ \"option-data\": [ {"
        "    \"name\": \"dns-servers\","
        "    \"data\": \"2001:db8:1::10\""
        " } ]"
        "}";
    int rcode = 0;
    ASSERT_NO_THROW(rcode = parseConfiguration(config, true));
    EXPECT_EQ(0, rcode);
    Option6AddrLstPtr opt = boost::dynamic_pointer_cast<
        Option6AddrLst>(getOptionPtr(DHCP6_OPTION_SPACE, 23));
    ASSERT_TRUE(opt);
    ASSERT_EQ(1, opt->getAddresses().size());
    EXPECT_EQ( "2001:db8:1::10", opt->getAddresses()[0].toText());

    CfgMgr::instance().clear();
    // This time using an option code.
    config =
        "{ \"option-data\": [ {"
        "    \"code\": 23,"
        "    \"data\": \"2001:db8:1::20\""
        " } ]"
        "}";
    rcode = 0;
    ASSERT_NO_THROW(rcode = parseConfiguration(config, true));
    EXPECT_EQ(0, rcode);
    opt = boost::dynamic_pointer_cast<Option6AddrLst>(getOptionPtr(DHCP6_OPTION_SPACE,
                                                                   23));
    ASSERT_TRUE(opt);
    ASSERT_EQ(1, opt->getAddresses().size());
    EXPECT_EQ( "2001:db8:1::20", opt->getAddresses()[0].toText());
}

// This test verifies that the option data configuration with a minimal
// set of parameters works as expected when option definition is
// created in the configruation file.
TEST_F(ParseConfigTest, optionDataMinimalWithOptionDef) {
    // Configuration string.
    std::string config =
        "{ \"option-def\": [ {"
        "      \"name\": \"foo-name\","
        "      \"code\": 2345,"
        "      \"type\": \"ipv6-address\","
        "      \"array\": true,"
        "      \"space\": \"dhcp6\""
        "  } ],"
        "  \"option-data\": [ {"
        "    \"name\": \"foo-name\","
        "    \"data\": \"2001:db8:1::10, 2001:db8:1::123\""
        " } ]"
        "}";

    int rcode = 0;
    ASSERT_NO_THROW(rcode = parseConfiguration(config, true));
    EXPECT_EQ(0, rcode);
    Option6AddrLstPtr opt = boost::dynamic_pointer_cast<
        Option6AddrLst>(getOptionPtr(DHCP6_OPTION_SPACE, 2345));
    ASSERT_TRUE(opt);
    ASSERT_EQ(2, opt->getAddresses().size());
    EXPECT_EQ("2001:db8:1::10", opt->getAddresses()[0].toText());
    EXPECT_EQ("2001:db8:1::123", opt->getAddresses()[1].toText());

    CfgMgr::instance().clear();
    // Do the same test but now use an option code.
    config =
        "{ \"option-def\": [ {"
        "      \"name\": \"foo-name\","
        "      \"code\": 2345,"
        "      \"type\": \"ipv6-address\","
        "      \"array\": true,"
        "      \"space\": \"dhcp6\""
        "  } ],"
        "  \"option-data\": [ {"
        "    \"code\": 2345,"
        "    \"data\": \"2001:db8:1::10, 2001:db8:1::123\""
        " } ]"
        "}";

    rcode = 0;
    ASSERT_NO_THROW(rcode = parseConfiguration(config, true));
    EXPECT_EQ(0, rcode);
    opt = boost::dynamic_pointer_cast<Option6AddrLst>(getOptionPtr(DHCP6_OPTION_SPACE,
                                                                   2345));
    ASSERT_TRUE(opt);
    ASSERT_EQ(2, opt->getAddresses().size());
    EXPECT_EQ("2001:db8:1::10", opt->getAddresses()[0].toText());
    EXPECT_EQ("2001:db8:1::123", opt->getAddresses()[1].toText());

}

// This test verifies an empty option data configuration is supported.
TEST_F(ParseConfigTest, emptyOptionData) {
    // Configuration string.
    const std::string config =
        "{ \"option-data\": [ {"
        "    \"name\": \"dhcp4o6-server-addr\""
        " } ]"
        "}";

    int rcode = 0;
    ASSERT_NO_THROW(rcode = parseConfiguration(config, true));
    EXPECT_EQ(0, rcode);
    const Option6AddrLstPtr opt = boost::dynamic_pointer_cast<
        Option6AddrLst>(getOptionPtr(DHCP6_OPTION_SPACE, D6O_DHCPV4_O_DHCPV6_SERVER));
    ASSERT_TRUE(opt);
    ASSERT_EQ(0, opt->getAddresses().size());
}

// This test verifies an option data without suboptions is supported
TEST_F(ParseConfigTest, optionDataNoSubOpion) {
    // Configuration string.
    const std::string config =
        "{ \"option-data\": [ {"
        "    \"name\": \"vendor-encapsulated-options\""
        " } ]"
        "}";

    // The default universe is V6. We need to change it to use dhcp4 option
    // space.
    parser_context_->universe_ = Option::V4;
    int rcode = 0;
    ASSERT_NO_THROW(rcode = parseConfiguration(config));
    EXPECT_EQ(0, rcode);
    const OptionPtr opt = getOptionPtr(DHCP4_OPTION_SPACE, DHO_VENDOR_ENCAPSULATED_OPTIONS);
    ASSERT_TRUE(opt);
    ASSERT_EQ(0, opt->getOptions().size());
}

/// The next set of tests check basic operation of the HooksLibrariesParser.
//
// Convenience function to set a configuration of zero or more hooks
// libraries:
//
// lib1 - No parameters
// lib2 - Empty parameters statement
// lib3 - Valid parameters
std::string
setHooksLibrariesConfig(const char* lib1 = NULL, const char* lib2 = NULL,
                        const char* lib3 = NULL) {
    const string lbrace("{");
    const string rbrace("}");
    const string quote("\"");
    const string comma_space(", ");
    const string library("\"library\": ");

    string config = string("{ \"hooks-libraries\": [");
    if (lib1 != NULL) {
        // Library 1 has no parameters
        config += lbrace;
        config += library + quote + std::string(lib1) + quote;
        config += rbrace;

        if (lib2 != NULL) {
            // Library 2 has an empty parameters statement
            config += comma_space + lbrace;
            config += library + quote + std::string(lib2) + quote + comma_space;
            config += string("\"parameters\": {}");
            config += rbrace;

            if (lib3 != NULL) {
                // Library 3 has valid parameters
                config += comma_space + lbrace;
                config += library + quote + std::string(lib3) + quote + comma_space;
                config += string("\"parameters\": {");
                config += string("    \"svalue\": \"string value\", ");
                config += string("    \"ivalue\": 42, ");     // Integer value
                config += string("    \"bvalue\": true");     // Boolean value
                config += string("}");
                config += rbrace;
            }
        }
    }
    config += std::string("] }");

    return (config);
}

// hooks-libraries element that does not contain anything.
TEST_F(ParseConfigTest, noHooksLibraries) {
    // Check that no libraries are currently loaded
    vector<string> hooks_libraries = HooksManager::getLibraryNames();
    EXPECT_TRUE(hooks_libraries.empty());

    // Create an empty hooks-libraries configuration element.
    const string config = setHooksLibrariesConfig();

    // Verify that the configuration string parses.
    const int rcode = parseConfiguration(config);
    ASSERT_TRUE(rcode == 0) << error_text_;

    // Check that the parser recorded nothing.
    isc::hooks::HookLibsCollection libraries;
    hooks_libraries_parser_->getLibraries(libraries);
    EXPECT_TRUE(libraries.empty());

    // Check that there are still no libraries loaded.
    hooks_libraries = HooksManager::getLibraryNames();
    EXPECT_TRUE(hooks_libraries.empty());
}

// hooks-libraries element that contains a single library.
TEST_F(ParseConfigTest, oneHooksLibrary) {
    // Check that no libraries are currently loaded
    vector<string> hooks_libraries = HooksManager::getLibraryNames();
    EXPECT_TRUE(hooks_libraries.empty());

    // Configuration with hooks-libraries set to a single library.
    const string config = setHooksLibrariesConfig(CALLOUT_LIBRARY_1);

    // Verify that the configuration string parses.
    const int rcode = parseConfiguration(config);
    ASSERT_TRUE(rcode == 0) << error_text_;

    // Check that the parser recorded a single library.
    HookLibsCollection libraries;
    hooks_libraries_parser_->getLibraries(libraries);
    ASSERT_EQ(1, libraries.size());
    EXPECT_EQ(CALLOUT_LIBRARY_1, libraries[0].first);

    // Check that the change was propagated to the hooks manager.
    hooks_libraries = HooksManager::getLibraryNames();
    ASSERT_EQ(1, hooks_libraries.size());
    EXPECT_EQ(CALLOUT_LIBRARY_1, hooks_libraries[0]);
}

// hooks-libraries element that contains two libraries
TEST_F(ParseConfigTest, twoHooksLibraries) {
    // Check that no libraries are currently loaded
    vector<string> hooks_libraries = HooksManager::getLibraryNames();
    EXPECT_TRUE(hooks_libraries.empty());

    // Configuration with hooks-libraries set to two libraries.
    const string config = setHooksLibrariesConfig(CALLOUT_LIBRARY_1,
                                                  CALLOUT_LIBRARY_2);

    // Verify that the configuration string parses.
    const int rcode = parseConfiguration(config);
    ASSERT_TRUE(rcode == 0) << error_text_;

    // Check that the parser recorded two libraries in the expected order.
    HookLibsCollection libraries;
    hooks_libraries_parser_->getLibraries(libraries);
    ASSERT_EQ(2, libraries.size());
    EXPECT_EQ(CALLOUT_LIBRARY_1, libraries[0].first);
    EXPECT_EQ(CALLOUT_LIBRARY_2, libraries[1].first);

    // Verify that the change was propagated to the hooks manager.
    hooks_libraries = HooksManager::getLibraryNames();
    ASSERT_EQ(2, hooks_libraries.size());
    EXPECT_EQ(CALLOUT_LIBRARY_1, hooks_libraries[0]);
    EXPECT_EQ(CALLOUT_LIBRARY_2, hooks_libraries[1]);
}

// Configure with two libraries, then reconfigure with the same libraries.
TEST_F(ParseConfigTest, reconfigureSameHooksLibraries) {
    // Check that no libraries are currently loaded
    vector<string> hooks_libraries = HooksManager::getLibraryNames();
    EXPECT_TRUE(hooks_libraries.empty());

    // Configuration with hooks-libraries set to two libraries.
    const std::string config = setHooksLibrariesConfig(CALLOUT_LIBRARY_1,
                                                       CALLOUT_LIBRARY_2);

    // Verify that the configuration string parses. The twoHooksLibraries
    // test shows that the list will be as expected.
    int rcode = parseConfiguration(config);
    ASSERT_TRUE(rcode == 0) << error_text_;

    // The previous test shows that the parser correctly recorded the two
    // libraries and that they loaded correctly.

    // Parse the string again.
    rcode = parseConfiguration(config);
    ASSERT_TRUE(rcode == 0) << error_text_;

    // The list has not changed between the two parse operations. However,
    // the paramters (or the files they could point to) could have
    // changed, so the libraries are reloaded anyway.
    HookLibsCollection libraries;
    hooks_libraries_parser_->getLibraries(libraries);
    ASSERT_EQ(2, libraries.size());
    EXPECT_EQ(CALLOUT_LIBRARY_1, libraries[0].first);
    EXPECT_EQ(CALLOUT_LIBRARY_2, libraries[1].first);

    // ... and check that the same two libraries are still loaded in the
    // HooksManager.
    hooks_libraries = HooksManager::getLibraryNames();
    ASSERT_EQ(2, hooks_libraries.size());
    EXPECT_EQ(CALLOUT_LIBRARY_1, hooks_libraries[0]);
    EXPECT_EQ(CALLOUT_LIBRARY_2, hooks_libraries[1]);
}

// Configure the hooks with two libraries, then reconfigure with the same
// libraries, but in reverse order.
TEST_F(ParseConfigTest, reconfigureReverseHooksLibraries) {
    // Check that no libraries are currently loaded
    vector<string> hooks_libraries = HooksManager::getLibraryNames();
    EXPECT_TRUE(hooks_libraries.empty());

    // Configuration with hooks-libraries set to two libraries.
    std::string config = setHooksLibrariesConfig(CALLOUT_LIBRARY_1,
                                                 CALLOUT_LIBRARY_2);

    // Verify that the configuration string parses. The twoHooksLibraries
    // test shows that the list will be as expected.
    int rcode = parseConfiguration(config);
    ASSERT_TRUE(rcode == 0) << error_text_;

    // A previous test shows that the parser correctly recorded the two
    // libraries and that they loaded correctly.

    // Parse the reversed set of libraries.
    config = setHooksLibrariesConfig(CALLOUT_LIBRARY_2, CALLOUT_LIBRARY_1);
    rcode = parseConfiguration(config);
    ASSERT_TRUE(rcode == 0) << error_text_;

    // The list has changed, and this is what we should see.
    HookLibsCollection libraries;
    hooks_libraries_parser_->getLibraries(libraries);
    ASSERT_EQ(2, libraries.size());
    EXPECT_EQ(CALLOUT_LIBRARY_2, libraries[0].first);
    EXPECT_EQ(CALLOUT_LIBRARY_1, libraries[1].first);

    // ... and check that this was propagated to the HooksManager.
    hooks_libraries = HooksManager::getLibraryNames();
    ASSERT_EQ(2, hooks_libraries.size());
    EXPECT_EQ(CALLOUT_LIBRARY_2, hooks_libraries[0]);
    EXPECT_EQ(CALLOUT_LIBRARY_1, hooks_libraries[1]);
}

// Configure the hooks with two libraries, then reconfigure with
// no libraries.
TEST_F(ParseConfigTest, reconfigureZeroHooksLibraries) {
    // Check that no libraries are currently loaded
    vector<string> hooks_libraries = HooksManager::getLibraryNames();
    EXPECT_TRUE(hooks_libraries.empty());

    // Configuration with hooks-libraries set to two libraries.
    std::string config = setHooksLibrariesConfig(CALLOUT_LIBRARY_1,
                                                 CALLOUT_LIBRARY_2);

    // Verify that the configuration string parses.
    int rcode = parseConfiguration(config);
    ASSERT_TRUE(rcode == 0) << error_text_;

    // A previous test shows that the parser correctly recorded the two
    // libraries and that they loaded correctly.

    // Parse the string again, this time without any libraries.
    config = setHooksLibrariesConfig();
    rcode = parseConfiguration(config);
    ASSERT_TRUE(rcode == 0) << error_text_;

    // The list has changed, and this is what we should see.
    HookLibsCollection libraries;
    hooks_libraries_parser_->getLibraries(libraries);
    EXPECT_TRUE(libraries.empty());

    // Check that no libraries are currently loaded
    hooks_libraries = HooksManager::getLibraryNames();
    EXPECT_TRUE(hooks_libraries.empty());
}

// Check with a set of libraries, some of which are invalid.
TEST_F(ParseConfigTest, invalidHooksLibraries) {
    // Check that no libraries are currently loaded
    vector<string> hooks_libraries = HooksManager::getLibraryNames();
    EXPECT_TRUE(hooks_libraries.empty());

    // Configuration string.  This contains an invalid library which should
    // trigger an error in the "build" stage.
    const std::string config = setHooksLibrariesConfig(CALLOUT_LIBRARY_1,
                                                       NOT_PRESENT_LIBRARY,
                                                       CALLOUT_LIBRARY_2);

    // Verify that the configuration fails to parse. (Syntactically it's OK,
    // but the library is invalid).
    const int rcode = parseConfiguration(config);
    ASSERT_FALSE(rcode == 0) << error_text_;

    // Check that the message contains the library in error.
    EXPECT_FALSE(error_text_.find(NOT_PRESENT_LIBRARY) == string::npos) <<
        "Error text returned from parse failure is " << error_text_;

    // Check that the parser recorded the names but, as they were in error,
    // does not flag them as changed.
    HookLibsCollection libraries;
    hooks_libraries_parser_->getLibraries(libraries);
    ASSERT_EQ(3, libraries.size());
    EXPECT_EQ(CALLOUT_LIBRARY_1, libraries[0].first);
    EXPECT_EQ(NOT_PRESENT_LIBRARY, libraries[1].first);
    EXPECT_EQ(CALLOUT_LIBRARY_2, libraries[2].first);

    // ...and check it did not alter the libraries in the hooks manager.
    hooks_libraries = HooksManager::getLibraryNames();
    EXPECT_TRUE(hooks_libraries.empty());
}

// Check that trying to reconfigure with an invalid set of libraries fails.
TEST_F(ParseConfigTest, reconfigureInvalidHooksLibraries) {
    // Check that no libraries are currently loaded
    vector<string> hooks_libraries = HooksManager::getLibraryNames();
    EXPECT_TRUE(hooks_libraries.empty());

    // Configure with a single library.
    std::string config = setHooksLibrariesConfig(CALLOUT_LIBRARY_1);
    int rcode = parseConfiguration(config);
    ASSERT_TRUE(rcode == 0) << error_text_;

    // A previous test shows that the parser correctly recorded the two
    // libraries and that they loaded correctly.

    // Configuration string.  This contains an invalid library which should
    // trigger an error in the "build" stage.
    config = setHooksLibrariesConfig(CALLOUT_LIBRARY_1, NOT_PRESENT_LIBRARY,
                                     CALLOUT_LIBRARY_2);

    // Verify that the configuration fails to parse. (Syntactically it's OK,
    // but the library is invalid).
    rcode = parseConfiguration(config);
    EXPECT_FALSE(rcode == 0) << error_text_;

    // Check that the message contains the library in error.
    EXPECT_FALSE(error_text_.find(NOT_PRESENT_LIBRARY) == string::npos) <<
        "Error text returned from parse failure is " << error_text_;

    // Check that the parser recorded the names but, as the library set was
    // incorrect, did not mark the configuration as changed.
    HookLibsCollection libraries;
    hooks_libraries_parser_->getLibraries(libraries);
    ASSERT_EQ(3, libraries.size());
    EXPECT_EQ(CALLOUT_LIBRARY_1, libraries[0].first);
    EXPECT_EQ(NOT_PRESENT_LIBRARY, libraries[1].first);
    EXPECT_EQ(CALLOUT_LIBRARY_2, libraries[2].first);

    // ... but check that the hooks manager was not updated with the incorrect
    // names.
    hooks_libraries.clear();
    hooks_libraries = HooksManager::getLibraryNames();
    ASSERT_EQ(1, hooks_libraries.size());
    EXPECT_EQ(CALLOUT_LIBRARY_1, hooks_libraries[0]);
}

// Check that if hooks-libraries contains invalid syntax, it is detected.
TEST_F(ParseConfigTest, invalidSyntaxHooksLibraries) {

    // Element holds a mixture of (valid) maps and non-maps.
    string config1 = "{ \"hooks-libraries\": [ "
        "{ \"library\": \"/opt/lib/lib1\" }, "
        "\"/opt/lib/lib2\" "
        "] }";
    string error1 = "one or more entries in the hooks-libraries list is not"
                    " a map";

    int rcode = parseConfiguration(config1);
    ASSERT_NE(0, rcode);
    EXPECT_TRUE(error_text_.find(error1) != string::npos) <<
        "Error text returned from parse failure is " << error_text_;

    // Element holds valid maps, except one where the library element is not
    // a string.
    string config2 = "{ \"hooks-libraries\": [ "
        "{ \"library\": \"/opt/lib/lib1\" }, "
        "{ \"library\": 123 } "
        "] }";
    string error2 = "value of 'library' element is not a string giving"
                    " the path to a hooks library";

    rcode = parseConfiguration(config2);
    ASSERT_NE(0, rcode);
    EXPECT_TRUE(error_text_.find(error2) != string::npos) <<
        "Error text returned from parse failure is " << error_text_;

    // Element holds valid maps, except one where the library element is the
    // empty string.
    string config3 = "{ \"hooks-libraries\": [ "
        "{ \"library\": \"/opt/lib/lib1\" }, "
        "{ \"library\": \"\" } "
        "] }";
    string error3 = "value of 'library' element must not be blank";

    rcode = parseConfiguration(config3);
    ASSERT_NE(0, rcode);
    EXPECT_TRUE(error_text_.find(error3) != string::npos) <<
        "Error text returned from parse failure is " << error_text_;

    // Element holds valid maps, except one where the library element is all
    // spaces.
    string config4 = "{ \"hooks-libraries\": [ "
        "{ \"library\": \"/opt/lib/lib1\" }, "
        "{ \"library\": \"      \" } "
        "] }";
    string error4 = "value of 'library' element must not be blank";

    rcode = parseConfiguration(config4);
    ASSERT_NE(0, rcode);
    EXPECT_TRUE(error_text_.find(error3) != string::npos) <<
        "Error text returned from parse failure is " << error_text_;

    // Element holds valid maps, except one that does not contain a
    // 'library' element.
    string config5 = "{ \"hooks-libraries\": [ "
        "{ \"library\": \"/opt/lib/lib1\" }, "
        "{ \"parameters\": { \"alpha\": 123 } }, "
        "{ \"library\": \"/opt/lib/lib2\" } "
        "] }";
    string error5 = "one or more hooks-libraries elements are missing the"
                    " name of the library";

    rcode = parseConfiguration(config5);
    ASSERT_NE(0, rcode);
    EXPECT_TRUE(error_text_.find(error5) != string::npos) <<
        "Error text returned from parse failure is " << error_text_;
}

// Check that some parameters may have configuration parameters configured.
TEST_F(ParseConfigTest, HooksLibrariesParameters) {
    // Check that no libraries are currently loaded
    vector<string> hooks_libraries = HooksManager::getLibraryNames();
    EXPECT_TRUE(hooks_libraries.empty());

    // Configuration string.  This contains an invalid library which should
    // trigger an error in the "build" stage.
    const std::string config = setHooksLibrariesConfig(CALLOUT_LIBRARY_1,
                                                       CALLOUT_LIBRARY_2,
                                                       CALLOUT_PARAMS_LIBRARY);

    // Verify that the configuration fails to parse. (Syntactically it's OK,
    // but the library is invalid).
    const int rcode = parseConfiguration(config);
    ASSERT_EQ(0, rcode);

    // Check that the parser recorded the names.
    HookLibsCollection libraries;
    hooks_libraries_parser_->getLibraries(libraries);
    ASSERT_EQ(3, libraries.size());
    EXPECT_EQ(CALLOUT_LIBRARY_1, libraries[0].first);
    EXPECT_EQ(CALLOUT_LIBRARY_2, libraries[1].first);
    EXPECT_EQ(CALLOUT_PARAMS_LIBRARY, libraries[2].first);

    // Also, check that the third library has its parameters specified.
    // They were set by setHooksLibrariesConfig. The first has no
    // parameters, the second one has an empty map and the third
    // one has actual parameters.
    EXPECT_FALSE(libraries[0].second);
    EXPECT_TRUE(libraries[1].second);
    ASSERT_TRUE(libraries[2].second);

    // Ok, get the parameter for the third library.
    ConstElementPtr params = libraries[2].second;

    // It must be a map.
    ASSERT_EQ(Element::map, params->getType());

    // This map should have 3 parameters:
    // - svalue (and will expect its value to be "string value")
    // - ivalue (and will expect its value to be 42)
    // - bvalue (and will expect its value to be true)
    ConstElementPtr svalue = params->get("svalue");
    ConstElementPtr ivalue = params->get("ivalue");
    ConstElementPtr bvalue = params->get("bvalue");

    // There should be no extra parameters.
    EXPECT_FALSE(params->get("nonexistent"));

    ASSERT_TRUE(svalue);
    ASSERT_TRUE(ivalue);
    ASSERT_TRUE(bvalue);

    ASSERT_EQ(Element::string, svalue->getType());
    ASSERT_EQ(Element::integer, ivalue->getType());
    ASSERT_EQ(Element::boolean, bvalue->getType());

    EXPECT_EQ("string value", svalue->stringValue());
    EXPECT_EQ(42, ivalue->intValue());
    EXPECT_EQ(true, bvalue->boolValue());
}

/// @brief Checks that a valid, enabled D2 client configuration works correctly.
TEST_F(ParseConfigTest, validD2Config) {

    // Configuration string containing valid values.
    std::string config_str =
        "{ \"dhcp-ddns\" :"
        "    {"
        "     \"enable-updates\" : true, "
        "     \"server-ip\" : \"192.0.2.0\", "
        "     \"server-port\" : 3432, "
        "     \"sender-ip\" : \"192.0.2.1\", "
        "     \"sender-port\" : 3433, "
        "     \"max-queue-size\" : 2048, "
        "     \"ncr-protocol\" : \"UDP\", "
        "     \"ncr-format\" : \"JSON\", "
        "     \"always-include-fqdn\" : true, "
        "     \"override-no-update\" : true, "
        "     \"override-client-update\" : true, "
        "     \"replace-client-name\" : \"when-present\", "
        "     \"generated-prefix\" : \"test.prefix\", "
        "     \"qualifying-suffix\" : \"test.suffix.\" "
        "    }"
        "}";

    // Verify that the configuration string parses.
    int rcode = parseConfiguration(config_str);
    ASSERT_TRUE(rcode == 0) << error_text_;

    // Verify that DHCP-DDNS is enabled and we can fetch the configuration.
    EXPECT_TRUE(CfgMgr::instance().ddnsEnabled());
    D2ClientConfigPtr d2_client_config;
    ASSERT_NO_THROW(d2_client_config = CfgMgr::instance().getD2ClientConfig());
    ASSERT_TRUE(d2_client_config);

    // Verify that the configuration values are as expected.
    EXPECT_TRUE(d2_client_config->getEnableUpdates());
    EXPECT_EQ("192.0.2.0", d2_client_config->getServerIp().toText());
    EXPECT_EQ(3432, d2_client_config->getServerPort());
    EXPECT_EQ(dhcp_ddns::NCR_UDP, d2_client_config->getNcrProtocol());
    EXPECT_EQ(dhcp_ddns::FMT_JSON, d2_client_config->getNcrFormat());
    EXPECT_TRUE(d2_client_config->getAlwaysIncludeFqdn());
    EXPECT_TRUE(d2_client_config->getOverrideNoUpdate());
    EXPECT_TRUE(d2_client_config->getOverrideClientUpdate());
    EXPECT_EQ(D2ClientConfig::RCM_WHEN_PRESENT, d2_client_config->getReplaceClientNameMode());
    EXPECT_EQ("test.prefix", d2_client_config->getGeneratedPrefix());
    EXPECT_EQ("test.suffix.", d2_client_config->getQualifyingSuffix());

    // Another valid Configuration string.
    // This one is disabled, has IPV6 server ip, control flags false,
    // empty prefix/suffix
    std::string config_str2 =
        "{ \"dhcp-ddns\" :"
        "    {"
        "     \"enable-updates\" : false, "
        "     \"server-ip\" : \"2001:db8::\", "
        "     \"server-port\" : 43567, "
        "     \"sender-ip\" : \"2001:db8::1\", "
        "     \"sender-port\" : 3433, "
        "     \"max-queue-size\" : 2048, "
        "     \"ncr-protocol\" : \"UDP\", "
        "     \"ncr-format\" : \"JSON\", "
        "     \"always-include-fqdn\" : false, "
        "     \"override-no-update\" : false, "
        "     \"override-client-update\" : false, "
        "     \"replace-client-name\" : \"never\", "
        "     \"generated-prefix\" : \"\", "
        "     \"qualifying-suffix\" : \"\" "
        "    }"
        "}";

    // Verify that the configuration string parses.
    rcode = parseConfiguration(config_str2);
    ASSERT_TRUE(rcode == 0) << error_text_;

    // Verify that DHCP-DDNS is disabled and we can fetch the configuration.
    EXPECT_FALSE(CfgMgr::instance().ddnsEnabled());
    ASSERT_NO_THROW(d2_client_config = CfgMgr::instance().getD2ClientConfig());
    ASSERT_TRUE(d2_client_config);

    // Verify that the configuration values are as expected.
    EXPECT_FALSE(d2_client_config->getEnableUpdates());
    EXPECT_EQ("2001:db8::", d2_client_config->getServerIp().toText());
    EXPECT_EQ(43567, d2_client_config->getServerPort());
    EXPECT_EQ(dhcp_ddns::NCR_UDP, d2_client_config->getNcrProtocol());
    EXPECT_EQ(dhcp_ddns::FMT_JSON, d2_client_config->getNcrFormat());
    EXPECT_FALSE(d2_client_config->getAlwaysIncludeFqdn());
    EXPECT_FALSE(d2_client_config->getOverrideNoUpdate());
    EXPECT_FALSE(d2_client_config->getOverrideClientUpdate());
    EXPECT_EQ(D2ClientConfig::RCM_NEVER, d2_client_config->getReplaceClientNameMode());
    EXPECT_EQ("", d2_client_config->getGeneratedPrefix());
    EXPECT_EQ("", d2_client_config->getQualifyingSuffix());
}

/// @brief Checks that D2 client can be configured with enable flag of
/// false only.
TEST_F(ParseConfigTest, validDisabledD2Config) {

    // Configuration string.  This defines a disabled D2 client config.
    std::string config_str =
        "{ \"dhcp-ddns\" :"
        "    {"
        "     \"enable-updates\" : false"
        "    }"
        "}";

    // Verify that the configuration string parses.
    int rcode = parseConfiguration(config_str);
    ASSERT_TRUE(rcode == 0) << error_text_;

    // Verify that DHCP-DDNS is disabled.
    EXPECT_FALSE(CfgMgr::instance().ddnsEnabled());

    // Make sure fetched config agrees.
    D2ClientConfigPtr d2_client_config;
    ASSERT_NO_THROW(d2_client_config = CfgMgr::instance().getD2ClientConfig());
    EXPECT_TRUE(d2_client_config);
    EXPECT_FALSE(d2_client_config->getEnableUpdates());
}

/// @brief Checks that given a partial configuration, parser supplies
/// default values
TEST_F(ParseConfigTest, parserDefaultsD2Config) {

    // Configuration string.  This defines an enabled D2 client config
    // with the mandatory parameter in such a case, all other parameters
    // are optional and their default values will be used.
    std::string config_str =
        "{ \"dhcp-ddns\" :"
        "    {"
        "     \"enable-updates\" : true, "
        "     \"qualifying-suffix\" : \"test.suffix.\" "
        "    }"
        "}";

    // Verify that the configuration string parses.
    int rcode = parseConfiguration(config_str);
    ASSERT_TRUE(rcode == 0) << error_text_;

    // Verify that DHCP-DDNS is enabled.
    EXPECT_TRUE(CfgMgr::instance().ddnsEnabled());

    // Make sure fetched config is correct.
    D2ClientConfigPtr d2_client_config;
    ASSERT_NO_THROW(d2_client_config = CfgMgr::instance().getD2ClientConfig());
    EXPECT_TRUE(d2_client_config);
    EXPECT_TRUE(d2_client_config->getEnableUpdates());
    EXPECT_EQ(D2ClientConfig::DFT_SERVER_IP,
              d2_client_config->getServerIp().toText());
    EXPECT_EQ(D2ClientConfig::DFT_SERVER_PORT,
              d2_client_config->getServerPort());
    EXPECT_EQ(dhcp_ddns::stringToNcrProtocol(D2ClientConfig::DFT_NCR_PROTOCOL),
              d2_client_config->getNcrProtocol());
    EXPECT_EQ(dhcp_ddns::stringToNcrFormat(D2ClientConfig::DFT_NCR_FORMAT),
              d2_client_config->getNcrFormat());
    EXPECT_EQ(D2ClientConfig::DFT_ALWAYS_INCLUDE_FQDN,
              d2_client_config->getAlwaysIncludeFqdn());
    EXPECT_EQ(D2ClientConfig::DFT_OVERRIDE_NO_UPDATE,
              d2_client_config->getOverrideNoUpdate());
    EXPECT_EQ(D2ClientConfig::DFT_OVERRIDE_CLIENT_UPDATE,
              d2_client_config->getOverrideClientUpdate());
    EXPECT_EQ(D2ClientConfig::
              stringToReplaceClientNameMode(D2ClientConfig::
                                            DFT_REPLACE_CLIENT_NAME_MODE),
              d2_client_config->getReplaceClientNameMode());
    EXPECT_EQ(D2ClientConfig::DFT_GENERATED_PREFIX,
              d2_client_config->getGeneratedPrefix());
    EXPECT_EQ("test.suffix.",
              d2_client_config->getQualifyingSuffix());
}


/// @brief Check various invalid D2 client configurations.
TEST_F(ParseConfigTest, invalidD2Config) {
    std::string invalid_shortcuts[] = {
        // Must supply at least enable-updates
        "{ \"dhcp-ddns\" :"
        "    {"
        "    }"
        "}",
        // Enable-updates must be a boolean
        "{ \"dhcp-ddns\" :"
        "    {"
        "     \"enable-updates\" : 0"
        "    }"
        "}",
        // stop
        ""
    };
    int i = 0;
    while (!invalid_shortcuts[i].empty()) {
        // Verify that the configuration string parsing throws
        EXPECT_THROW(parseConfiguration(invalid_shortcuts[i]),
                     DhcpConfigError);
        i++;
    }

    std::string invalid_configs[] = {
        // Must supply qualifying-suffix when updates are enabled
        "{ \"dhcp-ddns\" :"
        "    {"
        "     \"enable-updates\" : true"
        "    }"
        "}",
        // Invalid server ip value
        "{ \"dhcp-ddns\" :"
        "    {"
        "     \"enable-updates\" : true, "
        "     \"server-ip\" : \"x192.0.2.0\", "
        "     \"server-port\" : 53001, "
        "     \"ncr-protocol\" : \"UDP\", "
        "     \"ncr-format\" : \"JSON\", "
        "     \"always-include-fqdn\" : true, "
        "     \"override-no-update\" : true, "
        "     \"override-client-update\" : true, "
        "     \"replace-client-name\" : true, "
        "     \"generated-prefix\" : \"test.prefix\", "
        "     \"qualifying-suffix\" : \"test.suffix.\" "
        "    }"
        "}",
        // Unknown protocol
        "{ \"dhcp-ddns\" :"
        "    {"
        "     \"enable-updates\" : true, "
        "     \"server-ip\" : \"192.0.2.0\", "
        "     \"server-port\" : 53001, "
        "     \"ncr-protocol\" : \"Bogus\", "
        "     \"ncr-format\" : \"JSON\", "
        "     \"always-include-fqdn\" : true, "
        "     \"override-no-update\" : true, "
        "     \"override-client-update\" : true, "
        "     \"replace-client-name\" : true, "
        "     \"generated-prefix\" : \"test.prefix\", "
        "     \"qualifying-suffix\" : \"test.suffix.\" "
        "    }"
        "}",
        // Unsupported protocol
        "{ \"dhcp-ddns\" :"
        "    {"
        "     \"enable-updates\" : true, "
        "     \"server-ip\" : \"192.0.2.0\", "
        "     \"server-port\" : 53001, "
        "     \"ncr-protocol\" : \"TCP\", "
        "     \"ncr-format\" : \"JSON\", "
        "     \"always-include-fqdn\" : true, "
        "     \"override-no-update\" : true, "
        "     \"override-client-update\" : true, "
        "     \"replace-client-name\" : true, "
        "     \"generated-prefix\" : \"test.prefix\", "
        "     \"qualifying-suffix\" : \"test.suffix.\" "
        "    }"
        "}",
        // Unknown format
        "{ \"dhcp-ddns\" :"
        "    {"
        "     \"enable-updates\" : true, "
        "     \"server-ip\" : \"192.0.2.0\", "
        "     \"server-port\" : 53001, "
        "     \"ncr-protocol\" : \"UDP\", "
        "     \"ncr-format\" : \"Bogus\", "
        "     \"always-include-fqdn\" : true, "
        "     \"override-no-update\" : true, "
        "     \"override-client-update\" : true, "
        "     \"replace-client-name\" : true, "
        "     \"generated-prefix\" : \"test.prefix\", "
        "     \"qualifying-suffix\" : \"test.suffix.\" "
        "    }"
        "}",
        // Invalid Port
        "{ \"dhcp-ddns\" :"
        "    {"
        "     \"enable-updates\" : true, "
        "     \"server-ip\" : \"192.0.2.0\", "
        "     \"server-port\" : \"bogus\", "
        "     \"ncr-protocol\" : \"UDP\", "
        "     \"ncr-format\" : \"JSON\", "
        "     \"always-include-fqdn\" : true, "
        "     \"override-no-update\" : true, "
        "     \"override-client-update\" : true, "
        "     \"replace-client-name\" : true, "
        "     \"generated-prefix\" : \"test.prefix\", "
        "     \"qualifying-suffix\" : \"test.suffix.\" "
        "    }"
        "}",
        // Mismatched server and sender IPs
        "{ \"dhcp-ddns\" :"
        "    {"
        "     \"enable-updates\" : true, "
        "     \"server-ip\" : \"192.0.2.0\", "
        "     \"server-port\" : 3432, "
        "     \"sender-ip\" : \"3001::5\", "
        "     \"sender-port\" : 3433, "
        "     \"max-queue-size\" : 2048, "
        "     \"ncr-protocol\" : \"UDP\", "
        "     \"ncr-format\" : \"JSON\", "
        "     \"always-include-fqdn\" : true, "
        "     \"override-no-update\" : true, "
        "     \"override-client-update\" : true, "
        "     \"replace-client-name\" : true, "
        "     \"generated-prefix\" : \"test.prefix\", "
        "     \"qualifying-suffix\" : \"test.suffix.\" "
        "    }"
        "}",
        // Identical server and sender IP/port
        "{ \"dhcp-ddns\" :"
        "    {"
        "     \"enable-updates\" : true, "
        "     \"server-ip\" : \"3001::5\", "
        "     \"server-port\" : 3433, "
        "     \"sender-ip\" : \"3001::5\", "
        "     \"sender-port\" : 3433, "
        "     \"max-queue-size\" : 2048, "
        "     \"ncr-protocol\" : \"UDP\", "
        "     \"ncr-format\" : \"JSON\", "
        "     \"always-include-fqdn\" : true, "
        "     \"override-no-update\" : true, "
        "     \"override-client-update\" : true, "
        "     \"replace-client-name\" : true, "
        "     \"generated-prefix\" : \"test.prefix\", "
        "     \"qualifying-suffix\" : \"test.suffix.\" "
        "    }"
        "}",
        // Invalid replace-client-name value
        "{ \"dhcp-ddns\" :"
        "    {"
        "     \"enable-updates\" : true, "
        "     \"server-ip\" : \"3001::5\", "
        "     \"server-port\" : 3433, "
        "     \"sender-ip\" : \"3001::5\", "
        "     \"sender-port\" : 3434, "
        "     \"max-queue-size\" : 2048, "
        "     \"ncr-protocol\" : \"UDP\", "
        "     \"ncr-format\" : \"JSON\", "
        "     \"always-include-fqdn\" : true, "
        "     \"override-no-update\" : true, "
        "     \"override-client-update\" : true, "
        "     \"replace-client-name\" : \"BOGUS\", "
        "     \"generated-prefix\" : \"test.prefix\", "
        "     \"qualifying-suffix\" : \"test.suffix.\" "
        "    }"
        "}",
        // stop
        ""
    };

    // Fetch the original config.
    D2ClientConfigPtr original_config;
    ASSERT_NO_THROW(original_config = CfgMgr::instance().getD2ClientConfig());

    // Iterate through the invalid configuration strings, attempting to
    // parse each one.  They should fail to parse, but fail gracefully.
    D2ClientConfigPtr current_config;
    i = 0;
    while (!invalid_configs[i].empty()) {
        // Verify that the configuration string parses without throwing.
        int rcode = parseConfiguration(invalid_configs[i]);

        // Verify that parse result indicates a parsing error.
        ASSERT_TRUE(rcode != 0) << "Invalid config #: " << i
                                << " should not have passed!";

        // Verify that the "official" config still matches the original config.
        ASSERT_NO_THROW(current_config =
                        CfgMgr::instance().getD2ClientConfig());
        EXPECT_EQ(*original_config, *current_config);
        ++i;
    }
}

/// @brief DHCP Configuration Parser Context test fixture.
class ParserContextTest : public ::testing::Test {
public:
    /// @brief Constructor
    ParserContextTest() { }

    /// @brief Check that the storages of the specific type hold the
    /// same value.
    ///
    /// This function assumes that the ref_values storage holds parameter
    /// called 'foo'.
    ///
    /// @param ref_values A storage holding reference value. In the typical
    /// case it is a storage held in the original context, which is assigned
    /// to another context.
    /// @param values A storage holding value to be checked.
    /// @tparam ContainerType A type of the storage.
    template<typename ContainerType>
    void checkValueEq(const boost::shared_ptr<ContainerType>& ref_values,
                      const boost::shared_ptr<ContainerType>& values) {
        ASSERT_NO_THROW(values->getParam("foo"));
        EXPECT_EQ(ref_values->getParam("foo"), values->getParam("foo"));
    }

    /// @brief Check that the storages of the specific type hold the same
    /// position of the parameter.
    ///
    /// @param name A name of the parameter to check.
    /// @param ref_values A storage holding reference position. In the typical
    /// case it is a storage held in the original context, which is assigned
    /// to another context.
    /// @param values A storage holding position to be checked.
    /// @tparam ContainerType A type of the storage.
    template<typename ContainerType>
    void checkPositionEq(const std::string& name,
                         const boost::shared_ptr<ContainerType>& ref_values,
                         const boost::shared_ptr<ContainerType>& values) {
        // Verify that the position is correct.
        EXPECT_EQ(ref_values->getPosition(name).line_,
                  values->getPosition(name).line_);

        EXPECT_EQ(ref_values->getPosition(name).pos_,
                  values->getPosition(name).pos_);

        EXPECT_EQ(ref_values->getPosition(name).file_,
                  values->getPosition(name).file_);
    }

    /// @brief Check that the storages of the specific type hold different
    /// value.
    ///
    /// This function assumes that the ref_values storage holds exactly
    /// one parameter called 'foo'.
    ///
    /// @param ref_values A storage holding reference value. In the typical
    /// case it is a storage held in the original context, which is assigned
    /// to another context.
    /// @param values A storage holding value to be checked.
    /// @tparam ContainerType A type of the storage.
    /// @tparam ValueType A type of the value in the container.
    template<typename ContainerType>
    void checkValueNeq(const boost::shared_ptr<ContainerType>& ref_values,
                       const boost::shared_ptr<ContainerType>& values) {
        ASSERT_NO_THROW(values->getParam("foo"));
        EXPECT_NE(ref_values->getParam("foo"), values->getParam("foo"));
    }

    /// @brief Check that the storages of the specific type hold different
    /// position.
    ///
    /// @param name A name of the parameter to be checked.
    /// @param ref_values A storage holding reference position. In the typical
    /// case it is a storage held in the original context, which is assigned
    /// to another context.
    /// @param values A storage holding position to be checked.
    /// @tparam ContainerType A type of the storage.
    template<typename ContainerType>
    void checkPositionNeq(const std::string& name,
                          const boost::shared_ptr<ContainerType>& ref_values,
                          const boost::shared_ptr<ContainerType>& values) {
        // At least one of the position fields must be different.
        EXPECT_TRUE((ref_values->getPosition(name).line_ !=
                     values->getPosition(name).line_) ||
                    (ref_values->getPosition(name).pos_ !=
                     values->getPosition(name).pos_) ||
                    (ref_values->getPosition(name).file_ !=
                     values->getPosition(name).file_));
    }

    /// @brief Test copy constructor or assignment operator when values
    /// being copied are NULL.
    ///
    /// @param copy Indicates that copy constructor should be tested
    /// (if true), or assignment operator (if false).
    void testCopyAssignmentNull(const bool copy) {
        ParserContext ctx(Option::V6);
        // Release all pointers in the context.
        ctx.boolean_values_.reset();
        ctx.uint32_values_.reset();
        ctx.string_values_.reset();
        ctx.hooks_libraries_.reset();

        // Even if the fields of the context are NULL, it should get
        // copied.
        ParserContextPtr ctx_new(new ParserContext(Option::V6));
        if (copy) {
            ASSERT_NO_THROW(ctx_new.reset(new ParserContext(ctx)));
        } else {
            *ctx_new = ctx;
        }

        // The resulting context has its fields equal to NULL.
        EXPECT_FALSE(ctx_new->boolean_values_);
        EXPECT_FALSE(ctx_new->uint32_values_);
        EXPECT_FALSE(ctx_new->string_values_);
        EXPECT_FALSE(ctx_new->hooks_libraries_);

    }

    /// @brief Test copy constructor or assignment operator.
    ///
    /// @param copy Indicates that copy constructor should be tested (if true),
    /// or assignment operator (if false).
    void testCopyAssignment(const bool copy) {
        // Create new context. It will be later copied/assigned to another
        // context.
        ParserContext ctx(Option::V6);

        // Set boolean parameter 'foo'.
        ASSERT_TRUE(ctx.boolean_values_);
        ctx.boolean_values_->setParam("foo", true,
                                      Element::Position("kea.conf", 123, 234));

        // Set various parameters to test that position is copied between
        // contexts.
        ctx.boolean_values_->setParam("pos0", true,
                                      Element::Position("kea.conf", 1, 2));
        ctx.boolean_values_->setParam("pos1", true,
                                      Element::Position("kea.conf", 10, 20));
        ctx.boolean_values_->setParam("pos2", true,
                                      Element::Position("kea.conf", 100, 200));

        // Set uint32 parameter 'foo'.
        ASSERT_TRUE(ctx.uint32_values_);
        ctx.uint32_values_->setParam("foo", 123,
                                     Element::Position("kea.conf", 123, 234));

        // Set various parameters to test that position is copied between
        // contexts.
        ctx.uint32_values_->setParam("pos0", 123,
                                      Element::Position("kea.conf", 1, 2));
        ctx.uint32_values_->setParam("pos1", 123,
                                      Element::Position("kea.conf", 10, 20));
        ctx.uint32_values_->setParam("pos2", 123,
                                      Element::Position("kea.conf", 100, 200));

        // Ser string parameter 'foo'.
        ASSERT_TRUE(ctx.string_values_);
        ctx.string_values_->setParam("foo", "some string",
                                     Element::Position("kea.conf", 123, 234));

        // Set various parameters to test that position is copied between
        // contexts.
        ctx.string_values_->setParam("pos0", "some string",
                                      Element::Position("kea.conf", 1, 2));
        ctx.string_values_->setParam("pos1", "some string",
                                      Element::Position("kea.conf", 10, 20));
        ctx.string_values_->setParam("pos2", "some string",
                                      Element::Position("kea.conf", 100, 200));


        // Allocate container for hooks libraries and add one library name.
        ctx.hooks_libraries_.reset(new std::vector<HookLibInfo>());
        ctx.hooks_libraries_->push_back(make_pair("library1", ConstElementPtr()));

        // We will use ctx_new to assign another context to it or copy
        // construct.
        ParserContextPtr ctx_new(new ParserContext(Option::V4));;
        if (copy) {
            ctx_new.reset(new ParserContext(ctx));
        } else {
            *ctx_new = ctx;
        }

        // New context has the same boolean value.
        ASSERT_TRUE(ctx_new->boolean_values_);
        {
            SCOPED_TRACE("Check that boolean values are equal in both"
                         " contexts");
            checkValueEq(ctx.boolean_values_, ctx_new->boolean_values_);
        }

        // New context has the same boolean values' positions.
        {
            SCOPED_TRACE("Check that positions of boolean values are equal"
                         " in both contexts");
            checkPositionEq("pos0", ctx.boolean_values_,
                            ctx_new->boolean_values_);
            checkPositionEq("pos1", ctx.boolean_values_,
                            ctx_new->boolean_values_);
            checkPositionEq("pos2", ctx.boolean_values_,
                            ctx_new->boolean_values_);
        }

        // New context has the same uint32 value.
        ASSERT_TRUE(ctx_new->uint32_values_);
        {
            SCOPED_TRACE("Check that uint32_t values are equal in both"
                         " contexts");
            checkValueEq(ctx.uint32_values_, ctx_new->uint32_values_);
        }

        // New context has the same uint32 values' positions.
        {
            SCOPED_TRACE("Check that positions of uint32 values are equal"
                         " in both contexts");
            checkPositionEq("pos0", ctx.uint32_values_,
                            ctx_new->uint32_values_);
            checkPositionEq("pos1", ctx.uint32_values_,
                            ctx_new->uint32_values_);
            checkPositionEq("pos2", ctx.uint32_values_,
                            ctx_new->uint32_values_);
        }

        // New context has the same uint32 value position.
        {
            SCOPED_TRACE("Check that positions of uint32_t values are equal"
                         " in both contexts");
            checkPositionEq("foo", ctx.uint32_values_, ctx_new->uint32_values_);
        }

        // New context has the same string value.
        ASSERT_TRUE(ctx_new->string_values_);
        {
            SCOPED_TRACE("Check that string values are equal in both contexts");
            checkValueEq(ctx.string_values_, ctx_new->string_values_);
        }

        // New context has the same string values' positions.
        {
            SCOPED_TRACE("Check that positions of string values are equal"
                         " in both contexts");
            checkPositionEq("pos0", ctx.string_values_,
                            ctx_new->string_values_);
            checkPositionEq("pos1", ctx.string_values_,
                            ctx_new->string_values_);
            checkPositionEq("pos2", ctx.string_values_,
                            ctx_new->string_values_);
        }

        // New context has the same hooks library.
        ASSERT_TRUE(ctx_new->hooks_libraries_);
        {
            ASSERT_EQ(1, ctx_new->hooks_libraries_->size());
            EXPECT_EQ("library1", (*ctx_new->hooks_libraries_)[0].first);
        }

        // New context has the same universe.
        EXPECT_EQ(ctx.universe_, ctx_new->universe_);

        // Change the value of the boolean parameter. This should not affect the
        // corresponding value in the new context.
        {
            SCOPED_TRACE("Check that boolean value isn't changed when original"
                         " value and position is changed");
            ctx.boolean_values_->setParam("foo", false,
                                          Element::Position("kea.conf",
                                                            12, 10));
            checkValueNeq(ctx.boolean_values_, ctx_new->boolean_values_);

        }

        {
            SCOPED_TRACE("Check that positions of the boolean parameters aren't"
                         " changed when the corresponding positions in the"
                         " original context are changed");
            // Modify file name.
            ctx.boolean_values_->setParam("pos0", false,
                                          Element::Position("foo.conf",
                                                            1, 2));
            checkPositionNeq("pos0", ctx.boolean_values_,
                             ctx_new->boolean_values_);
            // Modify line number.
            ctx.boolean_values_->setParam("pos1", false,
                                          Element::Position("kea.conf",
                                                            11, 20));
            checkPositionNeq("pos1", ctx.boolean_values_,
                             ctx_new->boolean_values_);
            // Modify position within a line.
            ctx.boolean_values_->setParam("pos2", false,
                                          Element::Position("kea.conf",
                                                            101, 201));
            checkPositionNeq("pos2", ctx.boolean_values_,
                             ctx_new->boolean_values_);

        }

        // Change the value of the uint32_t parameter. This should not affect
        // the corresponding value in the new context.
        {
            SCOPED_TRACE("Check that uint32_t value isn't changed when original"
                         " value and position is changed");
            ctx.uint32_values_->setParam("foo", 987,
                                         Element::Position("kea.conf", 10, 11));
            checkValueNeq(ctx.uint32_values_, ctx_new->uint32_values_);
        }

        {
            SCOPED_TRACE("Check that positions of the uint32 parameters aren't"
                         " changed when the corresponding positions in the"
                         " original context are changed");
            // Modify file name.
            ctx.uint32_values_->setParam("pos0", 123,
                                          Element::Position("foo.conf", 1, 2));
            checkPositionNeq("pos0", ctx.uint32_values_,
                             ctx_new->uint32_values_);
            // Modify line number.
            ctx.uint32_values_->setParam("pos1", 123,
                                          Element::Position("kea.conf",
                                                            11, 20));
            checkPositionNeq("pos1", ctx.uint32_values_,
                             ctx_new->uint32_values_);
            // Modify position within a line.
            ctx.uint32_values_->setParam("pos2", 123,
                                          Element::Position("kea.conf",
                                                            101, 201));
            checkPositionNeq("pos2", ctx.uint32_values_,
                             ctx_new->uint32_values_);

        }

        // Change the value of the string parameter. This should not affect the
        // corresponding value in the new context.
        {
            SCOPED_TRACE("Check that string value isn't changed when original"
                         " value and position is changed");
            ctx.string_values_->setParam("foo", "different string",
                                         Element::Position("kea.conf", 10, 11));
            checkValueNeq(ctx.string_values_, ctx_new->string_values_);
        }

        {
            SCOPED_TRACE("Check that positions of the string parameters aren't"
                         " changed when the corresponding positions in the"
                         " original context are changed");
            // Modify file name.
            ctx.string_values_->setParam("pos0", "some string",
                                          Element::Position("foo.conf", 1, 2));
            checkPositionNeq("pos0", ctx.string_values_,
                             ctx_new->string_values_);
            // Modify line number.
            ctx.string_values_->setParam("pos1", "some string",
                                          Element::Position("kea.conf",
                                                            11, 20));
            checkPositionNeq("pos1", ctx.string_values_,
                             ctx_new->string_values_);
            // Modify position within a line.
            ctx.string_values_->setParam("pos2", "some string",
                                          Element::Position("kea.conf",
                                                            101, 201));
            checkPositionNeq("pos2", ctx.string_values_,
                             ctx_new->string_values_);

        }

        // Change the list of libraries. this should not affect the list in the
        // new context.
        ctx.hooks_libraries_->clear();
        ctx.hooks_libraries_->push_back(make_pair("library2", ConstElementPtr()));
        ASSERT_EQ(1, ctx_new->hooks_libraries_->size());
        EXPECT_EQ("library1", (*ctx_new->hooks_libraries_)[0].first);

        // Change the universe. This should not affect the universe value in the
        // new context.
        ctx.universe_ = Option::V4;
        EXPECT_EQ(Option::V6, ctx_new->universe_);

    }

};

// Check that the assignment operator of the ParserContext class copies all
// fields correctly.
TEST_F(ParserContextTest, assignment) {
    testCopyAssignment(false);
}

// Check that the assignment operator of the ParserContext class copies all
// fields correctly when these fields are NULL.
TEST_F(ParserContextTest, assignmentNull) {
    testCopyAssignmentNull(false);
}

// Check that the context is copy constructed correctly.
TEST_F(ParserContextTest, copyConstruct) {
    testCopyAssignment(true);
}

// Check that the context is copy constructed correctly, when context fields
// are NULL.
TEST_F(ParserContextTest, copyConstructNull) {
    testCopyAssignmentNull(true);
}

/// @brief Checks that a valid relay info structure for IPv4 can be handled
TEST_F(ParseConfigTest, validRelayInfo4) {

    // Relay information structure. Very simple for now.
    std::string config_str =
        "    {"
        "     \"ip-address\" : \"192.0.2.1\""
        "    }";
    ElementPtr json = Element::fromJSON(config_str);

    // We need to set the default ip-address to something.
    Subnet::RelayInfoPtr result(new Subnet::RelayInfo(asiolink::IOAddress("0.0.0.0")));

    RelayInfoParser parser(Option::V4);

    // Subnet4 parser will pass 0.0.0.0 to the RelayInfoParser
    EXPECT_NO_THROW(parser.parse(result, json));
    EXPECT_EQ("192.0.2.1", result->addr_.toText());
}

/// @brief Checks that a bogus relay info structure for IPv4 is rejected.
TEST_F(ParseConfigTest, bogusRelayInfo4) {

    // Invalid config (wrong family type of the ip-address field)
    std::string config_str_bogus1 =
        "    {"
        "     \"ip-address\" : \"2001:db8::1\""
        "    }";
    ElementPtr json_bogus1 = Element::fromJSON(config_str_bogus1);

    // Invalid config (that thing is not an IPv4 address)
    std::string config_str_bogus2 =
        "    {"
        "     \"ip-address\" : \"256.345.123.456\""
        "    }";
    ElementPtr json_bogus2 = Element::fromJSON(config_str_bogus2);

    // Invalid config (ip-address is mandatory)
    std::string config_str_bogus3 =
        "    {"
        "    }";
    ElementPtr json_bogus3 = Element::fromJSON(config_str_bogus3);

    // We need to set the default ip-address to something.
    Subnet::RelayInfoPtr result(new Subnet::RelayInfo(IOAddress::IPV4_ZERO_ADDRESS()));

    RelayInfoParser parser(Option::V4);

    // wrong family type
    EXPECT_THROW(parser.parse(result, json_bogus1), DhcpConfigError);

    // Too large byte values in pseudo-IPv4 addr
    EXPECT_THROW(parser.parse(result, json_bogus2), DhcpConfigError);

    // Mandatory ip-address is missing. What a pity.
    EXPECT_THROW(parser.parse(result, json_bogus2), DhcpConfigError);
}

/// @brief Checks that a valid relay info structure for IPv6 can be handled
TEST_F(ParseConfigTest, validRelayInfo6) {

    // Relay information structure. Very simple for now.
    std::string config_str =
        "    {"
        "     \"ip-address\" : \"2001:db8::1\""
        "    }";
    ElementPtr json = Element::fromJSON(config_str);

    // We need to set the default ip-address to something.
    Subnet::RelayInfoPtr result(new Subnet::RelayInfo(asiolink::IOAddress("::")));

    RelayInfoParser parser(Option::V6);
    // Subnet4 parser will pass :: to the RelayInfoParser
    EXPECT_NO_THROW(parser.parse(result, json));
    EXPECT_EQ("2001:db8::1", result->addr_.toText());
}

/// @brief Checks that a valid relay info structure for IPv6 can be handled
TEST_F(ParseConfigTest, bogusRelayInfo6) {

    // Invalid config (wrong family type of the ip-address field
    std::string config_str_bogus1 =
        "    {"
        "     \"ip-address\" : \"192.0.2.1\""
        "    }";
    ElementPtr json_bogus1 = Element::fromJSON(config_str_bogus1);

    // That IPv6 address doesn't look right
    std::string config_str_bogus2 =
        "    {"
        "     \"ip-address\" : \"2001:db8:::4\""
        "    }";
    ElementPtr json_bogus2 = Element::fromJSON(config_str_bogus2);

    // Missing mandatory ip-address field.
    std::string config_str_bogus3 =
        "    {"
        "    }";
    ElementPtr json_bogus3 = Element::fromJSON(config_str_bogus3);

    // We need to set the default ip-address to something.
    Subnet::RelayInfoPtr result(new Subnet::RelayInfo(asiolink::IOAddress("::")));

    RelayInfoParser parser(Option::V6);

    // Negative scenario (wrong family type)
    EXPECT_THROW(parser.parse(result, json_bogus1), DhcpConfigError);

    // Looks like IPv6 address, but has too many colons
    EXPECT_THROW(parser.parse(result, json_bogus2), DhcpConfigError);

    // Mandatory ip-address is missing. What a pity.
    EXPECT_THROW(parser.parse(result, json_bogus3), DhcpConfigError);
}

// There's no test for ControlSocketParser, as it is tested in the DHCPv4 code
// (see CtrlDhcpv4SrvTest.commandSocketBasic in
// src/bin/dhcp4/tests/ctrl_dhcp4_srv_unittest.cc).

};  // Anonymous namespace<|MERGE_RESOLUTION|>--- conflicted
+++ resolved
@@ -454,15 +454,10 @@
         ParserPtr parser;
         // option-data and option-def converted to SimpleParser, so they
         // are no longer here.
-<<<<<<< HEAD
-        if (config_id.compare("dhcp-ddns") == 0) {
-            parser.reset(new D2ClientConfigParser(config_id));
-=======
         if (config_id.compare("hooks-libraries") == 0) {
             parser.reset(new HooksLibrariesParser(config_id));
             hooks_libraries_parser_ =
                 boost::dynamic_pointer_cast<HooksLibrariesParser>(parser);
->>>>>>> f09449b3
         } else {
             isc_throw(NotImplemented,
                 "Parser error: configuration parameter not supported: "
