// Copyright (C) 2010  Internet Systems Consortium, Inc. ("ISC")
//
// Permission to use, copy, modify, and/or distribute this software for any
// purpose with or without fee is hereby granted, provided that the above
// copyright notice and this permission notice appear in all copies.
//
// THE SOFTWARE IS PROVIDED "AS IS" AND ISC DISCLAIMS ALL WARRANTIES WITH
// REGARD TO THIS SOFTWARE INCLUDING ALL IMPLIED WARRANTIES OF MERCHANTABILITY
// AND FITNESS.  IN NO EVENT SHALL ISC BE LIABLE FOR ANY SPECIAL, DIRECT,
// INDIRECT, OR CONSEQUENTIAL DAMAGES OR ANY DAMAGES WHATSOEVER RESULTING FROM
// LOSS OF USE, DATA OR PROFITS, WHETHER IN AN ACTION OF CONTRACT, NEGLIGENCE
// OR OTHER TORTIOUS ACTION, ARISING OUT OF OR IN CONNECTION WITH THE USE OR
// PERFORMANCE OF THIS SOFTWARE.

// $Id$

#include <config.h>

#include <boost/function.hpp>

#include <gtest/gtest.h>

#include <dns/buffer.h>
#include <dns/name.h>
#include <dns/message.h>
#include <dns/messagerenderer.h>
#include <dns/rrclass.h>
#include <dns/rrtype.h>

#include <cc/data.h>
#include <cc/session.h>

#include <xfr/xfrout_client.h>

#include <auth/auth_srv.h>
#include <auth/asio_link.h>

#include <dns/tests/unittest_util.h>

using isc::UnitTestUtil;
using namespace std;
using namespace isc::cc;
using namespace isc::dns;
using namespace isc::data;
using namespace isc::xfr;
using namespace asio_link;

namespace {
const char* CONFIG_TESTDB =
    "{\"database_file\": \"" TEST_DATA_DIR "/example.sqlite3\"}";
// The following file must be non existent and must be non"creatable" (see
// the sqlite3 test).
const char* BADCONFIG_TESTDB =
    "{ \"database_file\": \"" TEST_DATA_DIR "/nodir/notexist\"}";

class AuthSrvTest : public ::testing::Test {
private:
    class MockXfroutClient : public AbstractXfroutClient {
    public:
        MockXfroutClient() :
            is_connected_(false), connect_ok_(true), send_ok_(true),
            disconnect_ok_(true)
        {}
        virtual void connect();
        virtual void disconnect();
        virtual int sendXfroutRequestInfo(int tcp_sock, const void* msg_data,
                                          uint16_t msg_len);
        bool isConnected() const { return (is_connected_); }
        void disableConnect() { connect_ok_ = false; }
        void disableDisconnect() { disconnect_ok_ = false; }
        void enableDisconnect() { disconnect_ok_ = true; }
        void disableSend() { send_ok_ = false; }
    private:
        bool is_connected_;
        bool connect_ok_;
        bool send_ok_;
        bool disconnect_ok_;
    };

    class MockSession : public AbstractSession {
    public:
        MockSession() :
            // by default we return a simple "success" message.
            msg_(Element::createFromString("{\"result\": [0, \"SUCCESS\"]}")),
            send_ok_(true), receive_ok_(true)
        {}
        virtual void establish(const char* socket_file);
        virtual void disconnect();
        virtual int group_sendmsg(ElementPtr msg, string group,
                                  string instance, string to);
        virtual bool group_recvmsg(ElementPtr& envelope, ElementPtr& msg,
                                   bool nonblock, int seq);
        virtual void subscribe(string group UNUSED_PARAM,
                               string instance UNUSED_PARAM)
        {}
        virtual void unsubscribe(string group UNUSED_PARAM,
                                 string instance UNUSED_PARAM)
        {}
        virtual void startRead(
            boost::function<void()> read_callback UNUSED_PARAM)
        {}
        virtual int reply(ElementPtr& envelope UNUSED_PARAM,
                          ElementPtr& newmsg UNUSED_PARAM)
        { return (0); }
        virtual bool hasQueuedMsgs() { return (false); }

        void setMessage(ElementPtr msg) { msg_ = msg; }
        void disableSend() { send_ok_ = false; }
        void disableReceive() { receive_ok_ = false; }
    private:
        ElementPtr msg_;
        bool send_ok_;
        bool receive_ok_;
    };

protected:
<<<<<<< HEAD
    AuthSrvTest() : server(true), request_message(Message::RENDER),
=======
    AuthSrvTest() : server(xfrout),
                    request_message(Message::RENDER),
>>>>>>> 567266e3
                    parse_message(Message::PARSE), default_qid(0x1035),
                    opcode(Opcode(Opcode::QUERY())), qname("www.example.com"),
                    qclass(RRClass::IN()), qtype(RRType::A()),
                    io_message(NULL), endpoint(NULL), request_obuffer(0),
                    request_renderer(request_obuffer),
                    response_obuffer(0), response_renderer(response_obuffer)
    {
        server.setSession(&notify_session);
    }
    ~AuthSrvTest() {
        delete io_message;
        delete endpoint;
    }
    MockSession notify_session;
    MockXfroutClient xfrout;
    AuthSrv server;
    Message request_message;
    Message parse_message;
    const qid_t default_qid;
    const Opcode opcode;
    const Name qname;
    const RRClass qclass;
    const RRType qtype;
    IOMessage* io_message;
    const IOEndpoint* endpoint;
    OutputBuffer request_obuffer;
    MessageRenderer request_renderer;
    OutputBuffer response_obuffer;
    MessageRenderer response_renderer;
    vector<uint8_t> data;

    void createDataFromFile(const char* const datafile, int protocol);
    void createRequestMessage(const Opcode& opcode, const Name& request_name,
                              const RRClass& rrclass, const RRType& rrtype);
    void createRequestPacket(const Opcode& opcode, const Name& request_name,
                             const RRClass& rrclass, const RRType& rrtype,
                             int protocol);
    void createRequestPacket(int protocol);
};

void
AuthSrvTest::MockSession::establish(const char* socket_file UNUSED_PARAM) {}

void
AuthSrvTest::MockSession::disconnect() {}

int
AuthSrvTest::MockSession::group_sendmsg(ElementPtr msg UNUSED_PARAM,
                                        string group UNUSED_PARAM,
                                        string instance UNUSED_PARAM,
                                        string to UNUSED_PARAM)
{
    if (!send_ok_) {
        isc_throw(XfroutError, "mock session send is disabled for test");
    }
    return (0);
}

bool
AuthSrvTest::MockSession::group_recvmsg(ElementPtr& envelope UNUSED_PARAM,
                                        ElementPtr& msg,
                                        bool nonblock UNUSED_PARAM,
                                        int seq UNUSED_PARAM)
{
    if (!receive_ok_) {
        isc_throw(XfroutError, "mock session receive is disabled for test");
    }

    msg = msg_;
    return (true);
}

void
AuthSrvTest::MockXfroutClient::connect() {
    if (!connect_ok_) {
        isc_throw(XfroutError, "xfrout connection disabled for test");
    }
    is_connected_ = true;
}

void
AuthSrvTest::MockXfroutClient::disconnect() {
    if (!disconnect_ok_) {
        isc_throw(XfroutError,
                  "closing xfrout connection is disabled for test");
    }
    is_connected_ = false;
}

int
AuthSrvTest::MockXfroutClient::sendXfroutRequestInfo(
    const int tcp_sock UNUSED_PARAM,
    const void* msg_data UNUSED_PARAM,
    const uint16_t msg_len UNUSED_PARAM)
{
    if (!send_ok_) {
        isc_throw(XfroutError, "xfrout connection send is disabled for test");
    }
    return (0);
}


// These are flags to indicate whether the corresponding flag bit of the
// DNS header is to be set in the test cases.  (Note that the flag values
// is irrelevant to their wire-format values)
const unsigned int QR_FLAG = 0x1;
const unsigned int AA_FLAG = 0x2;
const unsigned int TC_FLAG = 0x4;
const unsigned int RD_FLAG = 0x8;
const unsigned int RA_FLAG = 0x10;
const unsigned int AD_FLAG = 0x20;
const unsigned int CD_FLAG = 0x40;

void
AuthSrvTest::createDataFromFile(const char* const datafile,
                                const int protocol = IPPROTO_UDP)
{
    delete io_message;
    data.clear();

    delete endpoint;
    endpoint = IOEndpoint::create(protocol, IOAddress("192.0.2.1"), 5300);
    UnitTestUtil::readWireData(datafile, data);
    io_message = new IOMessage(&data[0], data.size(),
                               protocol == IPPROTO_UDP ?
                               IOSocket::getDummyUDPSocket() :
                               IOSocket::getDummyTCPSocket(), *endpoint);
}

void
AuthSrvTest::createRequestMessage(const Opcode& opcode,
                                  const Name& request_name,
                                  const RRClass& rrclass,
                                  const RRType& rrtype)
{
    request_message.clear(Message::RENDER);
    request_message.setOpcode(opcode);
    request_message.setQid(default_qid);
    request_message.addQuestion(Question(request_name, rrclass, rrtype));
}

void
AuthSrvTest::createRequestPacket(const Opcode& opcode,
                                 const Name& request_name,
                                 const RRClass& rrclass, const RRType& rrtype,
                                 const int protocol = IPPROTO_UDP)
{
    createRequestMessage(opcode, request_name, rrclass, rrtype);
    createRequestPacket(protocol);
}

void
AuthSrvTest::createRequestPacket(const int protocol = IPPROTO_UDP) {
    request_message.toWire(request_renderer);

    delete io_message;
    endpoint = IOEndpoint::create(protocol, IOAddress("192.0.2.1"), 5300);
    io_message = new IOMessage(request_renderer.getData(),
                               request_renderer.getLength(),
                               protocol == IPPROTO_UDP ?
                               IOSocket::getDummyUDPSocket() :
                               IOSocket::getDummyTCPSocket(), *endpoint);
}

void
headerCheck(const Message& message, const qid_t qid, const Rcode& rcode,
            const uint16_t opcodeval, const unsigned int flags,
            const unsigned int qdcount,
            const unsigned int ancount, const unsigned int nscount,
            const unsigned int arcount)
{
    EXPECT_EQ(qid, message.getQid());
    EXPECT_EQ(rcode, message.getRcode());
    EXPECT_EQ(opcodeval, message.getOpcode().getCode());
    EXPECT_EQ((flags & QR_FLAG) != 0, message.getHeaderFlag(MessageFlag::QR()));
    EXPECT_EQ((flags & AA_FLAG) != 0, message.getHeaderFlag(MessageFlag::AA()));
    EXPECT_EQ((flags & TC_FLAG) != 0, message.getHeaderFlag(MessageFlag::TC()));
    EXPECT_EQ((flags & RA_FLAG) != 0, message.getHeaderFlag(MessageFlag::RA()));
    EXPECT_EQ((flags & RD_FLAG) != 0, message.getHeaderFlag(MessageFlag::RD()));
    EXPECT_EQ((flags & AD_FLAG) != 0, message.getHeaderFlag(MessageFlag::AD()));
    EXPECT_EQ((flags & CD_FLAG) != 0, message.getHeaderFlag(MessageFlag::CD()));

    EXPECT_EQ(qdcount, message.getRRCount(Section::QUESTION()));
    EXPECT_EQ(ancount, message.getRRCount(Section::ANSWER()));
    EXPECT_EQ(nscount, message.getRRCount(Section::AUTHORITY()));
    EXPECT_EQ(arcount, message.getRRCount(Section::ADDITIONAL()));
}

// Unsupported requests.  Should result in NOTIMP.
TEST_F(AuthSrvTest, unsupportedRequest) {
    for (unsigned int i = 1; i < 16; ++i) {
        // set Opcode to 'i', which iterators over all possible codes except
        // the standard query (0) and notify(4)
        if (i == Opcode::NOTIFY().getCode()) {
            continue;
        }
        createDataFromFile("simplequery_fromWire");
        data[2] = ((i << 3) & 0xff);

        parse_message.clear(Message::PARSE);
        EXPECT_EQ(true, server.processMessage(*io_message, parse_message,
                                              response_renderer));
        headerCheck(parse_message, default_qid, Rcode::NOTIMP(), i, QR_FLAG,
                    0, 0, 0, 0);
    }
}

// Simple API check
TEST_F(AuthSrvTest, verbose) {
    EXPECT_FALSE(server.getVerbose());
    server.setVerbose(true);
    EXPECT_TRUE(server.getVerbose());
    server.setVerbose(false);
    EXPECT_FALSE(server.getVerbose());
}

// Multiple questions.  Should result in FORMERR.
TEST_F(AuthSrvTest, multiQuestion) {
    createDataFromFile("multiquestion_fromWire");
    EXPECT_EQ(true, server.processMessage(*io_message, parse_message,
                                          response_renderer));
    headerCheck(parse_message, default_qid, Rcode::FORMERR(), opcode.getCode(),
                QR_FLAG, 2, 0, 0, 0);

    QuestionIterator qit = parse_message.beginQuestion();
    EXPECT_EQ(Name("example.com"), (*qit)->getName());
    EXPECT_EQ(RRClass::IN(), (*qit)->getClass());
    EXPECT_EQ(RRType::A(), (*qit)->getType());
    ++qit;
    EXPECT_EQ(Name("example.com"), (*qit)->getName());
    EXPECT_EQ(RRClass::IN(), (*qit)->getClass());
    EXPECT_EQ(RRType::AAAA(), (*qit)->getType());
    ++qit;
    EXPECT_TRUE(qit == parse_message.endQuestion());
}

// Incoming data doesn't even contain the complete header.  Must be silently
// dropped.
TEST_F(AuthSrvTest, shortMessage) {
    createDataFromFile("shortmessage_fromWire");
    EXPECT_EQ(false, server.processMessage(*io_message, parse_message,
                                           response_renderer));
}

// Response messages.  Must be silently dropped, whether it's a valid response
// or malformed or could otherwise cause a protocol error.
TEST_F(AuthSrvTest, response) {
    // A valid (although unusual) response
    createDataFromFile("simpleresponse_fromWire");
    EXPECT_EQ(false, server.processMessage(*io_message, parse_message,
                                           response_renderer));

    // A response with a broken question section.  must be dropped rather than
    // returning FORMERR.
    createDataFromFile("shortresponse_fromWire");
    EXPECT_EQ(false, server.processMessage(*io_message, parse_message,
                                           response_renderer));

    // A response to iquery.  must be dropped rather than returning NOTIMP.
    createDataFromFile("iqueryresponse_fromWire");
    EXPECT_EQ(false, server.processMessage(*io_message, parse_message,
                                           response_renderer));
}

// Query with a broken question
TEST_F(AuthSrvTest, shortQuestion) {
    createDataFromFile("shortquestion_fromWire");
    EXPECT_EQ(true, server.processMessage(*io_message, parse_message,
                                          response_renderer));
    // Since the query's question is broken, the question section of the
    // response should be empty.
    headerCheck(parse_message, default_qid, Rcode::FORMERR(), opcode.getCode(),
                QR_FLAG, 0, 0, 0, 0);
}

// Query with a broken answer section
TEST_F(AuthSrvTest, shortAnswer) {
    createDataFromFile("shortanswer_fromWire");
    EXPECT_EQ(true, server.processMessage(*io_message, parse_message,
                                          response_renderer));

    // This is a bogus query, but question section is valid.  So the response
    // should copy the question section.
    headerCheck(parse_message, default_qid, Rcode::FORMERR(), opcode.getCode(),
                QR_FLAG, 1, 0, 0, 0);

    QuestionIterator qit = parse_message.beginQuestion();
    EXPECT_EQ(Name("example.com"), (*qit)->getName());
    EXPECT_EQ(RRClass::IN(), (*qit)->getClass());
    EXPECT_EQ(RRType::A(), (*qit)->getType());
    ++qit;
    EXPECT_TRUE(qit == parse_message.endQuestion());
}

// Query with unsupported version of EDNS.
TEST_F(AuthSrvTest, ednsBadVers) {
    createDataFromFile("queryBadEDNS_fromWire");
    EXPECT_EQ(true, server.processMessage(*io_message, parse_message,
                                          response_renderer));

    // The response must have an EDNS OPT RR in the additional section.
    // Note that the DNSSEC DO bit is cleared even if this bit in the query
    // is set.  This is a limitation of the current implementation.
    headerCheck(parse_message, default_qid, Rcode::BADVERS(), opcode.getCode(),
                QR_FLAG, 1, 0, 0, 1);
    EXPECT_EQ(4096, parse_message.getUDPSize());
    EXPECT_FALSE(parse_message.isDNSSECSupported());
}

TEST_F(AuthSrvTest, AXFROverUDP) {
    // AXFR over UDP is invalid and should result in FORMERR.
    createRequestPacket(opcode, Name("example.com"), RRClass::IN(),
                        RRType::AXFR(), IPPROTO_UDP);
    EXPECT_EQ(true, server.processMessage(*io_message, parse_message,
                                          response_renderer));
    headerCheck(parse_message, default_qid, Rcode::FORMERR(), opcode.getCode(),
                QR_FLAG, 1, 0, 0, 0);
}

TEST_F(AuthSrvTest, AXFRSuccess) {
    EXPECT_FALSE(xfrout.isConnected());
    createRequestPacket(opcode, Name("example.com"), RRClass::IN(),
                        RRType::AXFR(), IPPROTO_TCP);
    // On success, the AXFR query has been passed to a separate process,
    // so we shouldn't have to respond.
    EXPECT_EQ(false, server.processMessage(*io_message, parse_message,
                                           response_renderer));
    EXPECT_TRUE(xfrout.isConnected());
}

TEST_F(AuthSrvTest, AXFRConnectFail) {
    EXPECT_FALSE(xfrout.isConnected()); // check prerequisite
    xfrout.disableConnect();
    createRequestPacket(opcode, Name("example.com"), RRClass::IN(),
                        RRType::AXFR(), IPPROTO_TCP);
    EXPECT_TRUE(server.processMessage(*io_message, parse_message,
                                      response_renderer));
    headerCheck(parse_message, default_qid, Rcode::SERVFAIL(),
                opcode.getCode(), QR_FLAG, 1, 0, 0, 0);
    EXPECT_FALSE(xfrout.isConnected());
}

TEST_F(AuthSrvTest, AXFRSendFail) {
    // first send a valid query, making the connection with the xfr process
    // open.
    createRequestPacket(opcode, Name("example.com"), RRClass::IN(),
                        RRType::AXFR(), IPPROTO_TCP);
    server.processMessage(*io_message, parse_message, response_renderer);
    EXPECT_TRUE(xfrout.isConnected());

    xfrout.disableSend();
    parse_message.clear(Message::PARSE);
    response_renderer.clear();
    createRequestPacket(opcode, Name("example.com"), RRClass::IN(),
                        RRType::AXFR(), IPPROTO_TCP);
    EXPECT_TRUE(server.processMessage(*io_message, parse_message,
                                      response_renderer));
    headerCheck(parse_message, default_qid, Rcode::SERVFAIL(),
                opcode.getCode(), QR_FLAG, 1, 0, 0, 0);

    // The connection should have been closed due to the send failure.
    EXPECT_FALSE(xfrout.isConnected());
}

TEST_F(AuthSrvTest, AXFRDisconnectFail) {
    // In our usage disconnect() shouldn't fail.  So we'll see the exception
    // should it be thrown.
    xfrout.disableSend();
    xfrout.disableDisconnect();
    createRequestPacket(opcode, Name("example.com"), RRClass::IN(),
                        RRType::AXFR(), IPPROTO_TCP);
    EXPECT_THROW(server.processMessage(*io_message, parse_message,
                                       response_renderer),
                 XfroutError);
    EXPECT_TRUE(xfrout.isConnected());
    // XXX: we need to re-enable disconnect.  otherwise an exception would be
    // thrown via the destructor of the server.
    xfrout.enableDisconnect();
}

TEST_F(AuthSrvTest, notify) {
    createRequestMessage(Opcode::NOTIFY(), Name("example.com"), RRClass::IN(),
                        RRType::SOA());
    request_message.setHeaderFlag(MessageFlag::AA());
    createRequestPacket(IPPROTO_UDP);
    EXPECT_EQ(true, server.processMessage(*io_message, parse_message,
                                          response_renderer));
    headerCheck(parse_message, default_qid, Rcode::NOERROR(),
                Opcode::NOTIFY().getCode(), QR_FLAG | AA_FLAG, 1, 0, 0, 0);

    // The question must be identical of the notify
    ConstQuestionPtr question = *parse_message.beginQuestion();
    EXPECT_EQ(Name("example.com"), question->getName());
    EXPECT_EQ(RRClass::IN(), question->getClass());
    EXPECT_EQ(RRType::SOA(), question->getType());
}

TEST_F(AuthSrvTest, notifyEmptyQuestion) {
    request_message.clear(Message::RENDER);
    request_message.setOpcode(Opcode::NOTIFY());
    request_message.setHeaderFlag(MessageFlag::AA());
    request_message.setQid(default_qid);
    request_message.toWire(request_renderer);
    createRequestPacket(IPPROTO_UDP);
    EXPECT_EQ(true, server.processMessage(*io_message, parse_message,
                                          response_renderer));
    headerCheck(parse_message, default_qid, Rcode::FORMERR(),
                Opcode::NOTIFY().getCode(), QR_FLAG, 0, 0, 0, 0);
}

TEST_F(AuthSrvTest, notifyMultiQuestions) {
    createRequestMessage(Opcode::NOTIFY(), Name("example.com"), RRClass::IN(),
                        RRType::SOA());
    // add one more SOA question
    request_message.addQuestion(Question(Name("example.com"), RRClass::IN(),
                                         RRType::SOA()));
    request_message.setHeaderFlag(MessageFlag::AA());
    createRequestPacket(IPPROTO_UDP);
    EXPECT_EQ(true, server.processMessage(*io_message, parse_message,
                                          response_renderer));
    headerCheck(parse_message, default_qid, Rcode::FORMERR(),
                Opcode::NOTIFY().getCode(), QR_FLAG, 2, 0, 0, 0);
}

TEST_F(AuthSrvTest, notifyNonSOAQuestion) {
    createRequestMessage(Opcode::NOTIFY(), Name("example.com"), RRClass::IN(),
                        RRType::NS());
    request_message.setHeaderFlag(MessageFlag::AA());
    createRequestPacket(IPPROTO_UDP);
    EXPECT_EQ(true, server.processMessage(*io_message, parse_message,
                                          response_renderer));
    headerCheck(parse_message, default_qid, Rcode::FORMERR(),
                Opcode::NOTIFY().getCode(), QR_FLAG, 1, 0, 0, 0);
}

TEST_F(AuthSrvTest, notifyWithoutAA) {
    // implicitly leave the AA bit off.  our implementation will accept it.
    createRequestPacket(Opcode::NOTIFY(), Name("example.com"), RRClass::IN(),
                        RRType::SOA());
    EXPECT_EQ(true, server.processMessage(*io_message, parse_message,
                                          response_renderer));
    headerCheck(parse_message, default_qid, Rcode::NOERROR(),
                Opcode::NOTIFY().getCode(), QR_FLAG | AA_FLAG, 1, 0, 0, 0);
}

TEST_F(AuthSrvTest, notifyWithErrorRcode) {
    createRequestMessage(Opcode::NOTIFY(), Name("example.com"), RRClass::IN(),
                        RRType::SOA());
    request_message.setHeaderFlag(MessageFlag::AA());
    request_message.setRcode(Rcode::SERVFAIL());
    createRequestPacket(IPPROTO_UDP);
    EXPECT_EQ(true, server.processMessage(*io_message, parse_message,
                                          response_renderer));
    headerCheck(parse_message, default_qid, Rcode::NOERROR(),
                Opcode::NOTIFY().getCode(), QR_FLAG | AA_FLAG, 1, 0, 0, 0);
}

TEST_F(AuthSrvTest, notifyWithoutSession) {
    server.setSession(NULL);

    createRequestMessage(Opcode::NOTIFY(), Name("example.com"), RRClass::IN(),
                        RRType::SOA());
    request_message.setHeaderFlag(MessageFlag::AA());
    createRequestPacket(IPPROTO_UDP);

    // we simply ignore the notify and let it be resent if an internal error
    // happens.
    EXPECT_FALSE(server.processMessage(*io_message, parse_message,
                                       response_renderer));
}

TEST_F(AuthSrvTest, notifySendFail) {
    notify_session.disableSend();

    createRequestMessage(Opcode::NOTIFY(), Name("example.com"), RRClass::IN(),
                        RRType::SOA());
    request_message.setHeaderFlag(MessageFlag::AA());
    createRequestPacket(IPPROTO_UDP);

    EXPECT_FALSE(server.processMessage(*io_message, parse_message,
                                       response_renderer));
}

TEST_F(AuthSrvTest, notifyReceiveFail) {
    notify_session.disableReceive();

    createRequestMessage(Opcode::NOTIFY(), Name("example.com"), RRClass::IN(),
                        RRType::SOA());
    request_message.setHeaderFlag(MessageFlag::AA());
    createRequestPacket(IPPROTO_UDP);
    EXPECT_FALSE(server.processMessage(*io_message, parse_message,
                                       response_renderer));
}

TEST_F(AuthSrvTest, notifyWithBogusSessionMessage) {
    notify_session.setMessage(Element::createFromString("{\"foo\": 1}"));

    createRequestMessage(Opcode::NOTIFY(), Name("example.com"), RRClass::IN(),
                        RRType::SOA());
    request_message.setHeaderFlag(MessageFlag::AA());
    createRequestPacket(IPPROTO_UDP);
    EXPECT_FALSE(server.processMessage(*io_message, parse_message,
                                       response_renderer));
}

TEST_F(AuthSrvTest, notifyWithSessionMessageError) {
    notify_session.setMessage(
        Element::createFromString("{\"result\": [1, \"FAIL\"]}"));

    createRequestMessage(Opcode::NOTIFY(), Name("example.com"), RRClass::IN(),
                        RRType::SOA());
    request_message.setHeaderFlag(MessageFlag::AA());
    createRequestPacket(IPPROTO_UDP);
    EXPECT_FALSE(server.processMessage(*io_message, parse_message,
                                       response_renderer));
}

void
updateConfig(AuthSrv* server, const char* const dbfile,
             const bool expect_success)
{
    const ElementPtr config_answer =
        server->updateConfig(Element::fromJSON(dbfile));
    EXPECT_EQ(Element::map, config_answer->getType());
    EXPECT_TRUE(config_answer->contains("result"));

    const ElementPtr result = config_answer->get("result");
    EXPECT_EQ(Element::list, result->getType());
    EXPECT_EQ(expect_success ? 0 : 1, result->get(0)->intValue());
}

// Install a Sqlite3 data source with testing data.
TEST_F(AuthSrvTest, updateConfig) {
    updateConfig(&server, CONFIG_TESTDB, true);

    // query for existent data in the installed data source.  The resulting
    // response should have the AA flag on, and have an RR in each answer
    // and authority section.
    createDataFromFile("examplequery_fromWire");
    EXPECT_EQ(true, server.processMessage(*io_message, parse_message,
                                          response_renderer));
    headerCheck(parse_message, default_qid, Rcode::NOERROR(), opcode.getCode(),
                QR_FLAG | AA_FLAG, 1, 1, 1, 0);
}

TEST_F(AuthSrvTest, datasourceFail) {
    updateConfig(&server, CONFIG_TESTDB, true);

    // This query will hit a corrupted entry of the data source (the zoneload
    // tool and the data source itself naively accept it).  This will result
    // in a SERVFAIL response, and the answer and authority sections should
    // be empty.
    createDataFromFile("badExampleQuery_fromWire");
    EXPECT_EQ(true, server.processMessage(*io_message, parse_message,
                                          response_renderer));
    headerCheck(parse_message, default_qid, Rcode::SERVFAIL(), opcode.getCode(),
                QR_FLAG, 1, 0, 0, 0);
}

TEST_F(AuthSrvTest, updateConfigFail) {
    // First, load a valid data source.
    updateConfig(&server, CONFIG_TESTDB, true);

    // Next, try to update it with a non-existent one.  This should fail.
    updateConfig(&server, BADCONFIG_TESTDB, false);

    // The original data source should still exist.
    createDataFromFile("examplequery_fromWire");
    EXPECT_EQ(true, server.processMessage(*io_message, parse_message,
                                          response_renderer));
    headerCheck(parse_message, default_qid, Rcode::NOERROR(), opcode.getCode(),
                QR_FLAG | AA_FLAG, 1, 1, 1, 0);
}
}<|MERGE_RESOLUTION|>--- conflicted
+++ resolved
@@ -15,8 +15,6 @@
 // $Id$
 
 #include <config.h>
-
-#include <boost/function.hpp>
 
 #include <gtest/gtest.h>
 
@@ -81,7 +79,7 @@
     public:
         MockSession() :
             // by default we return a simple "success" message.
-            msg_(Element::createFromString("{\"result\": [0, \"SUCCESS\"]}")),
+            msg_(Element::fromJSON("{\"result\": [0, \"SUCCESS\"]}")),
             send_ok_(true), receive_ok_(true)
         {}
         virtual void establish(const char* socket_file);
@@ -90,19 +88,11 @@
                                   string instance, string to);
         virtual bool group_recvmsg(ElementPtr& envelope, ElementPtr& msg,
                                    bool nonblock, int seq);
-        virtual void subscribe(string group UNUSED_PARAM,
-                               string instance UNUSED_PARAM)
-        {}
-        virtual void unsubscribe(string group UNUSED_PARAM,
-                                 string instance UNUSED_PARAM)
-        {}
-        virtual void startRead(
-            boost::function<void()> read_callback UNUSED_PARAM)
-        {}
-        virtual int reply(ElementPtr& envelope UNUSED_PARAM,
-                          ElementPtr& newmsg UNUSED_PARAM)
-        { return (0); }
-        virtual bool hasQueuedMsgs() { return (false); }
+        virtual void subscribe(string group, string instance);
+        virtual void unsubscribe(string group, string instance);
+        virtual void startRead(boost::function<void()> read_callback);
+        virtual int reply(ElementPtr& envelope, ElementPtr& newmsg);
+        virtual bool hasQueuedMsgs();
 
         void setMessage(ElementPtr msg) { msg_ = msg; }
         void disableSend() { send_ok_ = false; }
@@ -114,12 +104,8 @@
     };
 
 protected:
-<<<<<<< HEAD
-    AuthSrvTest() : server(true), request_message(Message::RENDER),
-=======
-    AuthSrvTest() : server(xfrout),
+    AuthSrvTest() : server(true, xfrout),
                     request_message(Message::RENDER),
->>>>>>> 567266e3
                     parse_message(Message::PARSE), default_qid(0x1035),
                     opcode(Opcode(Opcode::QUERY())), qname("www.example.com"),
                     qclass(RRClass::IN()), qtype(RRType::A()),
@@ -127,7 +113,7 @@
                     request_renderer(request_obuffer),
                     response_obuffer(0), response_renderer(response_obuffer)
     {
-        server.setSession(&notify_session);
+        server.setXfrinSession(&notify_session);
     }
     ~AuthSrvTest() {
         delete io_message;
@@ -166,6 +152,33 @@
 void
 AuthSrvTest::MockSession::disconnect() {}
 
+void
+AuthSrvTest::MockSession::subscribe(string group UNUSED_PARAM,
+                                    string instance UNUSED_PARAM)
+{}
+
+void
+AuthSrvTest::MockSession::unsubscribe(string group UNUSED_PARAM,
+                                      string instance UNUSED_PARAM)
+{}
+
+void
+AuthSrvTest::MockSession::startRead(
+    boost::function<void()> read_callback UNUSED_PARAM)
+{}
+
+int
+AuthSrvTest::MockSession::reply(ElementPtr& envelope UNUSED_PARAM,
+                                ElementPtr& newmsg UNUSED_PARAM)
+{
+    return (-1);
+}
+
+bool
+AuthSrvTest::MockSession::hasQueuedMsgs() {
+    return (false);
+}
+
 int
 AuthSrvTest::MockSession::group_sendmsg(ElementPtr msg UNUSED_PARAM,
                                         string group UNUSED_PARAM,
@@ -310,10 +323,11 @@
 
 // Unsupported requests.  Should result in NOTIMP.
 TEST_F(AuthSrvTest, unsupportedRequest) {
-    for (unsigned int i = 1; i < 16; ++i) {
+    for (unsigned int i = 0; i < 16; ++i) {
         // set Opcode to 'i', which iterators over all possible codes except
-        // the standard query (0) and notify(4)
-        if (i == Opcode::NOTIFY().getCode()) {
+        // the standard query and notify
+        if (i == Opcode::QUERY().getCode() ||
+            i == Opcode::NOTIFY().getCode()) {
             continue;
         }
         createDataFromFile("simplequery_fromWire");
@@ -578,7 +592,7 @@
 }
 
 TEST_F(AuthSrvTest, notifyWithoutSession) {
-    server.setSession(NULL);
+    server.setXfrinSession(NULL);
 
     createRequestMessage(Opcode::NOTIFY(), Name("example.com"), RRClass::IN(),
                         RRType::SOA());
@@ -615,7 +629,7 @@
 }
 
 TEST_F(AuthSrvTest, notifyWithBogusSessionMessage) {
-    notify_session.setMessage(Element::createFromString("{\"foo\": 1}"));
+    notify_session.setMessage(Element::fromJSON("{\"foo\": 1}"));
 
     createRequestMessage(Opcode::NOTIFY(), Name("example.com"), RRClass::IN(),
                         RRType::SOA());
@@ -627,7 +641,7 @@
 
 TEST_F(AuthSrvTest, notifyWithSessionMessageError) {
     notify_session.setMessage(
-        Element::createFromString("{\"result\": [1, \"FAIL\"]}"));
+        Element::fromJSON("{\"result\": [1, \"FAIL\"]}"));
 
     createRequestMessage(Opcode::NOTIFY(), Name("example.com"), RRClass::IN(),
                         RRType::SOA());
@@ -675,8 +689,8 @@
     createDataFromFile("badExampleQuery_fromWire");
     EXPECT_EQ(true, server.processMessage(*io_message, parse_message,
                                           response_renderer));
-    headerCheck(parse_message, default_qid, Rcode::SERVFAIL(), opcode.getCode(),
-                QR_FLAG, 1, 0, 0, 0);
+    headerCheck(parse_message, default_qid, Rcode::SERVFAIL(),
+                opcode.getCode(), QR_FLAG, 1, 0, 0, 0);
 }
 
 TEST_F(AuthSrvTest, updateConfigFail) {
