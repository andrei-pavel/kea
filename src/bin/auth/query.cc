// Copyright (C) 2010  Internet Systems Consortium, Inc. ("ISC")
//
// Permission to use, copy, modify, and/or distribute this software for any
// purpose with or without fee is hereby granted, provided that the above
// copyright notice and this permission notice appear in all copies.
//
// THE SOFTWARE IS PROVIDED "AS IS" AND ISC DISCLAIMS ALL WARRANTIES WITH
// REGARD TO THIS SOFTWARE INCLUDING ALL IMPLIED WARRANTIES OF MERCHANTABILITY
// AND FITNESS.  IN NO EVENT SHALL ISC BE LIABLE FOR ANY SPECIAL, DIRECT,
// INDIRECT, OR CONSEQUENTIAL DAMAGES OR ANY DAMAGES WHATSOEVER RESULTING FROM
// LOSS OF USE, DATA OR PROFITS, WHETHER IN AN ACTION OF CONTRACT, NEGLIGENCE
// OR OTHER TORTIOUS ACTION, ARISING OUT OF OR IN CONNECTION WITH THE USE OR
// PERFORMANCE OF THIS SOFTWARE.

#include <vector>
#include <boost/foreach.hpp>

#include <dns/message.h>
#include <dns/rcode.h>
#include <dns/rdataclass.h>

#include <datasrc/memory_datasrc.h>

#include <auth/query.h>

using namespace isc::dns;
using namespace isc::datasrc;
using namespace isc::dns::rdata;

namespace isc {
namespace auth {

void
Query::getAdditional(const Zone& zone, const RRset& rrset) const {
    RdataIteratorPtr rdata_iterator(rrset.getRdataIterator());
    for (; !rdata_iterator->isLast(); rdata_iterator->next()) {
        const Rdata& rdata(rdata_iterator->getCurrent());
        if (rrset.getType() == RRType::NS()) {
            // Need to perform the search in the "GLUE OK" mode.
            const generic::NS& ns = dynamic_cast<const generic::NS&>(rdata);
            findAddrs(zone, ns.getNSName(), Zone::FIND_GLUE_OK);
        } else if (rrset.getType() == RRType::MX()) {
            const generic::MX& mx(dynamic_cast<const generic::MX&>(rdata));
            findAddrs(zone, mx.getMXName());
        }
    }
}

void
Query::findAddrs(const Zone& zone, const Name& qname,
                 const Zone::FindOptions options) const
{
    // Out of zone name
    NameComparisonResult result = zone.getOrigin().compare(qname);
    if ((result.getRelation() != NameComparisonResult::SUPERDOMAIN) &&
        (result.getRelation() != NameComparisonResult::EQUAL))
        return;

    // Omit additional data which has already been provided in the answer
    // section from the additional.
    //
    // All the address rrset with the owner name of qname have been inserted
    // into ANSWER section.
    if (qname_ == qname && qtype_ == RRType::ANY())
        return;

    // Find A rrset
    if (qname_ != qname || qtype_ != RRType::A()) {
        Zone::FindResult a_result = zone.find(qname, RRType::A(), NULL,
                                              options);
        if (a_result.code == Zone::SUCCESS) {
            response_.addRRset(Message::SECTION_ADDITIONAL,
                    boost::const_pointer_cast<RRset>(a_result.rrset));
        }
    }

    // Find AAAA rrset
    if (qname_ != qname || qtype_ != RRType::AAAA()) {
        Zone::FindResult aaaa_result =
            zone.find(qname, RRType::AAAA(), NULL, options);
        if (aaaa_result.code == Zone::SUCCESS) {
            response_.addRRset(Message::SECTION_ADDITIONAL,
                    boost::const_pointer_cast<RRset>(aaaa_result.rrset));
        }
    }
}

void
Query::putSOA(const Zone& zone) const {
    Zone::FindResult soa_result(zone.find(zone.getOrigin(),
        RRType::SOA()));
    if (soa_result.code != Zone::SUCCESS) {
        isc_throw(NoSOA, "There's no SOA record in zone " <<
            zone.getOrigin().toText());
    } else {
        /*
         * FIXME:
         * The const-cast is wrong, but the Message interface seems
         * to insist.
         */
        response_.addRRset(Message::SECTION_AUTHORITY,
            boost::const_pointer_cast<RRset>(soa_result.rrset));
    }
}

void
Query::getAuthAdditional(const Zone& zone) const {
    // Fill in authority and addtional sections.
    Zone::FindResult ns_result = zone.find(zone.getOrigin(), RRType::NS());
    // zone origin name should have NS records
    if (ns_result.code != Zone::SUCCESS) {
        isc_throw(NoApexNS, "There's no apex NS records in zone " <<
                zone.getOrigin().toText());
    } else {
        response_.addRRset(Message::SECTION_AUTHORITY,
            boost::const_pointer_cast<RRset>(ns_result.rrset));
        // Handle additional for authority section
        getAdditional(zone, *ns_result.rrset);
    }
}

void
Query::process() const {
    bool keep_doing = true;
    const bool qtype_is_any = (qtype_ == RRType::ANY());

    response_.setHeaderFlag(Message::HEADERFLAG_AA, false);
    const MemoryDataSrc::FindResult result =
        memory_datasrc_.findZone(qname_);

    // If we have no matching authoritative zone for the query name, return
    // REFUSED.  In short, this is to be compatible with BIND 9, but the
    // background discussion is not that simple.  See the relevant topic
    // at the BIND 10 developers's ML:
    // https://lists.isc.org/mailman/htdig/bind10-dev/2010-December/001633.html
    if (result.code != result::SUCCESS &&
        result.code != result::PARTIALMATCH) {
        response_.setRcode(Rcode::REFUSED());
        return;
    }

    // Found a zone which is the nearest ancestor to QNAME, set the AA bit
    response_.setHeaderFlag(Message::HEADERFLAG_AA);
    while (keep_doing) {
        keep_doing = false;
        std::auto_ptr<RRsetList> target(qtype_is_any ? new RRsetList : NULL);
        Zone::FindResult db_result =
            result.zone->find(qname_, qtype_, target.get());

        switch (db_result.code) {
            case Zone::CNAME:
                /*
                 * We don't do chaining yet. Therefore handling a CNAME is
                 * mostly the same as handling SUCCESS, but we didn't get
                 * what we expected. It means no exceptions in ANY or NS
                 * on the origin (though CNAME in origin is probably
                 * forbidden anyway).
                 */
                // No break; here, fall trough.
            case Zone::SUCCESS:
                response_.setRcode(Rcode::NOERROR());
                if (qtype_is_any) {
                    // If quety type is ANY, insert all RRs under the domain
                    // into answer section.
                    BOOST_FOREACH(RRsetPtr rrset, *target) {
                        response_.addRRset(Message::SECTION_ANSWER, rrset);
                    }
                } else {
                    response_.addRRset(Message::SECTION_ANSWER,
                        boost::const_pointer_cast<RRset>(db_result.rrset));
                    // Handle additional for answer section
                    getAdditional(*result.zone, *db_result.rrset);
                }
                // If apex NS records haven't been provided in the answer
                // section, insert apex NS records into the authority section
                // and AAAA/A RRS of each of the NS RDATA into the additional
                // section.
                if (qname_ != result.zone->getOrigin() ||
<<<<<<< HEAD
                    (qtype_ != RRType::NS() && !qtype_is_any))
=======
                    db_result.code != Zone::SUCCESS ||
                    (qtype_ != RRType::NS() && qtype_ != RRType::ANY()))
>>>>>>> af4b2361
                {
                    getAuthAdditional(*result.zone);
                }
                break;
            case Zone::DELEGATION:
                response_.setHeaderFlag(Message::HEADERFLAG_AA, false);
                response_.setRcode(Rcode::NOERROR());
                response_.addRRset(Message::SECTION_AUTHORITY,
                    boost::const_pointer_cast<RRset>(db_result.rrset));
                getAdditional(*result.zone, *db_result.rrset);
                break;
            case Zone::NXDOMAIN:
                // Just empty answer with SOA in authority section
                response_.setRcode(Rcode::NXDOMAIN());
                putSOA(*result.zone);
                break;
            case Zone::NXRRSET:
                // Just empty answer with SOA in authority section
                response_.setRcode(Rcode::NOERROR());
                putSOA(*result.zone);
                break;
            case Zone::DNAME:
                // TODO : replace qname, continue lookup
                break;
        }
    }
}

}
}<|MERGE_RESOLUTION|>--- conflicted
+++ resolved
@@ -176,12 +176,8 @@
                 // and AAAA/A RRS of each of the NS RDATA into the additional
                 // section.
                 if (qname_ != result.zone->getOrigin() ||
-<<<<<<< HEAD
+                    db_result.code != Zone::SUCCESS ||
                     (qtype_ != RRType::NS() && !qtype_is_any))
-=======
-                    db_result.code != Zone::SUCCESS ||
-                    (qtype_ != RRType::NS() && qtype_ != RRType::ANY()))
->>>>>>> af4b2361
                 {
                     getAuthAdditional(*result.zone);
                 }
