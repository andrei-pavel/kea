// Copyright (C) 2012-2015 Internet Systems Consortium, Inc. ("ISC")
//
// Permission to use, copy, modify, and/or distribute this software for any
// purpose with or without fee is hereby granted, provided that the above
// copyright notice and this permission notice appear in all copies.
//
// THE SOFTWARE IS PROVIDED "AS IS" AND ISC DISCLAIMS ALL WARRANTIES WITH
// REGARD TO THIS SOFTWARE INCLUDING ALL IMPLIED WARRANTIES OF MERCHANTABILITY
// AND FITNESS.  IN NO EVENT SHALL ISC BE LIABLE FOR ANY SPECIAL, DIRECT,
// INDIRECT, OR CONSEQUENTIAL DAMAGES OR ANY DAMAGES WHATSOEVER RESULTING FROM
// LOSS OF USE, DATA OR PROFITS, WHETHER IN AN ACTION OF CONTRACT, NEGLIGENCE
// OR OTHER TORTIOUS ACTION, ARISING OUT OF OR IN CONNECTION WITH THE USE OR
// PERFORMANCE OF THIS SOFTWARE.

#include <config.h>

#include <dhcp/dhcp6.h>
#include <dhcp/pkt4.h>
#include <dhcp/pkt6.h>
#include <dhcp_ddns/ncr_msg.h>
#include <dhcpsrv/alloc_engine.h>
#include <dhcpsrv/alloc_engine_log.h>
#include <dhcpsrv/dhcpsrv_log.h>
#include <dhcpsrv/host_mgr.h>
#include <dhcpsrv/host.h>
#include <dhcpsrv/lease_mgr_factory.h>
#include <dhcpsrv/ncr_generator.h>
#include <hooks/callout_handle.h>
#include <hooks/hooks_manager.h>
#include <dhcpsrv/callout_handle_store.h>
#include <stats/stats_mgr.h>
#include <util/stopwatch.h>
#include <hooks/server_hooks.h>
#include <hooks/hooks_manager.h>

#include <boost/foreach.hpp>

#include <cstring>
#include <sstream>
#include <limits>
#include <vector>
#include <stdint.h>
#include <string.h>

using namespace isc::asiolink;
using namespace isc::dhcp;
using namespace isc::dhcp_ddns;
using namespace isc::hooks;
using namespace isc::stats;

namespace {

/// Structure that holds registered hook indexes
struct AllocEngineHooks {
    int hook_index_lease4_select_; ///< index for "lease4_receive" hook point
    int hook_index_lease4_renew_;  ///< index for "lease4_renew" hook point
    int hook_index_lease4_expire_; ///< index for "lease4_expire" hook point
    int hook_index_lease4_recover_;///< index for "lease4_recover" hook point
    int hook_index_lease6_select_; ///< index for "lease6_receive" hook point
    int hook_index_lease6_renew_;  ///< index for "lease6_renew" hook point
    int hook_index_lease6_rebind_; ///< index for "lease6_rebind" hook point
    int hook_index_lease6_expire_; ///< index for "lease6_expire" hook point
    int hook_index_lease6_recover_;///< index for "lease6_recover" hook point

    /// Constructor that registers hook points for AllocationEngine
    AllocEngineHooks() {
        hook_index_lease4_select_ = HooksManager::registerHook("lease4_select");
        hook_index_lease4_renew_  = HooksManager::registerHook("lease4_renew");
        hook_index_lease4_expire_ = HooksManager::registerHook("lease4_expire");
        hook_index_lease4_recover_= HooksManager::registerHook("lease4_recover");
        hook_index_lease6_select_ = HooksManager::registerHook("lease6_select");
        hook_index_lease6_renew_  = HooksManager::registerHook("lease6_renew");
        hook_index_lease6_rebind_ = HooksManager::registerHook("lease6_rebind");
        hook_index_lease6_expire_ = HooksManager::registerHook("lease6_expire");
        hook_index_lease6_recover_= HooksManager::registerHook("lease6_recover");
    }
};

// Declare a Hooks object. As this is outside any function or method, it
// will be instantiated (and the constructor run) when the module is loaded.
// As a result, the hook indexes will be defined before any method in this
// module is called.
AllocEngineHooks Hooks;

}; // anonymous namespace

namespace isc {
namespace dhcp {

AllocEngine::IterativeAllocator::IterativeAllocator(Lease::Type lease_type)
    :Allocator(lease_type) {
}

isc::asiolink::IOAddress
AllocEngine::IterativeAllocator::increasePrefix(const isc::asiolink::IOAddress& prefix,
                                                const uint8_t prefix_len) {
    if (!prefix.isV6()) {
        isc_throw(BadValue, "Prefix operations are for IPv6 only (attempted to "
                  "increase prefix " << prefix << ")");
    }

    // Get a buffer holding an address.
    const std::vector<uint8_t>& vec = prefix.toBytes();

    if (prefix_len < 1 || prefix_len > 128) {
        isc_throw(BadValue, "Cannot increase prefix: invalid prefix length: "
                  << prefix_len);
    }

    // Brief explanation what happens here:
    // http://www.youtube.com/watch?v=NFQCYpIHLNQ

    uint8_t n_bytes = (prefix_len - 1)/8;
    uint8_t n_bits = 8 - (prefix_len - n_bytes*8);
    uint8_t mask = 1 << n_bits;

    // Longer explanation: n_bytes specifies number of full bytes that are
    // in-prefix. They can also be used as an offset for the first byte that
    // is not in prefix. n_bits specifies number of bits on the last byte that
    // is (often partially) in prefix. For example for a /125 prefix, the values
    // are 15 and 3, respectively. Mask is a bitmask that has the least
    // significant bit from the prefix set.

    uint8_t packed[V6ADDRESS_LEN];

    // Copy the address. It must be V6, but we already checked that.
    std::memcpy(packed, &vec[0], V6ADDRESS_LEN);

    // Can we safely increase only the last byte in prefix without overflow?
    if (packed[n_bytes] + uint16_t(mask) < 256u) {
        packed[n_bytes] += mask;
        return (IOAddress::fromBytes(AF_INET6, packed));
    }

    // Overflow (done on uint8_t, but the sum is greater than 255)
    packed[n_bytes] += mask;

    // Deal with the overflow. Start increasing the least significant byte
    for (int i = n_bytes - 1; i >= 0; --i) {
        ++packed[i];
        // If we haven't overflowed (0xff->0x0) the next byte, then we are done
        if (packed[i] != 0) {
            break;
        }
    }

    return (IOAddress::fromBytes(AF_INET6, packed));
}


isc::asiolink::IOAddress
AllocEngine::IterativeAllocator::pickAddress(const SubnetPtr& subnet,
                                             const DuidPtr&,
                                             const IOAddress&) {

    // Is this prefix allocation?
    bool prefix = pool_type_ == Lease::TYPE_PD;

    // Let's get the last allocated address. It is usually set correctly,
    // but there are times when it won't be (like after removing a pool or
    // perhaps restarting the server).
    IOAddress last = subnet->getLastAllocated(pool_type_);

    const PoolCollection& pools = subnet->getPools(pool_type_);

    if (pools.empty()) {
        isc_throw(AllocFailed, "No pools defined in selected subnet");
    }

    // first we need to find a pool the last address belongs to.
    PoolCollection::const_iterator it;
    for (it = pools.begin(); it != pools.end(); ++it) {
        if ((*it)->inRange(last)) {
            break;
        }
    }

    // last one was bogus for one of several reasons:
    // - we just booted up and that's the first address we're allocating
    // - a subnet was removed or other reconfiguration just completed
    // - perhaps allocation algorithm was changed
    if (it == pools.end()) {
        // ok to access first element directly. We checked that pools is non-empty
        IOAddress next = pools[0]->getFirstAddress();
        subnet->setLastAllocated(pool_type_, next);
        return (next);
    }

    // Ok, we have a pool that the last address belonged to, let's use it.

    IOAddress next("::");
    if (!prefix) {
        next = IOAddress::increase(last); // basically addr++
    } else {
        Pool6Ptr pool6 = boost::dynamic_pointer_cast<Pool6>(*it);
        if (!pool6) {
            // Something is gravely wrong here
            isc_throw(Unexpected, "Wrong type of pool: " << (*it)->toText()
                      << " is not Pool6");
        }
        // Get the next prefix
        next = increasePrefix(last, pool6->getLength());
    }
    if ((*it)->inRange(next)) {
        // the next one is in the pool as well, so we haven't hit pool boundary yet
        subnet->setLastAllocated(pool_type_, next);
        return (next);
    }

    // We hit pool boundary, let's try to jump to the next pool and try again
    ++it;
    if (it == pools.end()) {
        // Really out of luck today. That was the last pool. Let's rewind
        // to the beginning.
        next = pools[0]->getFirstAddress();
        subnet->setLastAllocated(pool_type_, next);
        return (next);
    }

    // there is a next pool, let's try first address from it
    next = (*it)->getFirstAddress();
    subnet->setLastAllocated(pool_type_, next);
    return (next);
}

AllocEngine::HashedAllocator::HashedAllocator(Lease::Type lease_type)
    :Allocator(lease_type) {
    isc_throw(NotImplemented, "Hashed allocator is not implemented");
}


isc::asiolink::IOAddress
AllocEngine::HashedAllocator::pickAddress(const SubnetPtr&,
                                          const DuidPtr&,
                                          const IOAddress&) {
    isc_throw(NotImplemented, "Hashed allocator is not implemented");
}

AllocEngine::RandomAllocator::RandomAllocator(Lease::Type lease_type)
    :Allocator(lease_type) {
    isc_throw(NotImplemented, "Random allocator is not implemented");
}


isc::asiolink::IOAddress
AllocEngine::RandomAllocator::pickAddress(const SubnetPtr&,
                                          const DuidPtr&,
                                          const IOAddress&) {
    isc_throw(NotImplemented, "Random allocator is not implemented");
}


AllocEngine::AllocEngine(AllocType engine_type, uint64_t attempts,
                         bool ipv6)
    : attempts_(attempts), incomplete_v4_reclamations_(0),
      incomplete_v6_reclamations_(0) {

    // Choose the basic (normal address) lease type
    Lease::Type basic_type = ipv6 ? Lease::TYPE_NA : Lease::TYPE_V4;

    // Initalize normal address allocators
    switch (engine_type) {
    case ALLOC_ITERATIVE:
        allocators_[basic_type] = AllocatorPtr(new IterativeAllocator(basic_type));
        break;
    case ALLOC_HASHED:
        allocators_[basic_type] = AllocatorPtr(new HashedAllocator(basic_type));
        break;
    case ALLOC_RANDOM:
        allocators_[basic_type] = AllocatorPtr(new RandomAllocator(basic_type));
        break;
    default:
        isc_throw(BadValue, "Invalid/unsupported allocation algorithm");
    }

    // If this is IPv6 allocation engine, initalize also temporary addrs
    // and prefixes
    if (ipv6) {
        switch (engine_type) {
        case ALLOC_ITERATIVE:
            allocators_[Lease::TYPE_TA] = AllocatorPtr(new IterativeAllocator(Lease::TYPE_TA));
            allocators_[Lease::TYPE_PD] = AllocatorPtr(new IterativeAllocator(Lease::TYPE_PD));
            break;
        case ALLOC_HASHED:
            allocators_[Lease::TYPE_TA] = AllocatorPtr(new HashedAllocator(Lease::TYPE_TA));
            allocators_[Lease::TYPE_PD] = AllocatorPtr(new HashedAllocator(Lease::TYPE_PD));
            break;
        case ALLOC_RANDOM:
            allocators_[Lease::TYPE_TA] = AllocatorPtr(new RandomAllocator(Lease::TYPE_TA));
            allocators_[Lease::TYPE_PD] = AllocatorPtr(new RandomAllocator(Lease::TYPE_PD));
            break;
        default:
            isc_throw(BadValue, "Invalid/unsupported allocation algorithm");
        }
    }

    // Register hook points
    hook_index_lease4_select_ = Hooks.hook_index_lease4_select_;
    hook_index_lease6_select_ = Hooks.hook_index_lease6_select_;
}

AllocEngine::AllocatorPtr AllocEngine::getAllocator(Lease::Type type) {
    std::map<Lease::Type, AllocatorPtr>::const_iterator alloc = allocators_.find(type);

    if (alloc == allocators_.end()) {
        isc_throw(BadValue, "No allocator initialized for pool type "
                  << Lease::typeToText(type));
    }
    return (alloc->second);
}

// ##########################################################################
// #    DHCPv6 lease allocation code starts here.
// ##########################################################################

AllocEngine::ClientContext6::ClientContext6()
    : subnet_(), duid_(), iaid_(0), type_(Lease::TYPE_NA), hwaddr_(),
      hints_(), fwd_dns_update_(false), rev_dns_update_(false), hostname_(""),
      callout_handle_(), fake_allocation_(false), old_leases_(), host_(),
      query_(), ia_rsp_() {
}

AllocEngine::ClientContext6::ClientContext6(const Subnet6Ptr& subnet, const DuidPtr& duid,
                                            const uint32_t iaid,
                                            const isc::asiolink::IOAddress& hint,
                                            const Lease::Type type, const bool fwd_dns,
                                            const bool rev_dns,
                                            const std::string& hostname,
                                            const bool fake_allocation):
    subnet_(subnet), duid_(duid), iaid_(iaid), type_(type), hwaddr_(),
    hints_(), fwd_dns_update_(fwd_dns), rev_dns_update_(rev_dns),
    hostname_(hostname), fake_allocation_(fake_allocation),
    old_leases_(), host_(), query_(), ia_rsp_() {

    static asiolink::IOAddress any("::");

    if (hint != any) {
        hints_.push_back(std::make_pair(hint, 128));
    }
    // callout_handle, host pointers initiated to NULL by their
    // respective constructors.
}


void AllocEngine::findReservation(ClientContext6& ctx) const {
    if (!ctx.subnet_ || !ctx.duid_) {
        return;
    }

    // Check which host reservation mode is supported in this subnet.
    Subnet::HRMode hr_mode = ctx.subnet_->getHostReservationMode();

    // Check if there's a host reservation for this client. Attempt to get
    // host info only if reservations are not disabled.
    if (hr_mode != Subnet::HR_DISABLED) {

        ctx.host_ = HostMgr::instance().get6(ctx.subnet_->getID(), ctx.duid_,
                                             ctx.hwaddr_);
        } else {
        // Let's explicitly set it to NULL if reservations are disabled.
        ctx.host_.reset();
    }
}

Lease6Collection
AllocEngine::allocateLeases6(ClientContext6& ctx) {

    try {
        if (!ctx.subnet_) {
            isc_throw(InvalidOperation, "Subnet is required for IPv6 lease allocation");
        } else
        if (!ctx.duid_) {
            isc_throw(InvalidOperation, "DUID is mandatory for IPv6 lease allocation");
        }

        // Check if there are existing leases for that subnet/duid/iaid
        // combination.
        Lease6Collection leases =
            LeaseMgrFactory::instance().getLeases6(ctx.type_, *ctx.duid_, ctx.iaid_,
                                                   ctx.subnet_->getID());

        // Now do the checks:
        // Case 1. if there are no leases, and there are reservations...
        //   1.1. are the reserved addresses are used by someone else?
        //       yes: we have a problem
        //       no: assign them => done
        // Case 2. if there are leases and there are no reservations...
        //   2.1 are the leases reserved for someone else?
        //       yes: release them, assign something else
        //       no: renew them => done
        // Case 3. if there are leases and there are reservations...
        //   3.1 are the leases matching reservations?
        //       yes: renew them => done
        //       no: release existing leases, assign new ones based on reservations
        // Case 4/catch-all. if there are no leases and no reservations...
        //       assign new leases
        //
        // We could implement those checks as nested ifs, but the performance
        // gain would be minimal and the code readibility loss would be substantial.
        // Hence independent checks.

        // Case 1: There are no leases and there's a reservation for this host.
        if (leases.empty() && ctx.host_) {

            LOG_DEBUG(alloc_engine_logger, ALLOC_ENGINE_DBG_TRACE,
                      ALLOC_ENGINE_V6_ALLOC_NO_LEASES_HR)
                .arg(ctx.query_->getLabel());

            // Try to allocate leases that match reservations. Typically this will
            // succeed, except cases where the reserved addresses are used by
            // someone else.
            allocateReservedLeases6(ctx, leases);

            // If we got at least one lease, we're good to go.
            if (!leases.empty()) {
                return (leases);
            }

            // If not, we'll need to continue and will eventually fall into case 4:
            // getting a regular lease. That could happen when we're processing
            // request from client X, there's a reserved address A for X, but
            // A is currently used by client Y. We can't immediately reassign A
            // from X to Y, because Y keeps using it, so X would send Decline right
            // away. Need to wait till Y renews, then we can release A, so it
            // will become available for X.

        // Case 2: There are existing leases and there are no reservations.
        //
        // There is at least one lease for this client and there are no reservations.
        // We will return these leases for the client, but we may need to update
        // FQDN information.
        } else if (!leases.empty() && !ctx.host_) {

            LOG_DEBUG(alloc_engine_logger, ALLOC_ENGINE_DBG_TRACE,
                      ALLOC_ENGINE_V6_ALLOC_LEASES_NO_HR)
                .arg(ctx.query_->getLabel());

            // Check if the existing leases are reserved for someone else.
            // If they're not, we're ok to keep using them.
            removeNonmatchingReservedLeases6(ctx, leases);

            if (!leases.empty()) {
                // Return old leases so the server can see what has changed.
                return (updateLeaseData(ctx, leases));
            }

            // If leases are empty at this stage, it means that we used to have
            // leases for this client, but we checked and those leases are reserved
            // for someone else, so we lost them. We will need to continue and
            // will finally end up in case 4 (no leases, no reservations), so we'll
            // assign something new.

        // Case 3: There are leases and there are reservations.
        } else if (!leases.empty() && ctx.host_) {

            LOG_DEBUG(alloc_engine_logger, ALLOC_ENGINE_DBG_TRACE,
                      ALLOC_ENGINE_V6_ALLOC_LEASES_HR)
                .arg(ctx.query_->getLabel());

            // First, check if have leases matching reservations, and add new
            // leases if we don't have them.
            allocateReservedLeases6(ctx, leases);

            // leases now contain both existing and new leases that were created
            // from reservations.

            // Second, let's remove leases that are reserved for someone else.
            // This applies to any existing leases. This will not happen frequently,
            // but it may happen with the following chain of events:
            // 1. client A gets address X;
            // 2. reservation for client B for address X is made by a administrator;
            // 3. client A reboots
            // 4. client A requests the address (X) he got previously
            removeNonmatchingReservedLeases6(ctx, leases);

            // leases now contain existing and new leases, but we removed those
            // leases that are reserved for someone else (non-matching reserved).

            // There's one more check to do. Let's remove leases that are not
            // matching reservations, i.e. if client X has address A, but there's
            // a reservation for address B, we should release A and reassign B.
            // Caveat: do this only if we have at least one reserved address.
            removeNonreservedLeases6(ctx, leases);

            // All checks are done. Let's hope we have some leases left.

            // If we have any leases left, let's return them and we're done.
            if (!leases.empty()) {
                return (leases);
            }

            // If we don't have any leases at this stage, it means that we hit
            // one of the following cases:
            // - we have a reservation, but it's not for this IAID/ia-type and
            //   we had to return the address we were using
            // - we have a reservation for this iaid/ia-type, but the reserved
            //   address is currently used by someone else. We can't assign it
            //   yet.
            // - we had an address, but we just discovered that it's reserved for
            //   someone else, so we released it.
        }

        // Case 4/catch-all: One of the following is true:
        // - we don't have leases and there are no reservations
        // - we used to have leases, but we lost them, because they are now
        //   reserved for someone else
        // - we have a reservation, but it is not usable yet, because the address
        //   is still used by someone else
        //
        // In any case, we need to go through normal lease assignment process
        // for now. This is also a catch-all or last resort approach, when we
        // couldn't find any reservations (or couldn't use them).

        LOG_DEBUG(alloc_engine_logger, ALLOC_ENGINE_DBG_TRACE,
                  ALLOC_ENGINE_V6_ALLOC_UNRESERVED)
            .arg(ctx.query_->getLabel());

        leases = allocateUnreservedLeases6(ctx);

        if (!leases.empty()) {
            return (leases);
        }


    } catch (const isc::Exception& e) {

        // Some other error, return an empty lease.
        LOG_ERROR(alloc_engine_logger, ALLOC_ENGINE_V6_ALLOC_ERROR)
            .arg(ctx.query_->getLabel())
            .arg(e.what());
    }

    return (Lease6Collection());
}

Lease6Collection
AllocEngine::allocateUnreservedLeases6(ClientContext6& ctx) {

    AllocatorPtr allocator = getAllocator(ctx.type_);

    if (!allocator) {
        isc_throw(InvalidOperation, "No allocator specified for "
                  << Lease6::typeToText(ctx.type_));
    }

    // Check which host reservation mode is supported in this subnet.
    Subnet::HRMode hr_mode = ctx.subnet_->getHostReservationMode();

    Lease6Collection leases;

    IOAddress hint = IOAddress::IPV6_ZERO_ADDRESS();
    if (!ctx.hints_.empty()) {
        /// @todo: We support only one hint for now
        hint = ctx.hints_[0].first;
    }

    // check if the hint is in pool and is available
    // This is equivalent of subnet->inPool(hint), but returns the pool
    Pool6Ptr pool = boost::dynamic_pointer_cast<
        Pool6>(ctx.subnet_->getPool(ctx.type_, hint, false));

    if (pool) {
        /// @todo: We support only one hint for now
        Lease6Ptr lease = LeaseMgrFactory::instance().getLease6(ctx.type_, hint);
        if (!lease) {

            // In-pool reservations: Check if this address is reserved for someone
            // else. There is no need to check for whom it is reserved, because if
            // it has been reserved for us we would have already allocated a lease.

            ConstHostPtr host;
            if (hr_mode != Subnet::HR_DISABLED) {
                host = HostMgr::instance().get6(ctx.subnet_->getID(), hint);
            }

            if (!host) {
                // If the in-pool reservations are disabled, or there is no
                // reservation for a given hint, we're good to go.

                // The hint is valid and not currently used, let's create a
                // lease for it
                lease = createLease6(ctx, hint, pool->getLength());

                // It can happen that the lease allocation failed (we could
                // have lost the race condition. That means that the hint is
                // no longer usable and we need to continue the regular
                // allocation path.
                if (lease) {

                    /// @todo: We support only one lease per ia for now
                    Lease6Collection collection;
                    collection.push_back(lease);
                    return (collection);
                }
            } else {
                LOG_DEBUG(alloc_engine_logger, ALLOC_ENGINE_DBG_TRACE,
                          ALLOC_ENGINE_V6_HINT_RESERVED)
                    .arg(ctx.query_->getLabel())
                    .arg(hint.toText());
            }

        } else {

            // If the lease is expired, we may likely reuse it, but...
            if (lease->expired()) {

                ConstHostPtr host;
                if (hr_mode != Subnet::HR_DISABLED) {
                    host = HostMgr::instance().get6(ctx.subnet_->getID(), hint);
                }

                // Let's check if there is a reservation for this address.
                if (!host) {

                    // Copy an existing, expired lease so as it can be returned
                    // to the caller.
                    Lease6Ptr old_lease(new Lease6(*lease));
                    ctx.old_leases_.push_back(old_lease);

                    /// We found a lease and it is expired, so we can reuse it
                    lease = reuseExpiredLease(lease, ctx, pool->getLength());

                    /// @todo: We support only one lease per ia for now
                    leases.push_back(lease);
                    return (leases);

                } else {
                    LOG_DEBUG(alloc_engine_logger, ALLOC_ENGINE_DBG_TRACE,
                              ALLOC_ENGINE_V6_EXPIRED_HINT_RESERVED)
                        .arg(ctx.query_->getLabel())
                        .arg(hint.toText());
                }
            }
        }
    }

    // The hint was useless (it was not provided at all, was used by someone else,
    // was out of pool or reserved for someone else). Search the pool until first
    // of the following occurs:
    // - we find a free address
    // - we find an address for which the lease has expired
    // - we exhaust number of tries
    uint64_t max_attempts = (attempts_ > 0 ? attempts_  :
                             ctx.subnet_->getPoolCapacity(ctx.type_));
    for (uint64_t i = 0; i < max_attempts; ++i)
    {
        IOAddress candidate = allocator->pickAddress(ctx.subnet_, ctx.duid_, hint);

        /// In-pool reservations: Check if this address is reserved for someone
        /// else. There is no need to check for whom it is reserved, because if
        /// it has been reserved for us we would have already allocated a lease.
        if (hr_mode == Subnet::HR_ALL &&
            HostMgr::instance().get6(ctx.subnet_->getID(), candidate)) {

            // Don't allocate.
            continue;
        }

        // The first step is to find out prefix length. It is 128 for
        // non-PD leases.
        uint8_t prefix_len = 128;
        if (ctx.type_ == Lease::TYPE_PD) {
            Pool6Ptr pool = boost::dynamic_pointer_cast<Pool6>(
                ctx.subnet_->getPool(ctx.type_, candidate, false));
            /// @todo: verify that the pool is non-null
            prefix_len = pool->getLength();
        }

        Lease6Ptr existing = LeaseMgrFactory::instance().getLease6(ctx.type_,
                                                                   candidate);
        if (!existing) {

            // there's no existing lease for selected candidate, so it is
            // free. Let's allocate it.

            Lease6Ptr lease = createLease6(ctx, candidate, prefix_len);
            if (lease) {
                // We are allocating a new lease (not renewing). So, the
                // old lease should be NULL.
                ctx.old_leases_.clear();

                leases.push_back(lease);
                return (leases);
            }

            // Although the address was free just microseconds ago, it may have
            // been taken just now. If the lease insertion fails, we continue
            // allocation attempts.
        } else {
            if (existing->expired()) {
                // Copy an existing, expired lease so as it can be returned
                // to the caller.
                Lease6Ptr old_lease(new Lease6(*existing));
                ctx.old_leases_.push_back(old_lease);

                existing = reuseExpiredLease(existing,
                                             ctx,
                                             prefix_len);

                leases.push_back(existing);
                return (leases);
            }
        }
    }

    // Unable to allocate an address, return an empty lease.
    LOG_WARN(alloc_engine_logger, ALLOC_ENGINE_V6_ALLOC_FAIL)
        .arg(ctx.query_->getLabel())
        .arg(max_attempts);



    // We failed to allocate anything. Let's return empty collection.
    return (Lease6Collection());
}

void
AllocEngine::allocateReservedLeases6(ClientContext6& ctx, Lease6Collection& existing_leases) {

    // If there are no reservations or the reservation is v4, there's nothing to do.
    if (!ctx.host_ || !ctx.host_->hasIPv6Reservation()) {
        LOG_DEBUG(alloc_engine_logger, ALLOC_ENGINE_DBG_TRACE,
                  ALLOC_ENGINE_V6_ALLOC_NO_V6_HR)
            .arg(ctx.query_->getLabel());
        return;
    }

    // Let's convert this from Lease::Type to IPv6Reserv::Type
    IPv6Resrv::Type type = ctx.type_ == Lease::TYPE_NA ? IPv6Resrv::TYPE_NA : IPv6Resrv::TYPE_PD;

    // Get the IPv6 reservations of specified type.
    const IPv6ResrvRange& reservs = ctx.host_->getIPv6Reservations(type);
    for (IPv6ResrvIterator resv = reservs.first; resv != reservs.second; ++resv) {
        // We do have a reservation for addr.
        IOAddress addr = resv->second.getPrefix();
        uint8_t prefix_len = resv->second.getPrefixLen();

        // Check if already have this lease on the existing_leases list.
        for (Lease6Collection::iterator l = existing_leases.begin();
             l != existing_leases.end(); ++l) {

            // Ok, we already have a lease for this reservation and it's usable
            if (((*l)->addr_ == addr) && (*l)->valid_lft_ != 0) {
                LOG_DEBUG(alloc_engine_logger, ALLOC_ENGINE_DBG_TRACE,
                          ALLOC_ENGINE_V6_ALLOC_HR_LEASE_EXISTS)
                    .arg(ctx.query_->getLabel())
                    .arg((*l)->typeToText((*l)->type_))
                    .arg((*l)->addr_.toText());

                // If this is a real allocation, we may need to extend the lease
                // lifetime.
                if (!ctx.fake_allocation_ && conditionalExtendLifetime(**l)) {
                    LeaseMgrFactory::instance().updateLease6(*l);
                }

                return;
            }
        }

        // If there's a lease for this address, let's not create it.
        // It doesn't matter whether it is for this client or for someone else.
        if (!LeaseMgrFactory::instance().getLease6(ctx.type_, addr)) {
            // Ok, let's create a new lease...
            Lease6Ptr lease = createLease6(ctx, addr, prefix_len);

            // ... and add it to the existing leases list.
            existing_leases.push_back(lease);

            if (ctx.type_ == Lease::TYPE_NA) {
                LOG_INFO(alloc_engine_logger, ALLOC_ENGINE_V6_HR_ADDR_GRANTED)
                    .arg(addr.toText())
                    .arg(ctx.query_->getLabel());
            } else {
                LOG_INFO(alloc_engine_logger, ALLOC_ENGINE_V6_HR_PREFIX_GRANTED)
                    .arg(addr.toText())
                    .arg(static_cast<int>(prefix_len))
                    .arg(ctx.query_->getLabel());
            }

            // We found a lease for this client and this IA. Let's return.
            // Returning after the first lease was assigned is useful if we
            // have multiple reservations for the same client. If the client
            // sends 2 IAs, the first time we call allocateReservedLeases6 will
            // use the first reservation and return. The second time, we'll
            // go over the first reservation, but will discover that there's
            // a lease corresponding to it and will skip it and then pick
            // the second reservation and turn it into the lease. This approach
            // would work for any number of reservations.
            return;
        }
    }
}

void
AllocEngine::removeNonmatchingReservedLeases6(ClientContext6& ctx,
                                              Lease6Collection& existing_leases) {
    // If there are no leases (so nothing to remove) or
    // host reservation is disabled (so there are no reserved leases),
    // just return.
    if (existing_leases.empty() || !ctx.subnet_ ||
        (ctx.subnet_->getHostReservationMode() == Subnet::HR_DISABLED) ) {
        return;
    }

    // We need a copy, so we won't be iterating over a container and
    // removing from it at the same time. It's only a copy of pointers,
    // so the operation shouldn't be that expensive.
    Lease6Collection copy = existing_leases;

    for (Lease6Collection::const_iterator candidate = copy.begin();
         candidate != copy.end(); ++candidate) {

        ConstHostPtr host = HostMgr::instance().get6(ctx.subnet_->getID(),
                                                     (*candidate)->addr_);

        if (!host || (host == ctx.host_)) {
            // Not reserved or reserved for us. That's ok, let's check
            // the next lease.
            continue;
        }

        // Ok, we have a problem. This host has a lease that is reserved
        // for someone else. We need to recover from this.
        if (ctx.type_ == Lease::TYPE_NA) {
            LOG_INFO(alloc_engine_logger, ALLOC_ENGINE_V6_REVOKED_ADDR_LEASE)
                .arg((*candidate)->addr_.toText()).arg(ctx.duid_->toText())
                .arg(host->getIdentifierAsText());
        } else {
            LOG_INFO(alloc_engine_logger, ALLOC_ENGINE_V6_REVOKED_PREFIX_LEASE)
                .arg((*candidate)->addr_.toText())
                .arg(static_cast<int>((*candidate)->prefixlen_))
                .arg(ctx.duid_->toText())
                .arg(host->getIdentifierAsText());
        }

        // Remove this lease from LeaseMgr
        LeaseMgrFactory::instance().deleteLease((*candidate)->addr_);

        // Update DNS if needed.
        queueNCR(CHG_REMOVE, *candidate);

        // Need to decrease statistic for assigned addresses.
        StatsMgr::instance().addValue(
            StatsMgr::generateName("subnet", ctx.subnet_->getID(),
                                   ctx.type_ == Lease::TYPE_NA ? "assigned-nas" :
                                                                 "assigned-pds"),
            static_cast<int64_t>(-1));

        // In principle, we could trigger a hook here, but we will do this
        // only if we get serious complaints from actual users. We want the
        // conflict resolution procedure to really work and user libraries
        // should not interfere with it.

        // Add this to the list of removed leases.
        ctx.old_leases_.push_back(*candidate);

        // Let's remove this candidate from existing leases
        removeLeases(existing_leases, (*candidate)->addr_);
    }
}

bool
AllocEngine::removeLeases(Lease6Collection& container, const asiolink::IOAddress& addr) {

    bool removed = false;
    for (Lease6Collection::iterator lease = container.begin();
         lease != container.end(); ++lease) {
        if ((*lease)->addr_ == addr) {
            lease->reset();
            removed = true;
        }
    }

    // Remove all elements that have NULL value
    container.erase(std::remove(container.begin(), container.end(), Lease6Ptr()),
                    container.end());

    return (removed);
}

void
AllocEngine::removeNonreservedLeases6(ClientContext6& ctx,
                                      Lease6Collection& existing_leases) {
    // This method removes leases that are not reserved for this host.
    // It will keep at least one lease, though.
    if (existing_leases.empty() || !ctx.host_ || !ctx.host_->hasIPv6Reservation()) {
        return;
    }

    // This is the total number of leases. We should not remove the last one.
    int total = existing_leases.size();

    // This is officially not scary code anymore. iterates and marks specified
    // leases for deletion, by setting appropriate pointers to NULL.
    for (Lease6Collection::iterator lease = existing_leases.begin();
         lease != existing_leases.end(); ++lease) {
        IPv6Resrv resv(ctx.type_ == Lease::TYPE_NA ? IPv6Resrv::TYPE_NA : IPv6Resrv::TYPE_PD,
                       (*lease)->addr_, (*lease)->prefixlen_);
        if (!ctx.host_->hasReservation(resv)) {
            // We have reservations, but not for this lease. Release it.

            // Remove this lease from LeaseMgr
            LeaseMgrFactory::instance().deleteLease((*lease)->addr_);

            // Update DNS if required.
            queueNCR(CHG_REMOVE, *lease);

            // Need to decrease statistic for assigned addresses.
            StatsMgr::instance().addValue(
                StatsMgr::generateName("subnet", ctx.subnet_->getID(),
                                       ctx.type_ == Lease::TYPE_NA ? "assigned-nas" :
                                                                     "assigned-pds"),
                static_cast<int64_t>(-1));

            /// @todo: Probably trigger a hook here

            // Add this to the list of removed leases.
            ctx.old_leases_.push_back(*lease);

            // Set this pointer to NULL. The pointer is still valid. We're just
            // setting the Lease6Ptr to NULL value. We'll remove all NULL
            // pointers once the loop is finished.
            lease->reset();

            if (--total == 1) {
                // If there's only one lease left, break the loop.
                break;
            }
        }

    }

    // Remove all elements that we previously marked for deletion (those that
    // have NULL value).
    existing_leases.erase(std::remove(existing_leases.begin(),
        existing_leases.end(), Lease6Ptr()), existing_leases.end());
}

Lease6Ptr
AllocEngine::reuseExpiredLease(Lease6Ptr& expired, ClientContext6& ctx,
                               uint8_t prefix_len) {

    if (!expired->expired()) {
        isc_throw(BadValue, "Attempt to recycle lease that is still valid");
    }

    if (expired->type_ != Lease::TYPE_PD) {
        prefix_len = 128; // non-PD lease types must be always /128
    }

    if (!ctx.fake_allocation_) {
        // The expired lease needs to be reclaimed before it can be reused.
        // This includes declined leases for which probation period has
        // elapsed.
        reclaimExpiredLease(expired, ctx.callout_handle_);
    }

    // address, lease type and prefixlen (0) stay the same
    expired->iaid_ = ctx.iaid_;
    expired->duid_ = ctx.duid_;
    expired->preferred_lft_ = ctx.subnet_->getPreferred();
    expired->valid_lft_ = ctx.subnet_->getValid();
    expired->t1_ = ctx.subnet_->getT1();
    expired->t2_ = ctx.subnet_->getT2();
    expired->cltt_ = time(NULL);
    expired->subnet_id_ = ctx.subnet_->getID();
    expired->hostname_ = ctx.hostname_;
    expired->fqdn_fwd_ = ctx.fwd_dns_update_;
    expired->fqdn_rev_ = ctx.rev_dns_update_;
    expired->prefixlen_ = prefix_len;
    expired->state_ = Lease::STATE_DEFAULT;

    LOG_DEBUG(alloc_engine_logger, ALLOC_ENGINE_DBG_TRACE_DETAIL_DATA,
              ALLOC_ENGINE_V6_REUSE_EXPIRED_LEASE_DATA)
        .arg(ctx.query_->getLabel())
        .arg(expired->toText());

    // Let's execute all callouts registered for lease6_select
    if (ctx.callout_handle_ &&
        HooksManager::getHooksManager().calloutsPresent(hook_index_lease6_select_)) {

        // Delete all previous arguments
        ctx.callout_handle_->deleteAllArguments();

        // Pass necessary arguments
        // Subnet from which we do the allocation
        ctx.callout_handle_->setArgument("subnet6", ctx.subnet_);

        // Is this solicit (fake = true) or request (fake = false)
        ctx.callout_handle_->setArgument("fake_allocation", ctx.fake_allocation_);

        // The lease that will be assigned to a client
        ctx.callout_handle_->setArgument("lease6", expired);

        // Call the callouts
        HooksManager::callCallouts(hook_index_lease6_select_, *ctx.callout_handle_);

        // Callouts decided to skip the action. This means that the lease is not
        // assigned, so the client will get NoAddrAvail as a result. The lease
        // won't be inserted into the database.
        if (ctx.callout_handle_->getStatus() == CalloutHandle::NEXT_STEP_SKIP) {
            LOG_DEBUG(dhcpsrv_logger, DHCPSRV_DBG_HOOKS, DHCPSRV_HOOK_LEASE6_SELECT_SKIP);
            return (Lease6Ptr());
        }

        /// @todo: Add support for DROP status

        // Let's use whatever callout returned. Hopefully it is the same lease
        // we handed to it.
        ctx.callout_handle_->getArgument("lease6", expired);
    }

    if (!ctx.fake_allocation_) {
        // for REQUEST we do update the lease
        LeaseMgrFactory::instance().updateLease6(expired);
    }

    // We do nothing for SOLICIT. We'll just update database when
    // the client gets back to us with REQUEST message.

    // it's not really expired at this stage anymore - let's return it as
    // an updated lease
    return (expired);
}

Lease6Ptr AllocEngine::createLease6(ClientContext6& ctx,
                                    const IOAddress& addr,
                                    uint8_t prefix_len) {

    if (ctx.type_ != Lease::TYPE_PD) {
        prefix_len = 128; // non-PD lease types must be always /128
    }

    Lease6Ptr lease(new Lease6(ctx.type_, addr, ctx.duid_, ctx.iaid_,
                               ctx.subnet_->getPreferred(), ctx.subnet_->getValid(),
                               ctx.subnet_->getT1(), ctx.subnet_->getT2(),
                               ctx.subnet_->getID(), ctx.hwaddr_, prefix_len));

    lease->fqdn_fwd_ = ctx.fwd_dns_update_;
    lease->fqdn_rev_ = ctx.rev_dns_update_;
    lease->hostname_ = ctx.hostname_;

    // Let's execute all callouts registered for lease6_select
    if (ctx.callout_handle_ &&
        HooksManager::getHooksManager().calloutsPresent(hook_index_lease6_select_)) {

        // Delete all previous arguments
        ctx.callout_handle_->deleteAllArguments();

        // Pass necessary arguments

        // Subnet from which we do the allocation
        ctx.callout_handle_->setArgument("subnet6", ctx.subnet_);

        // Is this solicit (fake = true) or request (fake = false)
        ctx.callout_handle_->setArgument("fake_allocation", ctx.fake_allocation_);
        ctx.callout_handle_->setArgument("lease6", lease);

        // This is the first callout, so no need to clear any arguments
        HooksManager::callCallouts(hook_index_lease6_select_, *ctx.callout_handle_);

        // Callouts decided to skip the action. This means that the lease is not
        // assigned, so the client will get NoAddrAvail as a result. The lease
        // won't be inserted into the database.
        if (ctx.callout_handle_->getStatus() == CalloutHandle::NEXT_STEP_SKIP) {
            LOG_DEBUG(dhcpsrv_logger, DHCPSRV_DBG_HOOKS, DHCPSRV_HOOK_LEASE6_SELECT_SKIP);
            return (Lease6Ptr());
        }

        // Let's use whatever callout returned. Hopefully it is the same lease
        // we handed to it.
        ctx.callout_handle_->getArgument("lease6", lease);
    }

    if (!ctx.fake_allocation_) {
        // That is a real (REQUEST) allocation
        bool status = LeaseMgrFactory::instance().addLease(lease);

        if (status) {
            // The lease insertion succeeded - if the lease is in the
            // current subnet lets bump up the statistic.
            if (ctx.subnet_->inPool(ctx.type_, addr)) {
                StatsMgr::instance().addValue(
                    StatsMgr::generateName("subnet", ctx.subnet_->getID(),
                                           ctx.type_ == Lease::TYPE_NA ? "assigned-nas" :
                                                                         "assigned-pds"),
                    static_cast<int64_t>(1));
            }

            return (lease);
        } else {
            // One of many failures with LeaseMgr (e.g. lost connection to the
            // database, database failed etc.). One notable case for that
            // is that we are working in multi-process mode and we lost a race
            // (some other process got that address first)
            return (Lease6Ptr());
        }
    } else {
        // That is only fake (SOLICIT without rapid-commit) allocation

        // It is for advertise only. We should not insert the lease into LeaseMgr,
        // but rather check that we could have inserted it.
        Lease6Ptr existing = LeaseMgrFactory::instance().getLease6(
                             Lease::TYPE_NA, addr);
        if (!existing) {
            return (lease);
        } else {
            return (Lease6Ptr());
        }
    }
}

Lease6Collection
AllocEngine::renewLeases6(ClientContext6& ctx) {
    try {
        if (!ctx.subnet_) {
            isc_throw(InvalidOperation, "Subnet is required for allocation");
        }

        if (!ctx.duid_) {
            isc_throw(InvalidOperation, "DUID is mandatory for allocation");
        }

        // Check if there are any leases for this client.
        Lease6Collection leases = LeaseMgrFactory::instance()
            .getLeases6(ctx.type_, *ctx.duid_, ctx.iaid_, ctx.subnet_->getID());

        if (!leases.empty()) {
            LOG_DEBUG(alloc_engine_logger, ALLOC_ENGINE_DBG_TRACE,
                      ALLOC_ENGINE_V6_RENEW_REMOVE_RESERVED)
                .arg(ctx.query_->getLabel());

            // Check if the existing leases are reserved for someone else.
            // If they're not, we're ok to keep using them.
            removeNonmatchingReservedLeases6(ctx, leases);
        }

        if (ctx.host_) {

            LOG_DEBUG(alloc_engine_logger, ALLOC_ENGINE_DBG_TRACE,
                      ALLOC_ENGINE_V6_RENEW_HR)
                .arg(ctx.query_->getLabel());

            // If we have host reservation, allocate those leases.
            allocateReservedLeases6(ctx, leases);

            // There's one more check to do. Let's remove leases that are not
            // matching reservations, i.e. if client X has address A, but there's
            // a reservation for address B, we should release A and reassign B.
            // Caveat: do this only if we have at least one reserved address.
            removeNonreservedLeases6(ctx, leases);
        }

        // If we happen to removed all leases, get something new for this guy.
        // Depending on the configuration, we may enable or disable granting
        // new leases during renewals. This is controlled with the
        // allow_new_leases_in_renewals_ field.
        if (leases.empty()) {

            LOG_DEBUG(alloc_engine_logger, ALLOC_ENGINE_DBG_TRACE,
                      ALLOC_ENGINE_V6_EXTEND_ALLOC_UNRESERVED)
                .arg(ctx.query_->getLabel());

            leases = allocateUnreservedLeases6(ctx);
        }

        // Extend all existing leases that passed all checks.
        for (Lease6Collection::iterator l = leases.begin(); l != leases.end(); ++l) {
            LOG_DEBUG(alloc_engine_logger, ALLOC_ENGINE_DBG_TRACE_DETAIL,
                      ALLOC_ENGINE_V6_EXTEND_LEASE)
                .arg(ctx.query_->getLabel())
                .arg((*l)->typeToText((*l)->type_))
                .arg((*l)->addr_);
            extendLease6(ctx, *l);
        }

        return (leases);

    } catch (const isc::Exception& e) {

        // Some other error, return an empty lease.
        LOG_ERROR(alloc_engine_logger, ALLOC_ENGINE_V6_EXTEND_ERROR)
            .arg(ctx.query_->getLabel())
            .arg(e.what());
    }

    return (Lease6Collection());
}

void
AllocEngine::extendLease6(ClientContext6& ctx, Lease6Ptr lease) {

    if (!lease || !ctx.subnet_) {
        return;
    }

    // Check if the lease still belongs to the subnet. If it doesn't,
    // we'll need to remove it.
    if ((lease->type_ != Lease::TYPE_PD) && !ctx.subnet_->inRange(lease->addr_)) {
        // Oh dear, the lease is no longer valid. We need to get rid of it.

        // Remove this lease from LeaseMgr
        LeaseMgrFactory::instance().deleteLease(lease->addr_);

        // Updated DNS if required.
        queueNCR(CHG_REMOVE, lease);

        // Need to decrease statistic for assigned addresses.
        StatsMgr::instance().addValue(
            StatsMgr::generateName("subnet", ctx.subnet_->getID(), "assigned-nas"),
            static_cast<int64_t>(-1));

        // Add it to the removed leases list.
        ctx.old_leases_.push_back(lease);

        return;
    }

    LOG_DEBUG(alloc_engine_logger, ALLOC_ENGINE_DBG_TRACE_DETAIL_DATA,
              ALLOC_ENGINE_V6_EXTEND_LEASE_DATA)
        .arg(ctx.query_->getLabel())
        .arg(lease->toText());

    // Keep the old data in case the callout tells us to skip update.
    Lease6Ptr old_data(new Lease6(*lease));

    lease->preferred_lft_ = ctx.subnet_->getPreferred();
    lease->valid_lft_ = ctx.subnet_->getValid();
    lease->t1_ = ctx.subnet_->getT1();
    lease->t2_ = ctx.subnet_->getT2();
    lease->hostname_ = ctx.hostname_;
    lease->fqdn_fwd_ = ctx.fwd_dns_update_;
    lease->fqdn_rev_ = ctx.rev_dns_update_;
    lease->hwaddr_ = ctx.hwaddr_;
    lease->state_ = Lease::STATE_DEFAULT;

    // Extend lease lifetime if it is time to extend it.
    conditionalExtendLifetime(*lease);

    LOG_DEBUG(alloc_engine_logger, ALLOC_ENGINE_DBG_TRACE_DETAIL_DATA,
              ALLOC_ENGINE_V6_EXTEND_NEW_LEASE_DATA)
        .arg(ctx.query_->getLabel())
        .arg(lease->toText());

    bool skip = false;
    // Get the callouts specific for the processed message and execute them.
    int hook_point = ctx.query_->getType() == DHCPV6_RENEW ?
        Hooks.hook_index_lease6_renew_ : Hooks.hook_index_lease6_rebind_;
    if (HooksManager::calloutsPresent(hook_point)) {
        CalloutHandlePtr callout_handle = ctx.callout_handle_;

        // Delete all previous arguments
        callout_handle->deleteAllArguments();

        // Pass the original packet
        callout_handle->setArgument("query6", ctx.query_);

        // Pass the lease to be updated
        callout_handle->setArgument("lease6", lease);

        // Pass the IA option to be sent in response
        if (lease->type_ == Lease::TYPE_NA) {
            callout_handle->setArgument("ia_na", ctx.ia_rsp_);
        } else {
            callout_handle->setArgument("ia_pd", ctx.ia_rsp_);
        }

        // Call all installed callouts
        HooksManager::callCallouts(hook_point, *callout_handle);

        // Callouts decided to skip the next processing step. The next
        // processing step would actually renew the lease, so skip at this
        // stage means "keep the old lease as it is".
        if (callout_handle->getStatus() == CalloutHandle::NEXT_STEP_SKIP) {
            skip = true;
            LOG_DEBUG(dhcpsrv_logger, DHCPSRV_DBG_HOOKS,
                      DHCPSRV_HOOK_LEASE6_EXTEND_SKIP)
                .arg(ctx.query_->getName());
        }

        /// @todo: Add support for DROP status
    }

    if (!skip) {
        // If the lease we're renewing has expired, we need to reclaim this
        // lease before we can renew it.
        if (old_data->expired()) {
            reclaimExpiredLease(old_data, ctx.callout_handle_);

        } else  if (!lease->hasIdenticalFqdn(*old_data)) {
            // We're not reclaiming the lease but since the FQDN has changed
            // we have to at least send NCR.
            queueNCR(CHG_REMOVE, old_data);
        }
        // Now that the lease has been reclaimed, we can go ahead and update it
        // in the lease database.
        LeaseMgrFactory::instance().updateLease6(lease);

    } else {
        // Copy back the original date to the lease. For MySQL it doesn't make
        // much sense, but for memfile, the Lease6Ptr points to the actual lease
        // in memfile, so the actual update is performed when we manipulate
        // fields of returned Lease6Ptr, the actual updateLease6() is no-op.
        *lease = *old_data;
    }
}

Lease6Collection
AllocEngine::updateLeaseData(ClientContext6& ctx, const Lease6Collection& leases) {
    Lease6Collection updated_leases;
    for (Lease6Collection::const_iterator lease_it = leases.begin();
         lease_it != leases.end(); ++lease_it) {
        Lease6Ptr lease(new Lease6(**lease_it));
        lease->fqdn_fwd_ = ctx.fwd_dns_update_;
        lease->fqdn_rev_ = ctx.rev_dns_update_;
        lease->hostname_ = ctx.hostname_;
        if (!ctx.fake_allocation_ &&
            (conditionalExtendLifetime(*lease) ||
             (lease->fqdn_fwd_ != (*lease_it)->fqdn_fwd_) ||
             (lease->fqdn_rev_ != (*lease_it)->fqdn_rev_) ||
             (lease->hostname_ != (*lease_it)->hostname_))) {
            ctx.changed_leases_.push_back(*lease_it);
            LeaseMgrFactory::instance().updateLease6(lease);
        }
        updated_leases.push_back(lease);
    }
    return (updated_leases);
}

void
AllocEngine::reclaimExpiredLeases6(const size_t max_leases, const uint16_t timeout,
                                   const bool remove_lease,
                                   const uint16_t max_unwarned_cycles) {

    LOG_DEBUG(alloc_engine_logger, ALLOC_ENGINE_DBG_TRACE,
              ALLOC_ENGINE_V6_LEASES_RECLAMATION_START)
        .arg(max_leases)
        .arg(timeout);

    // Create stopwatch and automatically start it to measure the time
    // taken by the routine.
    util::Stopwatch stopwatch;

    LeaseMgr& lease_mgr = LeaseMgrFactory::instance();

    // This value indicates if we have been able to deal with all expired
    // leases in this pass.
    bool incomplete_reclamation = false;
    Lease6Collection leases;
    // The value of 0 has a special meaning - reclaim all.
    if (max_leases > 0) {
        // If the value is non-zero, the caller has limited the number of
        // leases to reclaim. We obtain one lease more to see if there will
        // be still leases left after this pass.
        lease_mgr.getExpiredLeases6(leases, max_leases + 1);
        // There are more leases expired leases than we will process in this
        // pass, so we should mark it as an incomplete reclamation. We also
        // remove this extra lease (which we don't want to process anyway)
        // from the collection.
        if (leases.size() > max_leases) {
            leases.pop_back();
            incomplete_reclamation = true;
        }

    } else {
        // If there is no limitation on the number of leases to reclaim,
        // we will try to process all. Hence, we don't mark it as incomplete
        // reclamation just yet.
        lease_mgr.getExpiredLeases6(leases, max_leases);
    }

    // Do not initialize the callout handle until we know if there are any
    // lease6_expire callouts installed.
    CalloutHandlePtr callout_handle;
    if (!leases.empty() &&
        HooksManager::getHooksManager().calloutsPresent(Hooks.hook_index_lease6_expire_)) {
        callout_handle = HooksManager::createCalloutHandle();
    }

    size_t leases_processed = 0;
    BOOST_FOREACH(Lease6Ptr lease, leases) {

        try {
<<<<<<< HEAD
            // Reclaim the lease.
            reclaimExpiredLease(lease, remove_lease, callout_handle);
=======
            // The skip flag indicates if the callouts have taken responsibility
            // for reclaiming the lease. The callout will set this to true if
            // it reclaims the lease itself. In this case the reclamation routine
            // will not update DNS nor update the database.
            bool skipped = false;
            if (callout_handle) {
                callout_handle->deleteAllArguments();
                callout_handle->setArgument("lease6", lease);
                callout_handle->setArgument("remove_lease", remove_lease);

                HooksManager::callCallouts(Hooks.hook_index_lease6_expire_,
                                           *callout_handle);

                skipped = callout_handle->getStatus() == CalloutHandle::NEXT_STEP_SKIP;
            }

            /// @todo: Maybe add support for DROP stauts?
            /// Not sure if we need to support every possible status everywhere.

            if (!skipped) {
                // Generate removal name change request for D2, if required.
                // This will return immediatelly if the DNS wasn't updated
                // when the lease was created.
                if (lease->duid_) {
                    queueRemovalNameChangeRequest(lease, *(lease->duid_));
                }

                // Let's check if the lease that just expired is in DECLINED state.
                // If it is, we need to conduct couple extra steps and also force
                // its removal.
                bool remove_tmp = remove_lease;
                if (lease->state_ == Lease::STATE_DECLINED) {
                    // There's no point in keeping declined lease after its
                    // reclaimation. Declined lease doesn't have any client
                    // identifying information anymore.

                    // Do extra steps required for declined lease reclaimation:
                    // - bump decline-related stats
                    // - log separate message
                    // - call lease6_recover hooks
                    // (hooks can override the removal decision and keep the lease)
                    remove_tmp = reclaimDeclined(lease);
                }

                // Reclaim the lease - depending on the configuration, set the
                // expired-reclaimed state or simply remove it.
                reclaimLeaseInDatabase<Lease6Ptr>(lease, remove_tmp,
                                                  boost::bind(&LeaseMgr::updateLease6,
                                                              &lease_mgr, _1));
            }

>>>>>>> 1195d772
            ++leases_processed;

        } catch (const std::exception& ex) {
            LOG_ERROR(alloc_engine_logger, ALLOC_ENGINE_V6_LEASE_RECLAMATION_FAILED)
                .arg(lease->addr_.toText())
                .arg(ex.what());
        }

        // Check if we have hit the timeout for running reclamation routine and
        // return if we have. We're checking it here, because we always want to
        // allow reclaiming at least one lease.
        if ((timeout > 0) && (stopwatch.getTotalMilliseconds() >= timeout)) {
            // Timeout. This will likely mean that we haven't been able to process
            // all leases we wanted to process. The reclamation pass will be
            // probably marked as incomplete.
            if (!incomplete_reclamation) {
                if (leases_processed < leases.size()) {
                    incomplete_reclamation = true;
                }
            }

            LOG_DEBUG(alloc_engine_logger, ALLOC_ENGINE_DBG_TRACE,
                      ALLOC_ENGINE_V6_LEASES_RECLAMATION_TIMEOUT)
                .arg(timeout);
            break;
        }
    }

    // Stop measuring the time.
    stopwatch.stop();

    // Mark completion of the lease reclamation routine and present some stats.
    LOG_DEBUG(alloc_engine_logger, ALLOC_ENGINE_DBG_TRACE,
              ALLOC_ENGINE_V6_LEASES_RECLAMATION_COMPLETE)
        .arg(leases_processed)
        .arg(stopwatch.logFormatTotalDuration());

    // Check if this was an incomplete reclamation and increase the number of
    // consecutive incomplete reclamations.
    if (incomplete_reclamation) {
        ++incomplete_v6_reclamations_;
        // If the number of incomplete reclamations is beyond the threshold, we
        // need to issue a warning.
        if ((max_unwarned_cycles > 0) &&
            (incomplete_v6_reclamations_ > max_unwarned_cycles)) {
            LOG_WARN(alloc_engine_logger, ALLOC_ENGINE_V6_LEASES_RECLAMATION_SLOW)
                .arg(max_unwarned_cycles);
            // We issued a warning, so let's now reset the counter.
            incomplete_v6_reclamations_ = 0;
        }

    } else {
        // This was a complete reclamation, so let's reset the counter.
        incomplete_v6_reclamations_ = 0;

        LOG_DEBUG(alloc_engine_logger, ALLOC_ENGINE_DBG_TRACE,
                  ALLOC_ENGINE_V6_NO_MORE_EXPIRED_LEASES);
    }
}

void
AllocEngine::deleteExpiredReclaimedLeases6(const uint32_t secs) {
    LOG_DEBUG(alloc_engine_logger, ALLOC_ENGINE_DBG_TRACE,
              ALLOC_ENGINE_V6_RECLAIMED_LEASES_DELETE)
        .arg(secs);

    uint64_t deleted_leases = 0;
    try {
        // Try to delete leases from the lease database.
        LeaseMgr& lease_mgr = LeaseMgrFactory::instance();
        deleted_leases = lease_mgr.deleteExpiredReclaimedLeases6(secs);

    } catch (const std::exception& ex) {
        LOG_ERROR(alloc_engine_logger, ALLOC_ENGINE_V6_RECLAIMED_LEASES_DELETE_FAILED)
            .arg(ex.what());
    }

    LOG_DEBUG(alloc_engine_logger, ALLOC_ENGINE_DBG_TRACE,
              ALLOC_ENGINE_V6_RECLAIMED_LEASES_DELETE_COMPLETE)
        .arg(deleted_leases);
}


void
AllocEngine::reclaimExpiredLeases4(const size_t max_leases, const uint16_t timeout,
                                   const bool remove_lease,
                                   const uint16_t max_unwarned_cycles) {

    LOG_DEBUG(alloc_engine_logger, ALLOC_ENGINE_DBG_TRACE,
              ALLOC_ENGINE_V4_LEASES_RECLAMATION_START)
        .arg(max_leases)
        .arg(timeout);

    // Create stopwatch and automatically start it to measure the time
    // taken by the routine.
    util::Stopwatch stopwatch;

    LeaseMgr& lease_mgr = LeaseMgrFactory::instance();

    // This value indicates if we have been able to deal with all expired
    // leases in this pass.
    bool incomplete_reclamation = false;
    Lease4Collection leases;
    // The value of 0 has a special meaning - reclaim all.
    if (max_leases > 0) {
        // If the value is non-zero, the caller has limited the number of
        // leases to reclaim. We obtain one lease more to see if there will
        // be still leases left after this pass.
        lease_mgr.getExpiredLeases4(leases, max_leases + 1);
        // There are more leases expired leases than we will process in this
        // pass, so we should mark it as an incomplete reclamation. We also
        // remove this extra lease (which we don't want to process anyway)
        // from the collection.
        if (leases.size() > max_leases) {
            leases.pop_back();
            incomplete_reclamation = true;
        }

    } else {
        // If there is no limitation on the number of leases to reclaim,
        // we will try to process all. Hence, we don't mark it as incomplete
        // reclamation just yet.
        lease_mgr.getExpiredLeases4(leases, max_leases);
    }


    // Do not initialize the callout handle until we know if there are any
    // lease4_expire callouts installed.
    CalloutHandlePtr callout_handle;
    if (!leases.empty() &&
        HooksManager::getHooksManager().calloutsPresent(Hooks.hook_index_lease4_expire_)) {
        callout_handle = HooksManager::createCalloutHandle();
    }

    size_t leases_processed = 0;
    BOOST_FOREACH(Lease4Ptr lease, leases) {

        try {
<<<<<<< HEAD
            // Reclaim the lease.
            reclaimExpiredLease(lease, remove_lease, callout_handle);
=======
            // The skip flag indicates if the callouts have taken responsibility
            // for reclaiming the lease. The callout will set this to true if
            // it reclaims the lease itself. In this case the reclamation routine
            // will not update DNS nor update the database.
            bool skipped = false;
            if (callout_handle) {
                callout_handle->deleteAllArguments();
                callout_handle->setArgument("lease4", lease);
                callout_handle->setArgument("remove_lease", remove_lease);

                HooksManager::callCallouts(Hooks.hook_index_lease4_expire_,
                                           *callout_handle);

                skipped = callout_handle->getStatus() == CalloutHandle::NEXT_STEP_SKIP;
            }

            /// @todo: Maybe add support for DROP stauts?
            /// Not sure if we need to support every possible status everywhere.

            if (!skipped) {
                // Generate removal name change request for D2, if required.
                // This will return immediatelly if the DNS wasn't updated
                // when the lease was created.
                if (lease->client_id_) {
                    // Client id takes precedence over HW address.
                    queueRemovalNameChangeRequest(lease, lease->client_id_->getClientId());

                } else {
                    // Client id is not specified for the lease. Use HW address
                    // instead.
                    queueRemovalNameChangeRequest(lease, lease->hwaddr_);
                }

                // Let's check if the lease that just expired is in DECLINED state.
                // If it is, we need to conduct couple extra steps and also force
                // its removal.
                bool remove_tmp = remove_lease;
                if (lease->state_ == Lease::STATE_DECLINED) {
                    // There's no point in keeping declined lease after its
                    // reclaimation. Declined lease doesn't have any client
                    // identifying information anymore.

                    // Do extra steps required for declined lease reclaimation:
                    // - bump decline-related stats
                    // - log separate message
                    remove_tmp = reclaimDeclined(lease);
                }

                // Reclaim the lease - depending on the configuration, set the
                // expired-reclaimed state or simply remove it.
                reclaimLeaseInDatabase<Lease4Ptr>(lease, remove_tmp,
                                                  boost::bind(&LeaseMgr::updateLease4,
                                                              &lease_mgr, _1));
            }

>>>>>>> 1195d772
            ++leases_processed;

        } catch (const std::exception& ex) {
            LOG_ERROR(alloc_engine_logger, ALLOC_ENGINE_V4_LEASE_RECLAMATION_FAILED)
                .arg(lease->addr_.toText())
                .arg(ex.what());
        }

        // Check if we have hit the timeout for running reclamation routine and
        // return if we have. We're checking it here, because we always want to
        // allow reclaiming at least one lease.
        if ((timeout > 0) && (stopwatch.getTotalMilliseconds() >= timeout)) {
            // Timeout. This will likely mean that we haven't been able to process
            // all leases we wanted to process. The reclamation pass will be
            // probably marked as incomplete.
            if (!incomplete_reclamation) {
                if (leases_processed < leases.size()) {
                    incomplete_reclamation = true;
                }
            }

            LOG_DEBUG(alloc_engine_logger, ALLOC_ENGINE_DBG_TRACE,
                      ALLOC_ENGINE_V4_LEASES_RECLAMATION_TIMEOUT)
                .arg(timeout);
            break;
        }
    }

    // Stop measuring the time.
    stopwatch.stop();

    // Mark completion of the lease reclamation routine and present some stats.
    LOG_DEBUG(alloc_engine_logger, ALLOC_ENGINE_DBG_TRACE,
              ALLOC_ENGINE_V4_LEASES_RECLAMATION_COMPLETE)
        .arg(leases_processed)
        .arg(stopwatch.logFormatTotalDuration());

    // Check if this was an incomplete reclamation and increase the number of
    // consecutive incomplete reclamations.
    if (incomplete_reclamation) {
        ++incomplete_v4_reclamations_;
        // If the number of incomplete reclamations is beyond the threshold, we
        // need to issue a warning.
        if ((max_unwarned_cycles > 0) &&
            (incomplete_v4_reclamations_ > max_unwarned_cycles)) {
            LOG_WARN(alloc_engine_logger, ALLOC_ENGINE_V4_LEASES_RECLAMATION_SLOW)
                .arg(max_unwarned_cycles);
            // We issued a warning, so let's now reset the counter.
            incomplete_v4_reclamations_ = 0;
        }

    } else {
        // This was a complete reclamation, so let's reset the counter.
        incomplete_v4_reclamations_ = 0;

        LOG_DEBUG(alloc_engine_logger, ALLOC_ENGINE_DBG_TRACE,
                  ALLOC_ENGINE_V4_NO_MORE_EXPIRED_LEASES);
    }
}

template<typename LeasePtrType>
void
AllocEngine::reclaimExpiredLease(const LeasePtrType& lease, const bool remove_lease,
                                 const CalloutHandlePtr& callout_handle) {
    reclaimExpiredLease(lease, remove_lease ? DB_RECLAIM_REMOVE : DB_RECLAIM_UPDATE,
                        callout_handle);
}

template<typename LeasePtrType>
void
AllocEngine::reclaimExpiredLease(const LeasePtrType& lease,
                                 const CalloutHandlePtr& callout_handle) {
    // This variant of the method is used by the code which allocates or
    // renews leases. It may be the case that the lease has already been
    // reclaimed, so there is nothing to do.
    if (!lease->stateExpiredReclaimed()) {
        reclaimExpiredLease(lease, DB_RECLAIM_LEAVE_UNCHANGED, callout_handle);
    }
}

void
AllocEngine::reclaimExpiredLease(const Lease6Ptr& lease,
                                 const DbReclaimMode& reclaim_mode,
                                 const CalloutHandlePtr& callout_handle) {

    LOG_DEBUG(alloc_engine_logger, ALLOC_ENGINE_DBG_TRACE,
              ALLOC_ENGINE_V6_LEASE_RECLAIM)
        .arg(Pkt6::makeLabel(lease->duid_, lease->hwaddr_))
        .arg(lease->addr_.toText())
        .arg(static_cast<int>(lease->prefixlen_));

    // The skip flag indicates if the callouts have taken responsibility
    // for reclaiming the lease. The callout will set this to true if
    // it reclaims the lease itself. In this case the reclamation routine
    // will not update DNS nor update the database.
    bool skipped = false;
    if (callout_handle) {
        callout_handle->deleteAllArguments();
        callout_handle->setArgument("lease6", lease);
        callout_handle->setArgument("remove_lease", reclaim_mode == DB_RECLAIM_REMOVE);

        HooksManager::callCallouts(Hooks.hook_index_lease6_expire_,
                                   *callout_handle);

        skipped = callout_handle->getStatus() == CalloutHandle::NEXT_STEP_SKIP;
    }

    /// @todo: Maybe add support for DROP status?
    /// Not sure if we need to support every possible status everywhere.

    if (!skipped) {

        // Generate removal name change request for D2, if required.
        // This will return immediatelly if the DNS wasn't updated
        // when the lease was created.
        queueNCR(CHG_REMOVE, lease);

        // Let's check if the lease that just expired is in DECLINED state.
        // If it is, we need to conduct couple extra steps and also force
        // its removal.
        bool remove_tmp = (reclaim_mode == DB_RECLAIM_REMOVE);
        if (lease->state_ == Lease::STATE_DECLINED) {
            // There's no point in keeping declined lease after its
            // reclaimation. Declined lease doesn't have any client
            // identifying information anymore.
            if (reclaim_mode != DB_RECLAIM_LEAVE_UNCHANGED) {
                remove_tmp = true;
            }

            // Do extra steps required for declined lease reclaimation:
            // - bump decline-related stats
            // - log separate message
            reclaimDeclined(lease);
        }

        if (reclaim_mode != DB_RECLAIM_LEAVE_UNCHANGED) {
            // Reclaim the lease - depending on the configuration, set the
            // expired-reclaimed state or simply remove it.
            LeaseMgr& lease_mgr = LeaseMgrFactory::instance();
            reclaimLeaseInDatabase<Lease6Ptr>(lease, remove_tmp,
                                              boost::bind(&LeaseMgr::updateLease6,
                                                          &lease_mgr, _1));
        }
    }

    // Update statistics.

    // Decrease number of assigned leases.
    if (lease->type_ == Lease::TYPE_NA) {
        // IA_NA
        StatsMgr::instance().addValue(StatsMgr::generateName("subnet",
                                                             lease->subnet_id_,
                                                             "assigned-nas"),
                                      int64_t(-1));

    } else if (lease->type_ == Lease::TYPE_PD) {
        // IA_PD
        StatsMgr::instance().addValue(StatsMgr::generateName("subnet",
                                                             lease->subnet_id_,
                                                             "assigned-pds"),
                                      int64_t(-1));

    }

    // Increase total number of reclaimed leases.
    StatsMgr::instance().addValue("reclaimed-leases", int64_t(1));

    // Increase number of reclaimed leases for a subnet.
    StatsMgr::instance().addValue(StatsMgr::generateName("subnet",
                                                         lease->subnet_id_,
                                                         "reclaimed-leases"),
                                  int64_t(1));
}

void
AllocEngine::reclaimExpiredLease(const Lease4Ptr& lease,
                                 const DbReclaimMode& reclaim_mode,
                                 const CalloutHandlePtr& callout_handle) {

    LOG_DEBUG(alloc_engine_logger, ALLOC_ENGINE_DBG_TRACE,
              ALLOC_ENGINE_V4_LEASE_RECLAIM)
        .arg(Pkt4::makeLabel(lease->hwaddr_, lease->client_id_))
        .arg(lease->addr_.toText());

    // The skip flag indicates if the callouts have taken responsibility
    // for reclaiming the lease. The callout will set this to true if
    // it reclaims the lease itself. In this case the reclamation routine
    // will not update DNS nor update the database.
    bool skipped = false;
    if (callout_handle) {
        callout_handle->deleteAllArguments();
        callout_handle->setArgument("lease4", lease);
        callout_handle->setArgument("remove_lease", reclaim_mode == DB_RECLAIM_REMOVE);

        HooksManager::callCallouts(Hooks.hook_index_lease4_expire_,
                                   *callout_handle);

        skipped = callout_handle->getStatus() == CalloutHandle::NEXT_STEP_SKIP;
    }

    /// @todo: Maybe add support for DROP status?
    /// Not sure if we need to support every possible status everywhere.

    if (!skipped) {

        // Generate removal name change request for D2, if required.
        // This will return immediatelly if the DNS wasn't updated
        // when the lease was created.
        queueNCR(CHG_REMOVE, lease);

        // Let's check if the lease that just expired is in DECLINED state.
        // If it is, we need to conduct couple extra steps and also force
        // its removal.
        bool remove_tmp = (reclaim_mode == DB_RECLAIM_REMOVE);
        if (lease->state_ == Lease::STATE_DECLINED) {
            // There's no point in keeping declined lease after its
            // reclaimation. Declined lease doesn't have any client
            // identifying information anymore.
            if (reclaim_mode != DB_RECLAIM_LEAVE_UNCHANGED) {
                remove_tmp = true;
            }

            // Do extra steps required for declined lease reclaimation:
            // - bump decline-related stats
            // - log separate message
            reclaimDeclined(lease);
        }

        if (reclaim_mode != DB_RECLAIM_LEAVE_UNCHANGED) {
            // Reclaim the lease - depending on the configuration, set the
            // expired-reclaimed state or simply remove it.
            LeaseMgr& lease_mgr = LeaseMgrFactory::instance();
            reclaimLeaseInDatabase<Lease4Ptr>(lease, remove_tmp,
                                              boost::bind(&LeaseMgr::updateLease4,
                                                          &lease_mgr, _1));
        }
    }

    // Decrease number of assigned addresses.
    StatsMgr::instance().addValue(StatsMgr::generateName("subnet",
                                                         lease->subnet_id_,
                                                         "assigned-addresses"),
                                  int64_t(-1));

    // Increase total number of reclaimed leases.
    StatsMgr::instance().addValue("reclaimed-leases", int64_t(1));

    // Increase number of reclaimed leases for a subnet.
    StatsMgr::instance().addValue(StatsMgr::generateName("subnet",
                                                         lease->subnet_id_,
                                                         "reclaimed-leases"),
                                  int64_t(1));
}

void
AllocEngine::deleteExpiredReclaimedLeases4(const uint32_t secs) {
    LOG_DEBUG(alloc_engine_logger, ALLOC_ENGINE_DBG_TRACE,
              ALLOC_ENGINE_V4_RECLAIMED_LEASES_DELETE)
        .arg(secs);

    uint64_t deleted_leases = 0;
    try {
        // Try to delete leases from the lease database.
        LeaseMgr& lease_mgr = LeaseMgrFactory::instance();
        deleted_leases = lease_mgr.deleteExpiredReclaimedLeases4(secs);

    } catch (const std::exception& ex) {
        LOG_ERROR(alloc_engine_logger, ALLOC_ENGINE_V4_RECLAIMED_LEASES_DELETE_FAILED)
            .arg(ex.what());
    }

    LOG_DEBUG(alloc_engine_logger, ALLOC_ENGINE_DBG_TRACE,
              ALLOC_ENGINE_V4_RECLAIMED_LEASES_DELETE_COMPLETE)
        .arg(deleted_leases);
}

bool
AllocEngine::reclaimDeclined(const Lease4Ptr& lease) {

    if (!lease || (lease->state_ != Lease::STATE_DECLINED) ) {
        return (true);
    }

    if (HooksManager::getHooksManager().calloutsPresent(Hooks.hook_index_lease4_recover_)) {

        // Let's use a static callout handle. It will be initialized the first
        // time lease4_recover is called and will keep to that value.
        static CalloutHandlePtr callout_handle;
        if (!callout_handle) {
            callout_handle = HooksManager::createCalloutHandle();
        }

        // Delete all previous arguments
        callout_handle->deleteAllArguments();

        // Pass necessary arguments
        callout_handle->setArgument("lease4", lease);

        // Call the callouts
        HooksManager::callCallouts(Hooks.hook_index_lease4_recover_, *callout_handle);

        // Callouts decided to skip the action. This means that the lease is not
        // assigned, so the client will get NoAddrAvail as a result. The lease
        // won't be inserted into the database.
        if (callout_handle->getStatus() == CalloutHandle::NEXT_STEP_SKIP) {
            LOG_DEBUG(dhcpsrv_logger, DHCPSRV_DBG_HOOKS, DHCPSRV_HOOK_LEASE4_RECOVER_SKIP)
                .arg(lease->addr_.toText());
            return (false);
        }
    }

    LOG_INFO(alloc_engine_logger, ALLOC_ENGINE_V4_DECLINED_RECOVERED)
        .arg(lease->addr_.toText())
        .arg(lease->valid_lft_);

    StatsMgr& stats_mgr = StatsMgr::instance();

    // Decrease subnet specific counter for currently declined addresses
    stats_mgr.addValue(StatsMgr::generateName("subnet", lease->subnet_id_,
        "declined-addresses"), static_cast<int64_t>(-1));

    // Decrease global counter for declined addresses
    stats_mgr.addValue("declined-addresses", static_cast<int64_t>(-1));

    stats_mgr.addValue("reclaimed-declined-addresses", static_cast<int64_t>(1));

    stats_mgr.addValue(StatsMgr::generateName("subnet", lease->subnet_id_,
        "reclaimed-declined-addresses"), static_cast<int64_t>(1));

    // Note that we do not touch assigned-addresses counters. Those are
    // modified in whatever code calls this method.
    return (true);
}

bool
AllocEngine::reclaimDeclined(const Lease6Ptr& lease) {

    if (!lease || (lease->state_ != Lease::STATE_DECLINED) ) {
        return (true);
    }

    if (HooksManager::getHooksManager().calloutsPresent(Hooks.hook_index_lease6_recover_)) {

        // Let's use a static callout handle. It will be initialized the first
        // time lease6_recover is called and will keep to that value.
        static CalloutHandlePtr callout_handle;
        if (!callout_handle) {
            callout_handle = HooksManager::createCalloutHandle();
        }

        // Delete all previous arguments
        callout_handle->deleteAllArguments();

        // Pass necessary arguments
        callout_handle->setArgument("lease6", lease);

        // Call the callouts
        HooksManager::callCallouts(Hooks.hook_index_lease6_recover_, *callout_handle);

        // Callouts decided to skip the action. This means that the lease is not
        // assigned, so the client will get NoAddrAvail as a result. The lease
        // won't be inserted into the database.
        if (callout_handle->getStatus() == CalloutHandle::NEXT_STEP_SKIP) {
            LOG_DEBUG(dhcpsrv_logger, DHCPSRV_DBG_HOOKS, DHCPSRV_HOOK_LEASE6_RECOVER_SKIP)
                .arg(lease->addr_.toText());
            return (false);
        }
    }

    LOG_INFO(alloc_engine_logger, ALLOC_ENGINE_V6_DECLINED_RECOVERED)
        .arg(lease->addr_.toText())
        .arg(lease->valid_lft_);

    StatsMgr& stats_mgr = StatsMgr::instance();

    // Decrease subnet specific counter for currently declined addresses
    stats_mgr.addValue(StatsMgr::generateName("subnet", lease->subnet_id_,
        "declined-addresses"), static_cast<int64_t>(-1));

    // Decrease global counter for declined addresses
    stats_mgr.addValue("declined-addresses", static_cast<int64_t>(-1));

    stats_mgr.addValue("reclaimed-declined-addresses", static_cast<int64_t>(1));

    stats_mgr.addValue(StatsMgr::generateName("subnet", lease->subnet_id_,
        "reclaimed-declined-addresses"), static_cast<int64_t>(1));

    // Note that we do not touch assigned-addresses counters. Those are
    // modified in whatever code calls this method.

    return (true);
}


template<typename LeasePtrType>
void AllocEngine::reclaimLeaseInDatabase(const LeasePtrType& lease,
                                         const bool remove_lease,
                                         const boost::function<void (const LeasePtrType&)>&
                                         lease_update_fun) const {

    LeaseMgr& lease_mgr = LeaseMgrFactory::instance();

    // Reclaim the lease - depending on the configuration, set the
    // expired-reclaimed state or simply remove it.
    if (remove_lease) {
        lease_mgr.deleteLease(lease->addr_);

    } else if (!lease_update_fun.empty()) {
        // Clear FQDN information as we have already sent the
        // name change request to remove the DNS record.
        lease->hostname_.clear();
        lease->fqdn_fwd_ = false;
        lease->fqdn_rev_ = false;
        lease->state_ = Lease::STATE_EXPIRED_RECLAIMED;
        lease_update_fun(lease);

    } else {
        return;
    }

    // Lease has been reclaimed.
    LOG_DEBUG(alloc_engine_logger, ALLOC_ENGINE_DBG_TRACE,
              ALLOC_ENGINE_LEASE_RECLAIMED)
        .arg(lease->addr_.toText());
}


} // end of isc::dhcp namespace
} // end of isc namespace

// ##########################################################################
// #    DHCPv4 lease allocation code starts here.
// ##########################################################################

namespace {

/// @brief Check if the specific address is reserved for another client.
///
/// This function uses the HW address from the context to check if the
/// requested address (specified as first parameter) is reserved for
/// another client, i.e. client using a different HW address.
///
/// @param address An address for which the function should check if
/// there is a reservation for the different client.
/// @param ctx Client context holding the data extracted from the
/// client's message.
///
/// @return true if the address is reserved for another client.
bool
addressReserved(const IOAddress& address, const AllocEngine::ClientContext4& ctx) {
    ConstHostPtr host = HostMgr::instance().get4(ctx.subnet_->getID(), address);
    HWAddrPtr host_hwaddr;
    if (host) {
        host_hwaddr = host->getHWAddress();
        if (ctx.hwaddr_ && host_hwaddr) {
            /// @todo Use the equality operators for HWAddr class.
            /// Currently, this is impossible because the HostMgr uses the
            /// HTYPE_ETHER type, whereas the unit tests may use other types
            /// which HostMgr doesn't support yet.
            return (host_hwaddr->hwaddr_ != ctx.hwaddr_->hwaddr_);

        } else {
            return (false);

        }
    }
    return (false);
}

/// @brief Check if the context contains the reservation for the
/// IPv4 address.
///
/// This convenience function checks if the context contains the reservation
/// for the IPv4 address. Note that some reservations may not assign a
/// static IPv4 address to the clients, but may rather reserve a hostname.
/// Allocation engine should check if the existing reservation is made
/// for the IPv4 address and if it is not, allocate the address from the
/// dynamic pool. The allocation engine uses this function to check if
/// the reservation is made for the IPv4 address.
///
/// @param ctx Client context holding the data extracted from the
/// client's message.
///
/// @return true if the context contains the reservation for the IPv4 address.
bool
hasAddressReservation(const AllocEngine::ClientContext4& ctx) {
    return (ctx.host_ && !ctx.host_->getIPv4Reservation().isV4Zero());
}

/// @brief Finds existing lease in the database.
///
/// This function searches for the lease in the database which belongs to the
/// client requesting allocation. If the client has supplied the client
/// identifier this identifier is used to look up the lease. If the lease is
/// not found using the client identifier, an additional lookup is performed
/// using the HW address, if supplied. If the lease is found using the HW
/// address, the function also checks if the lease belongs to the client, i.e.
/// there is no conflict between the client identifiers.
///
/// @param ctx Context holding data extracted from the client's message,
/// including the HW address and client identifier.
/// @param [out] client_lease A pointer to the lease returned by this function
/// or null value if no has been lease found.
void findClientLease(const AllocEngine::ClientContext4& ctx, Lease4Ptr& client_lease) {
    LeaseMgr& lease_mgr = LeaseMgrFactory::instance();
    // If client identifier has been supplied, use it to lookup the lease. This
    // search will return no lease if the client doesn't have any lease in the
    // database or if the client didn't use client identifier to allocate the
    // existing lease (this include cases when the server was explicitly
    // configured to ignore client identifier).
    if (ctx.clientid_) {
        client_lease = lease_mgr.getLease4(*ctx.clientid_, ctx.subnet_->getID());
    }

    // If no lease found using the client identifier, try the lookup using
    // the HW address.
    if (!client_lease && ctx.hwaddr_) {
        client_lease = lease_mgr.getLease4(*ctx.hwaddr_, ctx.subnet_->getID());
        // This lookup may return the lease which has conflicting client
        // identifier and thus is considered to belong to someone else.
        // If this is the case, we need to toss the result and force the
        // Allocation Engine to allocate another lease.
        if (client_lease && !client_lease->belongsToClient(ctx.hwaddr_, ctx.clientid_)) {
            client_lease.reset();
        }
    }
}

} // end of anonymous namespace

namespace isc {
namespace dhcp {

AllocEngine::ClientContext4::ClientContext4()
    : subnet_(), clientid_(), hwaddr_(),
      requested_address_(IOAddress::IPV4_ZERO_ADDRESS()),
      fwd_dns_update_(false), rev_dns_update_(false),
      hostname_(""), callout_handle_(), fake_allocation_(false),
      old_lease_(), host_(), conflicting_lease_(), query_() {
}

AllocEngine::ClientContext4::ClientContext4(const Subnet4Ptr& subnet,
                                            const ClientIdPtr& clientid,
                                            const HWAddrPtr& hwaddr,
                                            const asiolink::IOAddress& requested_addr,
                                            const bool fwd_dns_update,
                                            const bool rev_dns_update,
                                            const std::string& hostname,
                                            const bool fake_allocation)
    : subnet_(subnet), clientid_(clientid), hwaddr_(hwaddr),
      requested_address_(requested_addr),
      fwd_dns_update_(fwd_dns_update), rev_dns_update_(rev_dns_update),
      hostname_(hostname), callout_handle_(),
      fake_allocation_(fake_allocation), old_lease_(), host_() {
}

Lease4Ptr
AllocEngine::allocateLease4(ClientContext4& ctx) {
    // The NULL pointer indicates that the old lease didn't exist. It may
    // be later set to non NULL value if existing lease is found in the
    // database.
    ctx.old_lease_.reset();

    Lease4Ptr new_lease;

    try {
        if (!ctx.subnet_) {
            isc_throw(BadValue, "Can't allocate IPv4 address without subnet");
        }

        if (!ctx.hwaddr_) {
            isc_throw(BadValue, "HWAddr must be defined");
        }

        new_lease = ctx.fake_allocation_ ? discoverLease4(ctx) : requestLease4(ctx);

    } catch (const isc::Exception& e) {
        // Some other error, return an empty lease.
        LOG_ERROR(alloc_engine_logger, ALLOC_ENGINE_V4_ALLOC_ERROR)
            .arg(ctx.query_->getLabel())
            .arg(e.what());
    }

    return (new_lease);
}

void
AllocEngine::findReservation(ClientContext4& ctx) {
    ctx.host_.reset();

    // We can only search for the reservation if a subnet has been selected.
    if (ctx.subnet_) {
        // Check which host reservation mode is supported in this subnet.
        Subnet::HRMode hr_mode = ctx.subnet_->getHostReservationMode();

        // Check if there is a host reseravtion for this client. Attempt to
        // get host information
        if (hr_mode != Subnet::HR_DISABLED) {
            // This method should handle the case when there is neither hwaddr
            // nor clientid_ available and simply return NULL.
            ctx.host_ = HostMgr::instance().get4(ctx.subnet_->getID(), ctx.hwaddr_,
                                                 ctx.clientid_);
        }
    }
}

Lease4Ptr
AllocEngine::discoverLease4(AllocEngine::ClientContext4& ctx) {
    // Find an existing lease for this client. This function will return true
    // if there is a conflict with existing lease and the allocation should
    // not be continued.
    Lease4Ptr client_lease;
    findClientLease(ctx, client_lease);

    // new_lease will hold the pointer to the lease that we will offer to the
    // caller.
    Lease4Ptr new_lease;

    // Check if there is a reservation for the client. If there is, we want to
    // assign the reserved address, rather than any other one.
    if (hasAddressReservation(ctx)) {

        LOG_DEBUG(alloc_engine_logger, ALLOC_ENGINE_DBG_TRACE,
                  ALLOC_ENGINE_V4_DISCOVER_HR)
            .arg(ctx.query_->getLabel())
            .arg(ctx.host_->getIPv4Reservation().toText());

        // If the client doesn't have a lease or the leased address is different
        // than the reserved one then let's try to allocate the reserved address.
        // Otherwise the address that the client has is the one for which it
        // has a reservation, so just renew it.
        if (!client_lease || (client_lease->addr_ != ctx.host_->getIPv4Reservation())) {
            // The call below will return a pointer to the lease for the address
            // reserved to this client, if the lease is available, i.e. is not
            // currently assigned to any other client.
            // Note that we don't remove the existing client's lease at this point
            // because this is not a real allocation, we just offer what we can
            // allocate in the DHCPREQUEST time.
            new_lease = allocateOrReuseLease4(ctx.host_->getIPv4Reservation(), ctx);
            if (!new_lease) {
                LOG_WARN(alloc_engine_logger, ALLOC_ENGINE_V4_DISCOVER_ADDRESS_CONFLICT)
                    .arg(ctx.query_->getLabel())
                    .arg(ctx.host_->getIPv4Reservation().toText())
                    .arg(ctx.conflicting_lease_ ? ctx.conflicting_lease_->toText() :
                         "(no lease info)");
            }

        } else {
            new_lease = renewLease4(client_lease, ctx);
        }
    }

    // Client does not have a reservation or the allocation of the reserved
    // address has failed, probably because the reserved address is in use
    // by another client. If the client has a lease, we will check if we can
    // offer this lease to the client. The lease can't be offered in the
    // situation when it is reserved for another client or when the address
    // is not in the dynamic pool. The former may be the result of adding the
    // new reservation for the address used by this client. The latter may
    // be due to the client using the reserved out-of-the pool address, for
    // which the reservation has just been removed.
    if (!new_lease && client_lease &&
        ctx.subnet_->inPool(Lease::TYPE_V4, client_lease->addr_) &&
        !addressReserved(client_lease->addr_, ctx)) {

        LOG_DEBUG(alloc_engine_logger, ALLOC_ENGINE_DBG_TRACE,
                  ALLOC_ENGINE_V4_OFFER_EXISTING_LEASE)
            .arg(ctx.query_->getLabel());

        new_lease = renewLease4(client_lease, ctx);
    }

    // The client doesn't have any lease or the lease can't be offered
    // because it is either reserved for some other client or the
    // address is not in the dynamic pool.
    // Let's use the client's hint (requested IP address), if the client
    // has provided it, and try to offer it. This address must not be
    // reserved for another client, and must be in the range of the
    // dynamic pool.
    if (!new_lease && !ctx.requested_address_.isV4Zero() &&
        ctx.subnet_->inPool(Lease::TYPE_V4, ctx.requested_address_) &&
        !addressReserved(ctx.requested_address_, ctx)) {

        LOG_DEBUG(alloc_engine_logger, ALLOC_ENGINE_DBG_TRACE,
                  ALLOC_ENGINE_V4_OFFER_REQUESTED_LEASE)
            .arg(ctx.requested_address_.toText())
            .arg(ctx.query_->getLabel());

        new_lease = allocateOrReuseLease4(ctx.requested_address_, ctx);
    }

    // The allocation engine failed to allocate all of the candidate
    // addresses. We will now use the allocator to pick the address
    // from the dynamic pool.
    if (!new_lease) {

        LOG_DEBUG(alloc_engine_logger, ALLOC_ENGINE_DBG_TRACE,
                  ALLOC_ENGINE_V4_OFFER_NEW_LEASE)
            .arg(ctx.query_->getLabel());

        new_lease = allocateUnreservedLease4(ctx);
    }

    // Some of the methods like reuseExpiredLease4 may set the old lease to point
    // to the lease which they remove/override. If it is not set, but we have
    // found that the client has the lease the client's lease is the one
    // to return as an old lease.
    if (!ctx.old_lease_ && client_lease) {
        ctx.old_lease_ = client_lease;
    }
    return (new_lease);
}

Lease4Ptr
AllocEngine::requestLease4(AllocEngine::ClientContext4& ctx) {
    // Find an existing lease for this client. This function will return true
    // if there is a conflict with existing lease and the allocation should
    // not be continued.
    Lease4Ptr client_lease;
    findClientLease(ctx, client_lease);

    // Obtain the sole instance of the LeaseMgr.
    LeaseMgr& lease_mgr = LeaseMgrFactory::instance();

    // When the client sends the DHCPREQUEST, it should always specify the
    // address which it is requesting or renewing. That is, the client should
    // either use the requested IP address option or set the ciaddr. However,
    // we try to be liberal and allow the clients to not specify an address
    // in which case the allocation engine will pick a suitable address
    // for the client.
    if (!ctx.requested_address_.isV4Zero()) {
        // If the client has specified an address, make sure this address
        // is not reserved for another client. If it is, stop here because
        // we can't allocate this address.
        if (addressReserved(ctx.requested_address_, ctx)) {

            LOG_DEBUG(alloc_engine_logger, ALLOC_ENGINE_DBG_TRACE,
                      ALLOC_ENGINE_V4_REQUEST_ADDRESS_RESERVED)
                .arg(ctx.query_->getLabel())
                .arg(ctx.requested_address_.toText());

            return (Lease4Ptr());
        }

    } else if (hasAddressReservation(ctx)) {
        // The client hasn't specified an address to allocate, so the
        // allocation engine needs to find an appropriate address.
        // If there is a reservation for the client, let's try to
        // allocate the reserved address.
        ctx.requested_address_ = ctx.host_->getIPv4Reservation();

        LOG_DEBUG(alloc_engine_logger, ALLOC_ENGINE_DBG_TRACE,
                  ALLOC_ENGINE_V4_REQUEST_USE_HR)
            .arg(ctx.query_->getLabel())
            .arg(ctx.requested_address_.toText());
    }

    if (!ctx.requested_address_.isV4Zero()) {
        // There is a specific address to be allocated. Let's find out if
        // the address is in use.
        Lease4Ptr existing = LeaseMgrFactory::instance().getLease4(ctx.requested_address_);
        // If the address is in use (allocated and not expired), we check
        // if the address is in use by our client or another client.
        // If it is in use by another client, the address can't be
        // allocated.
        if (existing && !existing->expired() &&
            !existing->belongsToClient(ctx.hwaddr_, ctx.clientid_)) {

            LOG_DEBUG(alloc_engine_logger, ALLOC_ENGINE_DBG_TRACE,
                      ALLOC_ENGINE_V4_REQUEST_IN_USE)
                .arg(ctx.query_->getLabel())
                .arg(ctx.requested_address_.toText());

            return (Lease4Ptr());
        }

        // If the client has a reservation but it is requesting a different
        // address it is possible that the client was offered this different
        // address because the reserved address is in use. We will have to
        // check if the address is in use.
        if (hasAddressReservation(ctx) &&
            (ctx.host_->getIPv4Reservation() != ctx.requested_address_)) {
            existing = LeaseMgrFactory::instance().getLease4(ctx.host_->getIPv4Reservation());
            // If the reserved address is not in use, i.e. the lease doesn't
            // exist or is expired, and the client is requesting a different
            // address, return NULL. The client should go back to the
            // DHCPDISCOVER and the reserved address will be offered.
            if (!existing || existing->expired()) {

                LOG_DEBUG(alloc_engine_logger, ALLOC_ENGINE_DBG_TRACE,
                          ALLOC_ENGINE_V4_REQUEST_INVALID)
                    .arg(ctx.query_->getLabel())
                    .arg(ctx.host_->getIPv4Reservation().toText())
                    .arg(ctx.requested_address_.toText());

                return (Lease4Ptr());
            }
        }

        // The use of the out-of-pool addresses is only allowed when the requested
        // address is reserved for the client. If the address is not reserved one
        // and it doesn't belong to the dynamic pool, do not allocate it.
        if ((!hasAddressReservation(ctx) ||
             (ctx.host_->getIPv4Reservation() != ctx.requested_address_)) &&
            !ctx.subnet_->inPool(Lease4::TYPE_V4, ctx.requested_address_)) {

            LOG_DEBUG(alloc_engine_logger, ALLOC_ENGINE_DBG_TRACE,
                      ALLOC_ENGINE_V4_REQUEST_OUT_OF_POOL)
                .arg(ctx.query_->getLabel())
                .arg(ctx.requested_address_);

            return (Lease4Ptr());
        }
    }

    // We have gone through all the checks, so we can now allocate the address
    // for the client.

    // If the client is requesting an address which is assigned to the client
    // let's just renew this address. Also, renew this address if the client
    // doesn't request any specific address.
    if (client_lease) {
        if ((client_lease->addr_ == ctx.requested_address_) ||
            ctx.requested_address_.isV4Zero()) {

            LOG_DEBUG(alloc_engine_logger, ALLOC_ENGINE_DBG_TRACE,
                      ALLOC_ENGINE_V4_REQUEST_EXTEND_LEASE)
                .arg(ctx.query_->getLabel())
                .arg(ctx.requested_address_);

            return (renewLease4(client_lease, ctx));
        }
    }

    // new_lease will hold the pointer to the allocated lease if we allocate
    // successfully.
    Lease4Ptr new_lease;

    // The client doesn't have the lease or it is requesting an address
    // which it doesn't have. Let's try to allocate the requested address.
    if (!ctx.requested_address_.isV4Zero()) {

        LOG_DEBUG(alloc_engine_logger, ALLOC_ENGINE_DBG_TRACE,
                  ALLOC_ENGINE_V4_REQUEST_ALLOC_REQUESTED)
            .arg(ctx.query_->getLabel())
            .arg(ctx.requested_address_.toText());

        // The call below will return a pointer to the lease allocated
        // for the client if there is no lease for the requested address,
        // or the existing lease has expired. If the allocation fails,
        // e.g. because the lease is in use, we will return NULL to
        // indicate that we were unable to allocate the lease.
        new_lease = allocateOrReuseLease4(ctx.requested_address_, ctx);

    } else {

        LOG_DEBUG(alloc_engine_logger, ALLOC_ENGINE_DBG_TRACE,
                  ALLOC_ENGINE_V4_REQUEST_PICK_ADDRESS)
            .arg(ctx.query_->getLabel());

        // We will only get here if the client didn't specify which
        // address it wanted to be allocated. The allocation engine will
        // to pick the address from the dynamic pool.
        new_lease = allocateUnreservedLease4(ctx);
    }

    // If we allocated the lease for the client, but the client already had a
    // lease, we will need to return the pointer to the previous lease and
    // the previous lease needs to be removed from the lease database.
    if (new_lease && client_lease) {
        ctx.old_lease_ = Lease4Ptr(new Lease4(*client_lease));

        LOG_DEBUG(alloc_engine_logger, ALLOC_ENGINE_DBG_TRACE,
                  ALLOC_ENGINE_V4_REQUEST_REMOVE_LEASE)
            .arg(ctx.query_->getLabel())
            .arg(client_lease->addr_.toText());

        lease_mgr.deleteLease(client_lease->addr_);

        // Need to decrease statistic for assigned addresses.
        StatsMgr::instance().addValue(
            StatsMgr::generateName("subnet", ctx.subnet_->getID(), "assigned-addresses"),
            static_cast<int64_t>(-1));
    }

    // Return the allocated lease or NULL pointer if allocation was
    // unsuccessful.
    return (new_lease);
}

Lease4Ptr
AllocEngine::createLease4(const ClientContext4& ctx, const IOAddress& addr) {
    if (!ctx.hwaddr_) {
        isc_throw(BadValue, "Can't create a lease with NULL HW address");
    }
    if (!ctx.subnet_) {
        isc_throw(BadValue, "Can't create a lease without a subnet");
    }

    time_t now = time(NULL);

    // @todo: remove this kludge after ticket #2590 is implemented
    std::vector<uint8_t> local_copy;
    if (ctx.clientid_) {
        local_copy = ctx.clientid_->getDuid();
    }
    const uint8_t* local_copy0 = local_copy.empty() ? 0 : &local_copy[0];

    Lease4Ptr lease(new Lease4(addr, ctx.hwaddr_, local_copy0, local_copy.size(),
                               ctx.subnet_->getValid(), ctx.subnet_->getT1(),
                               ctx.subnet_->getT2(),
                               now, ctx.subnet_->getID()));

    // Set FQDN specific lease parameters.
    lease->fqdn_fwd_ = ctx.fwd_dns_update_;
    lease->fqdn_rev_ = ctx.rev_dns_update_;
    lease->hostname_ = ctx.hostname_;

    // Let's execute all callouts registered for lease4_select
    if (ctx.callout_handle_ &&
        HooksManager::getHooksManager().calloutsPresent(hook_index_lease4_select_)) {

        // Delete all previous arguments
        ctx.callout_handle_->deleteAllArguments();

        // Pass necessary arguments

        // Subnet from which we do the allocation (That's as far as we can go
        // with using SubnetPtr to point to Subnet4 object. Users should not
        // be confused with dynamic_pointer_casts. They should get a concrete
        // pointer (Subnet4Ptr) pointing to a Subnet4 object.
        Subnet4Ptr subnet4 = boost::dynamic_pointer_cast<Subnet4>(ctx.subnet_);
        ctx.callout_handle_->setArgument("subnet4", subnet4);

        // Is this solicit (fake = true) or request (fake = false)
        ctx.callout_handle_->setArgument("fake_allocation", ctx.fake_allocation_);

        // Pass the intended lease as well
        ctx.callout_handle_->setArgument("lease4", lease);

        // This is the first callout, so no need to clear any arguments
        HooksManager::callCallouts(hook_index_lease4_select_, *ctx.callout_handle_);

        // Callouts decided to skip the action. This means that the lease is not
        // assigned, so the client will get NoAddrAvail as a result. The lease
        // won't be inserted into the database.
        if (ctx.callout_handle_->getStatus() == CalloutHandle::NEXT_STEP_SKIP) {
            LOG_DEBUG(dhcpsrv_logger, DHCPSRV_DBG_HOOKS, DHCPSRV_HOOK_LEASE4_SELECT_SKIP);
            return (Lease4Ptr());
        }

        // Let's use whatever callout returned. Hopefully it is the same lease
        // we handled to it.
        ctx.callout_handle_->getArgument("lease4", lease);
    }

    if (!ctx.fake_allocation_) {
        // That is a real (REQUEST) allocation
        bool status = LeaseMgrFactory::instance().addLease(lease);
        if (status) {

            // The lease insertion succeeded, let's bump up the statistic.
            StatsMgr::instance().addValue(
                StatsMgr::generateName("subnet", ctx.subnet_->getID(), "assigned-addresses"),
                static_cast<int64_t>(1));

            return (lease);
        } else {
            // One of many failures with LeaseMgr (e.g. lost connection to the
            // database, database failed etc.). One notable case for that
            // is that we are working in multi-process mode and we lost a race
            // (some other process got that address first)
            return (Lease4Ptr());
        }
    } else {
        // That is only fake (DISCOVER) allocation

        // It is for OFFER only. We should not insert the lease into LeaseMgr,
        // but rather check that we could have inserted it.
        Lease4Ptr existing = LeaseMgrFactory::instance().getLease4(addr);
        if (!existing) {
            return (lease);
        } else {
            return (Lease4Ptr());
        }
    }
}

Lease4Ptr
AllocEngine::renewLease4(const Lease4Ptr& lease,
                         AllocEngine::ClientContext4& ctx) {
    if (!lease) {
        isc_throw(BadValue, "null lease specified for renewLease4");
    }

    // Let's keep the old data. This is essential if we are using memfile
    // (the lease returned points directly to the lease4 object in the database)
    // We'll need it if we want to skip update (i.e. roll back renewal)
    /// @todo: remove this once #3083 is implemented
    Lease4 old_values = *lease;
    ctx.old_lease_.reset(new Lease4(old_values));

    // Update the lease with the information from the context.
    updateLease4Information(lease, ctx);

    if (!ctx.fake_allocation_) {
        // If the lease is expired we have to reclaim it before
        // re-assigning it to the client. The lease reclamation
        // involves execution of hooks and DNS update.
        if (ctx.old_lease_->expired()) {
            reclaimExpiredLease(ctx.old_lease_, ctx.callout_handle_);
            lease->state_ = Lease::STATE_DEFAULT;

        } else if (!lease->hasIdenticalFqdn(*ctx.old_lease_)) {
            // The lease is not expired but the FQDN information has
            // changed. So, we have to remove the previous DNS entry.
            queueNCR(CHG_REMOVE, ctx.old_lease_);
        }
    }

    bool skip = false;
    // Execute all callouts registered for lease4_renew.
    if (HooksManager::getHooksManager().
        calloutsPresent(Hooks.hook_index_lease4_renew_)) {

        // Delete all previous arguments
        ctx.callout_handle_->deleteAllArguments();

        // Subnet from which we do the allocation. Convert the general subnet
        // pointer to a pointer to a Subnet4.  Note that because we are using
        // boost smart pointers here, we need to do the cast using the boost
        // version of dynamic_pointer_cast.
        Subnet4Ptr subnet4 = boost::dynamic_pointer_cast<Subnet4>(ctx.subnet_);

        // Pass the parameters
        ctx.callout_handle_->setArgument("subnet4", subnet4);
        ctx.callout_handle_->setArgument("clientid", ctx.clientid_);
        ctx.callout_handle_->setArgument("hwaddr", ctx.hwaddr_);

        // Pass the lease to be updated
        ctx.callout_handle_->setArgument("lease4", lease);

        // Call all installed callouts
        HooksManager::callCallouts(Hooks.hook_index_lease4_renew_,
                                   *ctx.callout_handle_);

        // Callouts decided to skip the next processing step. The next
        // processing step would actually renew the lease, so skip at this
        // stage means "keep the old lease as it is".
        if (ctx.callout_handle_->getStatus() == CalloutHandle::NEXT_STEP_SKIP) {
            skip = true;
            LOG_DEBUG(dhcpsrv_logger, DHCPSRV_DBG_HOOKS,
                      DHCPSRV_HOOK_LEASE4_RENEW_SKIP);
        }

        /// @todo: Add support for DROP status
    }

    if (!ctx.fake_allocation_ && !skip) {
        // for REQUEST we do update the lease
        LeaseMgrFactory::instance().updateLease4(lease);
    }
    if (skip) {
        // Rollback changes (really useful only for memfile)
        /// @todo: remove this once #3083 is implemented
        *lease = old_values;
    }

    return (lease);
}

Lease4Ptr
AllocEngine::reuseExpiredLease4(Lease4Ptr& expired,
                                AllocEngine::ClientContext4& ctx) {
    if (!expired) {
        isc_throw(BadValue, "null lease specified for reuseExpiredLease");
    }

    if (!ctx.subnet_) {
        isc_throw(BadValue, "null subnet specified for the reuseExpiredLease");
    }

    if (!ctx.fake_allocation_) {
        // The expired lease needs to be reclaimed before it can be reused.
        // This includes declined leases for which probation period has
        // elapsed.
        reclaimExpiredLease(expired, ctx.callout_handle_);
        expired->state_ = Lease::STATE_DEFAULT;
    }

    updateLease4Information(expired, ctx);

    LOG_DEBUG(alloc_engine_logger, ALLOC_ENGINE_DBG_TRACE_DETAIL_DATA,
              ALLOC_ENGINE_V4_REUSE_EXPIRED_LEASE_DATA)
        .arg(ctx.query_->getLabel())
        .arg(expired->toText());

    // Let's execute all callouts registered for lease4_select
    if (ctx.callout_handle_ &&  HooksManager::getHooksManager()
        .calloutsPresent(hook_index_lease4_select_)) {

        // Delete all previous arguments
        ctx.callout_handle_->deleteAllArguments();

        // Pass necessary arguments

        // Subnet from which we do the allocation. Convert the general subnet
        // pointer to a pointer to a Subnet4.  Note that because we are using
        // boost smart pointers here, we need to do the cast using the boost
        // version of dynamic_pointer_cast.
        Subnet4Ptr subnet4 = boost::dynamic_pointer_cast<Subnet4>(ctx.subnet_);
        ctx.callout_handle_->setArgument("subnet4", subnet4);

        // Is this solicit (fake = true) or request (fake = false)
        ctx.callout_handle_->setArgument("fake_allocation",
                                         ctx.fake_allocation_);

        // The lease that will be assigned to a client
        ctx.callout_handle_->setArgument("lease4", expired);

        // Call the callouts
        HooksManager::callCallouts(hook_index_lease4_select_, *ctx.callout_handle_);

        // Callouts decided to skip the action. This means that the lease is not
        // assigned, so the client will get NoAddrAvail as a result. The lease
        // won't be inserted into the database.
        if (ctx.callout_handle_->getStatus() == CalloutHandle::NEXT_STEP_SKIP) {
            LOG_DEBUG(dhcpsrv_logger, DHCPSRV_DBG_HOOKS,
                      DHCPSRV_HOOK_LEASE4_SELECT_SKIP);
            return (Lease4Ptr());
        }

        /// @todo: add support for DROP

        // Let's use whatever callout returned. Hopefully it is the same lease
        // we handed to it.
        ctx.callout_handle_->getArgument("lease4", expired);
    }

    if (!ctx.fake_allocation_) {
        // for REQUEST we do update the lease
        LeaseMgrFactory::instance().updateLease4(expired);
    }

    // We do nothing for SOLICIT. We'll just update database when
    // the client gets back to us with REQUEST message.

    // it's not really expired at this stage anymore - let's return it as
    // an updated lease
    return (expired);
}

Lease4Ptr
AllocEngine::allocateOrReuseLease4(const IOAddress& candidate, ClientContext4& ctx) {
    ctx.conflicting_lease_.reset();

    Lease4Ptr exist_lease = LeaseMgrFactory::instance().getLease4(candidate);
    if (exist_lease) {
        if (exist_lease->expired()) {
            ctx.old_lease_ = Lease4Ptr(new Lease4(*exist_lease));
            return (reuseExpiredLease4(exist_lease, ctx));

        } else {
            // If there is a lease and it is not expired, pass this lease back
            // to the caller in the context. The caller may need to know
            // which lease we're conflicting with.
            ctx.conflicting_lease_ = exist_lease;
        }

    } else {
        return (createLease4(ctx, candidate));
    }
    return (Lease4Ptr());
}

Lease4Ptr
AllocEngine::allocateUnreservedLease4(ClientContext4& ctx) {
    Lease4Ptr new_lease;
    AllocatorPtr allocator = getAllocator(Lease::TYPE_V4);
    const uint64_t max_attempts = (attempts_ > 0 ? attempts_ :
                                   ctx.subnet_->getPoolCapacity(Lease::TYPE_V4));
    for (uint64_t i = 0; i < max_attempts; ++i) {
        IOAddress candidate = allocator->pickAddress(ctx.subnet_, ctx.clientid_,
                                                     ctx.requested_address_);
        // If address is not reserved for another client, try to allocate it.
        if (!addressReserved(candidate, ctx)) {
            // The call below will return the non-NULL pointer if we
            // successfully allocate this lease. This means that the
            // address is not in use by another client.
            new_lease = allocateOrReuseLease4(candidate, ctx);
            if (new_lease) {
                return (new_lease);
            }
        }
    }

    // Unable to allocate an address, return an empty lease.
    LOG_WARN(alloc_engine_logger, ALLOC_ENGINE_V4_ALLOC_FAIL)
        .arg(ctx.query_->getLabel())
        .arg(max_attempts);

    return (new_lease);
}

void
AllocEngine::updateLease4Information(const Lease4Ptr& lease,
                                     AllocEngine::ClientContext4& ctx) const {
    lease->subnet_id_ = ctx.subnet_->getID();
    lease->hwaddr_ = ctx.hwaddr_;
    lease->client_id_ = ctx.clientid_;
    lease->cltt_ = time(NULL);
    lease->t1_ = ctx.subnet_->getT1();
    lease->t2_ = ctx.subnet_->getT2();
    lease->valid_lft_ = ctx.subnet_->getValid();
    lease->fqdn_fwd_ = ctx.fwd_dns_update_;
    lease->fqdn_rev_ = ctx.rev_dns_update_;
    lease->hostname_ = ctx.hostname_;
}

bool
AllocEngine::conditionalExtendLifetime(Lease& lease) const {
    lease.cltt_ = time(NULL);
    return (true);
}

}; // end of isc::dhcp namespace
}; // end of isc namespace<|MERGE_RESOLUTION|>--- conflicted
+++ resolved
@@ -1381,62 +1381,8 @@
     BOOST_FOREACH(Lease6Ptr lease, leases) {
 
         try {
-<<<<<<< HEAD
             // Reclaim the lease.
             reclaimExpiredLease(lease, remove_lease, callout_handle);
-=======
-            // The skip flag indicates if the callouts have taken responsibility
-            // for reclaiming the lease. The callout will set this to true if
-            // it reclaims the lease itself. In this case the reclamation routine
-            // will not update DNS nor update the database.
-            bool skipped = false;
-            if (callout_handle) {
-                callout_handle->deleteAllArguments();
-                callout_handle->setArgument("lease6", lease);
-                callout_handle->setArgument("remove_lease", remove_lease);
-
-                HooksManager::callCallouts(Hooks.hook_index_lease6_expire_,
-                                           *callout_handle);
-
-                skipped = callout_handle->getStatus() == CalloutHandle::NEXT_STEP_SKIP;
-            }
-
-            /// @todo: Maybe add support for DROP stauts?
-            /// Not sure if we need to support every possible status everywhere.
-
-            if (!skipped) {
-                // Generate removal name change request for D2, if required.
-                // This will return immediatelly if the DNS wasn't updated
-                // when the lease was created.
-                if (lease->duid_) {
-                    queueRemovalNameChangeRequest(lease, *(lease->duid_));
-                }
-
-                // Let's check if the lease that just expired is in DECLINED state.
-                // If it is, we need to conduct couple extra steps and also force
-                // its removal.
-                bool remove_tmp = remove_lease;
-                if (lease->state_ == Lease::STATE_DECLINED) {
-                    // There's no point in keeping declined lease after its
-                    // reclaimation. Declined lease doesn't have any client
-                    // identifying information anymore.
-
-                    // Do extra steps required for declined lease reclaimation:
-                    // - bump decline-related stats
-                    // - log separate message
-                    // - call lease6_recover hooks
-                    // (hooks can override the removal decision and keep the lease)
-                    remove_tmp = reclaimDeclined(lease);
-                }
-
-                // Reclaim the lease - depending on the configuration, set the
-                // expired-reclaimed state or simply remove it.
-                reclaimLeaseInDatabase<Lease6Ptr>(lease, remove_tmp,
-                                                  boost::bind(&LeaseMgr::updateLease6,
-                                                              &lease_mgr, _1));
-            }
-
->>>>>>> 1195d772
             ++leases_processed;
 
         } catch (const std::exception& ex) {
@@ -1575,66 +1521,8 @@
     BOOST_FOREACH(Lease4Ptr lease, leases) {
 
         try {
-<<<<<<< HEAD
             // Reclaim the lease.
             reclaimExpiredLease(lease, remove_lease, callout_handle);
-=======
-            // The skip flag indicates if the callouts have taken responsibility
-            // for reclaiming the lease. The callout will set this to true if
-            // it reclaims the lease itself. In this case the reclamation routine
-            // will not update DNS nor update the database.
-            bool skipped = false;
-            if (callout_handle) {
-                callout_handle->deleteAllArguments();
-                callout_handle->setArgument("lease4", lease);
-                callout_handle->setArgument("remove_lease", remove_lease);
-
-                HooksManager::callCallouts(Hooks.hook_index_lease4_expire_,
-                                           *callout_handle);
-
-                skipped = callout_handle->getStatus() == CalloutHandle::NEXT_STEP_SKIP;
-            }
-
-            /// @todo: Maybe add support for DROP stauts?
-            /// Not sure if we need to support every possible status everywhere.
-
-            if (!skipped) {
-                // Generate removal name change request for D2, if required.
-                // This will return immediatelly if the DNS wasn't updated
-                // when the lease was created.
-                if (lease->client_id_) {
-                    // Client id takes precedence over HW address.
-                    queueRemovalNameChangeRequest(lease, lease->client_id_->getClientId());
-
-                } else {
-                    // Client id is not specified for the lease. Use HW address
-                    // instead.
-                    queueRemovalNameChangeRequest(lease, lease->hwaddr_);
-                }
-
-                // Let's check if the lease that just expired is in DECLINED state.
-                // If it is, we need to conduct couple extra steps and also force
-                // its removal.
-                bool remove_tmp = remove_lease;
-                if (lease->state_ == Lease::STATE_DECLINED) {
-                    // There's no point in keeping declined lease after its
-                    // reclaimation. Declined lease doesn't have any client
-                    // identifying information anymore.
-
-                    // Do extra steps required for declined lease reclaimation:
-                    // - bump decline-related stats
-                    // - log separate message
-                    remove_tmp = reclaimDeclined(lease);
-                }
-
-                // Reclaim the lease - depending on the configuration, set the
-                // expired-reclaimed state or simply remove it.
-                reclaimLeaseInDatabase<Lease4Ptr>(lease, remove_tmp,
-                                                  boost::bind(&LeaseMgr::updateLease4,
-                                                              &lease_mgr, _1));
-            }
-
->>>>>>> 1195d772
             ++leases_processed;
 
         } catch (const std::exception& ex) {
@@ -1767,7 +1655,7 @@
             // Do extra steps required for declined lease reclaimation:
             // - bump decline-related stats
             // - log separate message
-            reclaimDeclined(lease);
+            remove_tmp = reclaimDeclined(lease);
         }
 
         if (reclaim_mode != DB_RECLAIM_LEAVE_UNCHANGED) {
@@ -1860,7 +1748,7 @@
             // Do extra steps required for declined lease reclaimation:
             // - bump decline-related stats
             // - log separate message
-            reclaimDeclined(lease);
+            remove_tmp = reclaimDeclined(lease);
         }
 
         if (reclaim_mode != DB_RECLAIM_LEAVE_UNCHANGED) {
