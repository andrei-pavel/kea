/**
 *
 * @mainpage BIND10 Developer's Guide
 *
 * Welcome to BIND10 Developer's Guide. This documentation is addressed
 * at existing and prospecting developers and programmers, who would like
 * to gain insight into internal workings of BIND 10. It could also be useful
 * for existing and prospective contributors.
 *
 * If you are a user or system administrator, rather than software engineer,
 * you should read <a href="http://bind10.isc.org/docs/bind10-guide.html">BIND10
 * Guide (Administrator Reference for BIND10)</a> instead.
 *
 * Regardless of your field of expertise, you are encouraged to visit
 * <a href="http://bind10.isc.org/">BIND10 webpage (http://bind10.isc.org)</a>
 *
 * @section DNS
 * - Authoritative DNS (todo)
 * - Recursive resolver (todo)
 * - @subpage DataScrubbing
 *
 * @section DHCP
<<<<<<< HEAD
 * - @subpage dhcpv4
 *   - @subpage dhcpv4Session
 * - @subpage dhcpv6
 *   - @subpage dhcpv6Session
 *   - @subpage dhcpv6ConfigParser
 *   - @subpage dhcpv6ConfigInherit
=======
 * - @subpage dhcp4
 *   - @subpage dhcp4-session
 *   - @subpage dhcp4-config-parser
 *   - @subpage dhcp4-config-inherit
 * - @subpage dhcp6
 *   - @subpage dhcp6-session
 *   - @subpage dhcp6-config-parser
 *   - @subpage dhcp6-config-inherit
>>>>>>> 550a5e0d
 * - @subpage libdhcp
 *   - @subpage libdhcpIntro
 *   - @subpage libdhcpIfaceMgr
 * - @subpage libdhcpsrv
 *   - @subpage leasemgr
 *   - @subpage cfgmgr
 *   - @subpage allocengine
 * - @subpage dhcp-database-backends
 * - @subpage perfdhcpInternals
 *
 * @section misc Miscellaneous topics
 * - @subpage LoggingApi
 *   - @subpage LoggingApiOverview
 *   - @subpage LoggingApiLoggerNames
 *   - @subpage LoggingApiLoggingMessages
 * - @subpage SocketSessionUtility
 * - <a href="./doxygen-error.log">Documentation warnings and errors</a>
 *
 * @todo: Move this logo to the right (and possibly up). Not sure what
 * is the best way to do it in Doxygen, without using CSS hacks.
 * @image html isc-logo.png
 */<|MERGE_RESOLUTION|>--- conflicted
+++ resolved
@@ -20,23 +20,14 @@
  * - @subpage DataScrubbing
  *
  * @section DHCP
-<<<<<<< HEAD
- * - @subpage dhcpv4
+ * - @subpage dhcp4
  *   - @subpage dhcpv4Session
- * - @subpage dhcpv6
+ *   - @subpage dhcpv4ConfigParser
+ *   - @subpage dhcpv4ConfigInherit
+ * - @subpage dhcp6
  *   - @subpage dhcpv6Session
  *   - @subpage dhcpv6ConfigParser
  *   - @subpage dhcpv6ConfigInherit
-=======
- * - @subpage dhcp4
- *   - @subpage dhcp4-session
- *   - @subpage dhcp4-config-parser
- *   - @subpage dhcp4-config-inherit
- * - @subpage dhcp6
- *   - @subpage dhcp6-session
- *   - @subpage dhcp6-config-parser
- *   - @subpage dhcp6-config-inherit
->>>>>>> 550a5e0d
  * - @subpage libdhcp
  *   - @subpage libdhcpIntro
  *   - @subpage libdhcpIfaceMgr
@@ -44,7 +35,7 @@
  *   - @subpage leasemgr
  *   - @subpage cfgmgr
  *   - @subpage allocengine
- * - @subpage dhcp-database-backends
+ * - @subpage dhcpDatabaseBackends
  * - @subpage perfdhcpInternals
  *
  * @section misc Miscellaneous topics
