// Copyright (C) 2011  Internet Systems Consortium, Inc. ("ISC")
//
// Permission to use, copy, modify, and/or distribute this software for any
// purpose with or without fee is hereby granted, provided that the above
// copyright notice and this permission notice appear in all copies.
//
// THE SOFTWARE IS PROVIDED "AS IS" AND ISC DISCLAIMS ALL WARRANTIES WITH
// REGARD TO THIS SOFTWARE INCLUDING ALL IMPLIED WARRANTIES OF MERCHANTABILITY
// AND FITNESS.  IN NO EVENT SHALL ISC BE LIABLE FOR ANY SPECIAL, DIRECT,
// INDIRECT, OR CONSEQUENTIAL DAMAGES OR ANY DAMAGES WHATSOEVER RESULTING FROM
// LOSS OF USE, DATA OR PROFITS, WHETHER IN AN ACTION OF CONTRACT, NEGLIGENCE
// OR OTHER TORTIOUS ACTION, ARISING OUT OF OR IN CONNECTION WITH THE USE OR
// PERFORMANCE OF THIS SOFTWARE.

#include <config.h>
#include <sstream>
#include <fstream>
#include <string.h>
#include <netinet/in.h>
#include <arpa/inet.h>
#include <sys/select.h>
#include <asio.hpp>

#include <dhcp/dhcp4.h>
#include <dhcp/dhcp6.h>
#include <dhcp/iface_mgr.h>
#include <exceptions/exceptions.h>
#include <asiolink/udp_endpoint.h>
#include <asiolink/io_error.h>
#include <util/io/pktinfo_utilities.h>

using namespace std;
using namespace isc::asiolink;
using namespace isc::util::io::internal;

namespace isc {
namespace dhcp {

/// IfaceMgr is a singleton implementation
IfaceMgr* IfaceMgr::instance_ = 0;

void
IfaceMgr::instanceCreate() {
    if (instance_) {
        // no need to do anything. Instance is already created.
        // Who called it again anyway? Uh oh. Had to be us, as
        // this is private method.
        return;
    }
    instance_ = new IfaceMgr();
}

IfaceMgr&
IfaceMgr::instance() {
    if (instance_ == 0) {
        instanceCreate();
    }
    return (*instance_);
}

IfaceMgr::Iface::Iface(const std::string& name, int ifindex)
    :name_(name), ifindex_(ifindex), mac_len_(0), hardware_type_(0),
     flag_loopback_(false), flag_up_(false), flag_running_(false),
     flag_multicast_(false), flag_broadcast_(false), flags_(0)
{
    memset(mac_, 0, sizeof(mac_));
}

void
IfaceMgr::Iface::closeSockets() {
    for (SocketCollection::iterator sock = sockets_.begin();
         sock != sockets_.end(); ++sock) {
        cout << "Closing socket " << sock->sockfd_ << endl;
        close(sock->sockfd_);
    }
    sockets_.clear();
}

std::string
IfaceMgr::Iface::getFullName() const {
    ostringstream tmp;
    tmp << name_ << "/" << ifindex_;
    return (tmp.str());
}

std::string
IfaceMgr::Iface::getPlainMac() const {
    ostringstream tmp;
    tmp.fill('0');
    tmp << hex;
    for (int i = 0; i < mac_len_; i++) {
        tmp.width(2);
        tmp <<  static_cast<int>(mac_[i]);
        if (i < mac_len_-1) {
            tmp << ":";
        }
    }
    return (tmp.str());
}

void IfaceMgr::Iface::setMac(const uint8_t* mac, size_t len) {
    if (len > IfaceMgr::MAX_MAC_LEN) {
        isc_throw(OutOfRange, "Interface " << getFullName()
                  << " was detected to have link address of length "
                  << len << ", but maximum supported length is "
                  << IfaceMgr::MAX_MAC_LEN);
    }
    mac_len_ = len;
    memcpy(mac_, mac, len);
}

bool IfaceMgr::Iface::delAddress(const isc::asiolink::IOAddress& addr) {
    for (AddressCollection::iterator a = addrs_.begin();
         a!=addrs_.end(); ++a) {
        if (*a==addr) {
            addrs_.erase(a);
            return (true);
        }
    }
    return (false);
}

bool IfaceMgr::Iface::delSocket(uint16_t sockfd) {
    list<SocketInfo>::iterator sock = sockets_.begin();
    while (sock!=sockets_.end()) {
        if (sock->sockfd_ == sockfd) {
            close(sockfd);
            sockets_.erase(sock);
            return (true); //socket found
        }
        ++sock;
    }
    return (false); // socket not found
}

IfaceMgr::IfaceMgr()
    :control_buf_len_(CMSG_SPACE(sizeof(struct in6_pktinfo))),
     control_buf_(new char[control_buf_len_]),
     session_socket_(INVALID_SOCKET), session_callback_(NULL)
{

    cout << "IfaceMgr initialization." << endl;

    try {
        // required for sending/receiving packets
        // let's keep it in front, just in case someone
        // wants to send anything during initialization

        // control_buf_ = boost::scoped_array<char>();

        detectIfaces();

    } catch (const std::exception& ex) {
        cout << "IfaceMgr creation failed:" << ex.what() << endl;

        // TODO Uncomment this (or call LOG_FATAL) once
        // interface detection is implemented. Otherwise
        // it is not possible to run tests in a portable
        // way (see detectIfaces() method).
        throw;
    }
}

void IfaceMgr::closeSockets() {
    for (IfaceCollection::iterator iface = ifaces_.begin();
         iface != ifaces_.end(); ++iface) {
        iface->closeSockets();
    }
}

IfaceMgr::~IfaceMgr() {
    // control_buf_ is deleted automatically (scoped_ptr)
    control_buf_len_ = 0;

    closeSockets();
}

void IfaceMgr::stubDetectIfaces() {
    string ifaceName;
    const string v4addr("127.0.0.1"), v6addr("::1");

    // This is a stub implementation for interface detection. Actual detection
    // is faked by detecting loopback interface (lo or lo0). It will eventually
    // be removed once we have actual implementations for all supported systems.

    cout << "Interface detection is not implemented on this Operating System yet. "
         << endl;

    try {
        if (if_nametoindex("lo") > 0) {
            ifaceName = "lo";
            // this is Linux-like OS
        } else if (if_nametoindex("lo0") > 0) {
            ifaceName = "lo0";
            // this is BSD-like OS
        } else {
            // we give up. What OS is this, anyway? Solaris? Hurd?
            isc_throw(NotImplemented,
                      "Interface detection on this OS is not supported.");
        }

        Iface iface(ifaceName, if_nametoindex(ifaceName.c_str()));
        iface.flag_up_ = true;
        iface.flag_running_ = true;

        // Note that we claim that this is not a loopback. iface_mgr tries to open a
        // socket on all interaces that are up, running and not loopback. As this is
        // the only interface we were able to detect, let's pretend this is a normal
        // interface.
        iface.flag_loopback_ = false;
        iface.flag_multicast_ = true;
        iface.flag_broadcast_ = true;
        iface.setHWType(HWTYPE_ETHERNET);

        iface.addAddress(IOAddress(v4addr));
        iface.addAddress(IOAddress(v6addr));
        addInterface(iface);

        cout << "Detected interface " << ifaceName << "/" << v4addr << "/"
             << v6addr << endl;
    } catch (const std::exception& ex) {
        // TODO: deallocate whatever memory we used
        // not that important, since this function is going to be
        // thrown away as soon as we get proper interface detection
        // implemented

        // TODO Do LOG_FATAL here
        std::cerr << "Interface detection failed." << std::endl;
        throw;
    }
}

bool IfaceMgr::openSockets4(const uint16_t port) {
    int sock;
    int count = 0;

    for (IfaceCollection::iterator iface = ifaces_.begin();
         iface != ifaces_.end();
         ++iface) {

        cout << "Trying opening socket on interface " << iface->getFullName() << endl;

        if (iface->flag_loopback_ ||
            !iface->flag_up_ ||
            !iface->flag_running_) {
            cout << "Interface " << iface->getFullName()
                 << " not suitable: is loopback, is down or not running" << endl;
            continue;
        }

        AddressCollection addrs = iface->getAddresses();
        for (AddressCollection::iterator addr = addrs.begin();
             addr != addrs.end();
             ++addr) {

            // Skip IPv6 addresses
            if (addr->getFamily() != AF_INET) {
                continue;
            }

            sock = openSocket(iface->getName(), *addr, port);
            if (sock < 0) {
                cout << "Failed to open unicast socket." << endl;
                return (false);
            }

            count++;
        }
    }
    return (count > 0);

}

bool IfaceMgr::openSockets6(const uint16_t port) {
    int sock;
    int count = 0;

    for (IfaceCollection::iterator iface = ifaces_.begin();
         iface != ifaces_.end();
         ++iface) {

        if (iface->flag_loopback_ ||
            !iface->flag_up_ ||
            !iface->flag_running_) {
            continue;
        }

        AddressCollection addrs = iface->getAddresses();
        for (AddressCollection::iterator addr = addrs.begin();
             addr != addrs.end();
             ++addr) {

            // skip IPv4 addresses
            if (addr->getFamily() != AF_INET6) {
                continue;
            }

            sock = openSocket(iface->getName(), *addr, port);
            if (sock < 0) {
                cout << "Failed to open unicast socket." << endl;
                return (false);
            }

            // Binding socket to unicast address and then joining multicast group
            // works well on Mac OS (and possibly other BSDs), but does not work
            // on Linux.
            if ( !joinMulticast(sock, iface->getName(),
                                string(ALL_DHCP_RELAY_AGENTS_AND_SERVERS))) {
                close(sock);
                isc_throw(Unexpected, "Failed to join " << ALL_DHCP_RELAY_AGENTS_AND_SERVERS
                          << " multicast group.");
            }

            count++;

            /// @todo: Remove this ifdef once we start supporting BSD systems.
#if defined(OS_LINUX)
            // To receive multicast traffic, Linux requires binding socket to
            // a multicast group. That in turn doesn't work on NetBSD.

            int sock2 = openSocket(iface->getName(),
                                   IOAddress(ALL_DHCP_RELAY_AGENTS_AND_SERVERS),
                                   port);
            if (sock2 < 0) {
                isc_throw(Unexpected, "Failed to open multicast socket on "
                          << " interface " << iface->getFullName());
                iface->delSocket(sock); // delete previously opened socket
            }
#endif
        }
    }
    return (count > 0);
}

void
IfaceMgr::printIfaces(std::ostream& out /*= std::cout*/) {
    for (IfaceCollection::const_iterator iface=ifaces_.begin();
         iface!=ifaces_.end();
         ++iface) {

        const AddressCollection& addrs = iface->getAddresses();

        out << "Detected interface " << iface->getFullName()
            << ", hwtype=" << iface->getHWType()
            << ", mac=" << iface->getPlainMac();
        out << ", flags=" << hex << iface->flags_ << dec << "("
            << (iface->flag_loopback_?"LOOPBACK ":"")
            << (iface->flag_up_?"UP ":"")
            << (iface->flag_running_?"RUNNING ":"")
            << (iface->flag_multicast_?"MULTICAST ":"")
            << (iface->flag_broadcast_?"BROADCAST ":"")
            << ")" << endl;
        out << "  " << addrs.size() << " addr(s):";

        for (AddressCollection::const_iterator addr = addrs.begin();
             addr != addrs.end(); ++addr) {
            out << "  " << addr->toText();
        }
        out << endl;
    }
}

IfaceMgr::Iface*
IfaceMgr::getIface(int ifindex) {
    for (IfaceCollection::iterator iface=ifaces_.begin();
         iface!=ifaces_.end();
         ++iface) {
        if (iface->getIndex() == ifindex)
            return (&(*iface));
    }

    return (NULL); // not found
}

IfaceMgr::Iface*
IfaceMgr::getIface(const std::string& ifname) {
    for (IfaceCollection::iterator iface=ifaces_.begin();
         iface!=ifaces_.end();
         ++iface) {
        if (iface->getName() == ifname)
            return (&(*iface));
    }

    return (NULL); // not found
}

int IfaceMgr::openSocket(const std::string& ifname, const IOAddress& addr,
                         const uint16_t port) {
    Iface* iface = getIface(ifname);
    if (!iface) {
        isc_throw(BadValue, "There is no " << ifname << " interface present.");
    }
    switch (addr.getFamily()) {
    case AF_INET:
        return openSocket4(*iface, addr, port);
    case AF_INET6:
        return openSocket6(*iface, addr, port);
    default:
        isc_throw(BadValue, "Failed to detect family of address: "
                  << addr.toText());
    }
}

int IfaceMgr::openSocketFromIface(const std::string& ifname,
                                  const uint16_t port,
                                  const uint8_t family) {
    // Search for specified interface among detected interfaces.
    for (IfaceCollection::iterator iface = ifaces_.begin();
         iface != ifaces_.end();
         ++iface) {

        if ((iface->getFullName() != ifname) &&
            (iface->getName() != ifname)) {
            continue;
        }

        // Interface is now detected. Search for address on interface
        // that matches address family (v6 or v4).
        AddressCollection addrs = iface->getAddresses();
        AddressCollection::iterator addr_it = addrs.begin();
        while (addr_it != addrs.end()) {
            if (addr_it->getFamily() == family) {
                // We have interface and address so let's open socket.
                // This may cause isc::Unexpected exception.
                return (openSocket(iface->getName(), *addr_it, port));
            }
            ++addr_it;
        }
        // If we are at the end of address collection it means that we found
        // interface but there is no address for family specified.
        if (addr_it == addrs.end()) {
            // Stringify the family value to append it to exception string.
            std::string family_name("AF_INET");
            if (family == AF_INET6) {
                family_name = "AF_INET6";
            }
            // We did not find address on the interface.
            isc_throw(BadValue, "There is no address for interface: "
                      << ifname << ", port: " << port << ", address "
                      " family: " << family_name);
        }
    }
    // If we got here it means that we had not found the specified interface.
    // Otherwise we would have returned from previous exist points.
    isc_throw(BadValue, "There is no " << ifname << " interface present.");
}

int IfaceMgr::openSocketFromAddress(const IOAddress& addr,
                                    const uint16_t port) {
    // Search through detected interfaces and addresses to match
    // local address we got.
    for (IfaceCollection::iterator iface = ifaces_.begin();
         iface != ifaces_.end();
         ++iface) {

        AddressCollection addrs = iface->getAddresses();

        for (AddressCollection::iterator addr_it = addrs.begin();
             addr_it != addrs.end();
             ++addr_it) {

            // Local address must match one of the addresses
            // on detected interfaces. If it does, we have
            // address and interface detected so we can open
            // socket.
            if (*addr_it == addr) {
                // Open socket using local interface, address and port.
                // This may cause isc::Unexpected exception.
                return (openSocket(iface->getName(), *addr_it, port));
            }
        }
    }
    // If we got here it means that we did not find specified address
    // on any available interface.
    isc_throw(BadValue, "There is no such address " << addr.toText());
}

int IfaceMgr::openSocketFromRemoteAddress(const IOAddress& remote_addr,
                                          const uint16_t port) {
    // Get local address to be used to connect to remote location.
    IOAddress local_address(getLocalAddress(remote_addr, port).getAddress());
    return openSocketFromAddress(local_address, port);
}

isc::asiolink::IOAddress
IfaceMgr::getLocalAddress(const IOAddress& remote_addr, const uint16_t port) {
    // Create remote endpoint, we will be connecting to it.
    boost::scoped_ptr<const UDPEndpoint>
        remote_endpoint(static_cast<const UDPEndpoint*>
                        (UDPEndpoint::create(IPPROTO_UDP, remote_addr, port)));
    if (!remote_endpoint) {
        isc_throw(Unexpected, "Unable to create remote endpoint");
    }

    // Create socket that will be used to connect to remote endpoint.
    asio::io_service io_service;
    asio::ip::udp::socket sock(io_service);

    asio::error_code err_code;
    // If remote address is broadcast address we have to
    // allow this on the socket.
    if (remote_addr.getAddress().is_v4() && 
        (remote_addr == IOAddress("255.255.255.255"))) {
        // Socket has to be open prior to setting the broadcast
        // option. Otherwise set_option will complain about
        // bad file descriptor.
        sock.open(asio::ip::udp::v4(), err_code);
        if (err_code) {
            isc_throw(Unexpected, "failed to open UDPv4 socket");
        }
        sock.set_option(asio::socket_base::broadcast(true), err_code);
        if (err_code) {
            isc_throw(Unexpected, "failed to enable broadcast on the socket");
        }
    }

    // Try to connect to remote endpoint and check if attempt is successful.
    sock.connect(remote_endpoint->getASIOEndpoint(), err_code);
    if (err_code) {
        isc_throw(Unexpected,"failed to connect to remote endpoint.");
    }

    // Once we are connected socket object holds local endpoint.
    asio::ip::udp::socket::endpoint_type local_endpoint =
        sock.local_endpoint();
    asio::ip::address local_address(local_endpoint.address());

    // Return address of local endpoint.
    return IOAddress(local_address);
}

int IfaceMgr::openSocket4(Iface& iface, const IOAddress& addr, uint16_t port) {

    cout << "Creating UDP4 socket on " << iface.getFullName()
         << " " << addr.toText() << "/port=" << port << endl;

    struct sockaddr_in addr4;
    memset(&addr4, 0, sizeof(sockaddr));
    addr4.sin_family = AF_INET;
    addr4.sin_port = htons(port);

    addr4.sin_addr.s_addr = htonl(addr);
    //addr4.sin_addr.s_addr = 0; // anyaddr: this will receive 0.0.0.0 => 255.255.255.255 traffic
    // addr4.sin_addr.s_addr = 0xffffffffu; // broadcast address. This will receive 0.0.0.0 => 255.255.255.255 as well

    int sock = socket(AF_INET, SOCK_DGRAM, 0);
    if (sock < 0) {
        isc_throw(Unexpected, "Failed to create UDP6 socket.");
    }

    if (bind(sock, (struct sockaddr *)&addr4, sizeof(addr4)) < 0) {
        close(sock);
        isc_throw(Unexpected, "Failed to bind socket " << sock << " to " << addr.toText()
                  << "/port=" << port);
    }

    // if there is no support for IP_PKTINFO, we are really out of luck
    // it will be difficult to undersand, where this packet came from
#if defined(IP_PKTINFO)
    int flag = 1;
    if (setsockopt(sock, IPPROTO_IP, IP_PKTINFO, &flag, sizeof(flag)) != 0) {
        close(sock);
        isc_throw(Unexpected, "setsockopt: IP_PKTINFO: failed.");
    }
#endif

    cout << "Created socket " << sock << " on " << iface.getName() << "/" <<
        addr.toText() << "/port=" << port << endl;

    SocketInfo info(sock, addr, port);
    iface.addSocket(info);

    return (sock);
}

int IfaceMgr::openSocket6(Iface& iface, const IOAddress& addr, uint16_t port) {

    cout << "Creating UDP6 socket on " << iface.getFullName()
         << " " << addr.toText() << "/port=" << port << endl;

    struct sockaddr_in6 addr6;
    memset(&addr6, 0, sizeof(addr6));
    addr6.sin6_family = AF_INET6;
    addr6.sin6_port = htons(port);    if (addr.toText() != "::1")
      addr6.sin6_scope_id = if_nametoindex(iface.getName().c_str());

    memcpy(&addr6.sin6_addr,
           addr.getAddress().to_v6().to_bytes().data(),
           sizeof(addr6.sin6_addr));
#ifdef HAVE_SA_LEN
    addr6.sin6_len = sizeof(addr6);
#endif

    // TODO: use sockcreator once it becomes available

    // make a socket
    int sock = socket(AF_INET6, SOCK_DGRAM, 0);
    if (sock < 0) {
        isc_throw(Unexpected, "Failed to create UDP6 socket.");
    }

    // Set the REUSEADDR option so that we don't fail to start if
    // we're being restarted.
    int flag = 1;
    if (setsockopt(sock, SOL_SOCKET, SO_REUSEADDR,
                   (char *)&flag, sizeof(flag)) < 0) {
        close(sock);
        isc_throw(Unexpected, "Can't set SO_REUSEADDR option on dhcpv6 socket.");
    }

    if (bind(sock, (struct sockaddr *)&addr6, sizeof(addr6)) < 0) {
        close(sock);
        isc_throw(Unexpected, "Failed to bind socket " << sock << " to " << addr.toText()
                  << "/port=" << port);
    }
#ifdef IPV6_RECVPKTINFO
    // RFC3542 - a new way
    if (setsockopt(sock, IPPROTO_IPV6, IPV6_RECVPKTINFO,
                   &flag, sizeof(flag)) != 0) {
        close(sock);
        isc_throw(Unexpected, "setsockopt: IPV6_RECVPKTINFO failed.");
    }
#else
    // RFC2292 - an old way
    if (setsockopt(sock, IPPROTO_IPV6, IPV6_PKTINFO,
                   &flag, sizeof(flag)) != 0) {
        close(sock);
        isc_throw(Unexpected, "setsockopt: IPV6_PKTINFO: failed.");
    }
#endif

    // multicast stuff
    if (addr.getAddress().to_v6().is_multicast()) {
        // both mcast (ALL_DHCP_RELAY_AGENTS_AND_SERVERS and ALL_DHCP_SERVERS)
        // are link and site-scoped, so there is no sense to join those groups
        // with global addresses.

        if ( !joinMulticast( sock, iface.getName(),
                         string(ALL_DHCP_RELAY_AGENTS_AND_SERVERS) ) ) {
            close(sock);
            isc_throw(Unexpected, "Failed to join " << ALL_DHCP_RELAY_AGENTS_AND_SERVERS
                      << " multicast group.");
        }
    }

    cout << "Created socket " << sock << " on " << iface.getName() << "/" <<
        addr.toText() << "/port=" << port << endl;

    SocketInfo info(sock, addr, port);
    iface.addSocket(info);

    return (sock);
}

bool
IfaceMgr::joinMulticast(int sock, const std::string& ifname,
const std::string & mcast) {

    struct ipv6_mreq mreq;

    if (inet_pton(AF_INET6, mcast.c_str(),
                  &mreq.ipv6mr_multiaddr) <= 0) {
        cout << "Failed to convert " << ifname
             << " to IPv6 multicast address." << endl;
        return (false);
    }

    mreq.ipv6mr_interface = if_nametoindex(ifname.c_str());
    if (setsockopt(sock, IPPROTO_IPV6, IPV6_JOIN_GROUP,
                   &mreq, sizeof(mreq)) < 0) {
        cout << "Failed to join " << mcast << " multicast group." << endl;
        return (false);
    }

    cout << "Joined multicast " << mcast << " group." << endl;

    return (true);
}

bool
IfaceMgr::send(const Pkt6Ptr& pkt) {
    int result;

    Iface* iface = getIface(pkt->getIface());
    if (!iface) {
        isc_throw(BadValue, "Unable to send Pkt6. Invalid interface ("
                  << pkt->getIface() << ") specified.");
    }

    memset(&control_buf_[0], 0, control_buf_len_);


    // Set the target address we're sending to.
    sockaddr_in6 to;
    memset(&to, 0, sizeof(to));
    to.sin6_family = AF_INET6;
    to.sin6_port = htons(pkt->getRemotePort());
    memcpy(&to.sin6_addr,
           pkt->getRemoteAddr().getAddress().to_v6().to_bytes().data(),
           16);
    to.sin6_scope_id = pkt->getIndex();

    // Initialize our message header structure.
    struct msghdr m;
    memset(&m, 0, sizeof(m));
    m.msg_name = &to;
    m.msg_namelen = sizeof(to);

    // Set the data buffer we're sending. (Using this wacky
    // "scatter-gather" stuff... we only have a single chunk
    // of data to send, so we declare a single vector entry.)

    // As v structure is a C-style is used for both sending and
    // receiving data, it is shared between sending and receiving
    // (sendmsg and recvmsg). It is also defined in system headers,
    // so we have no control over its definition. To set iov_base
    // (defined as void*) we must use const cast from void *.
    // Otherwise C++ compiler would complain that we are trying
    // to assign const void* to void*.
    struct iovec v;
    memset(&v, 0, sizeof(v));
    v.iov_base = const_cast<void *>(pkt->getBuffer().getData());
    v.iov_len = pkt->getBuffer().getLength();
    m.msg_iov = &v;
    m.msg_iovlen = 1;

    // Setting the interface is a bit more involved.
    //
    // We have to create a "control message", and set that to
    // define the IPv6 packet information. We could set the
    // source address if we wanted, but we can safely let the
    // kernel decide what that should be.
    m.msg_control = &control_buf_[0];
    m.msg_controllen = control_buf_len_;
    struct cmsghdr *cmsg = CMSG_FIRSTHDR(&m);
    cmsg->cmsg_level = IPPROTO_IPV6;
    cmsg->cmsg_type = IPV6_PKTINFO;
    cmsg->cmsg_len = CMSG_LEN(sizeof(struct in6_pktinfo));
    struct in6_pktinfo *pktinfo = convertPktInfo6(CMSG_DATA(cmsg));
    memset(pktinfo, 0, sizeof(struct in6_pktinfo));
    pktinfo->ipi6_ifindex = pkt->getIndex();
    m.msg_controllen = cmsg->cmsg_len;

    pkt->updateTimestamp();

    result = sendmsg(getSocket(*pkt), &m, 0);
    if (result < 0) {
        isc_throw(Unexpected, "Pkt6 send failed: sendmsg() returned " << result);
    }
    cout << "Sent " << pkt->getBuffer().getLength() << " bytes over socket " << getSocket(*pkt)
         << " on " << iface->getFullName() << " interface: "
         << " dst=[" << pkt->getRemoteAddr().toText() << "]:" << pkt->getRemotePort()
         << ", src=" << pkt->getLocalAddr().toText() << "]:" << pkt->getLocalPort()
         << endl;

    return (result);
}

bool
IfaceMgr::send(const Pkt4Ptr& pkt)
{
    Iface* iface = getIface(pkt->getIface());
    if (!iface) {
        isc_throw(BadValue, "Unable to send Pkt4. Invalid interface ("
                  << pkt->getIface() << ") specified.");
    }

    memset(&control_buf_[0], 0, control_buf_len_);


    // Set the target address we're sending to.
    sockaddr_in to;
    memset(&to, 0, sizeof(to));
    to.sin_family = AF_INET;
    to.sin_port = htons(pkt->getRemotePort());
    to.sin_addr.s_addr = htonl(pkt->getRemoteAddr());

    struct msghdr m;
    // Initialize our message header structure.
    memset(&m, 0, sizeof(m));
    m.msg_name = &to;
    m.msg_namelen = sizeof(to);

    // Set the data buffer we're sending. (Using this wacky
    // "scatter-gather" stuff... we only have a single chunk
    // of data to send, so we declare a single vector entry.)
    struct iovec v;
    memset(&v, 0, sizeof(v));
    // iov_base field is of void * type. We use it for packet
    // transmission, so this buffer will not be modified.
    v.iov_base = const_cast<void *>(pkt->getBuffer().getData());
    v.iov_len = pkt->getBuffer().getLength();
    m.msg_iov = &v;
    m.msg_iovlen = 1;

    // call OS-specific routines (like setting interface index)
    os_send4(m, control_buf_, control_buf_len_, pkt);

    cout << "Trying to send " << pkt->getBuffer().getLength() << " bytes to "
         << pkt->getRemoteAddr().toText() << ":" << pkt->getRemotePort()
         << " over socket " << getSocket(*pkt) << " on interface "
         << getIface(pkt->getIface())->getFullName() << endl;

    pkt->updateTimestamp();

    int result = sendmsg(getSocket(*pkt), &m, 0);
    if (result < 0) {
        isc_throw(Unexpected, "Pkt4 send failed.");
    }

    cout << "Sent " << pkt->getBuffer().getLength() << " bytes over socket " << getSocket(*pkt)
         << " on " << iface->getFullName() << " interface: "
         << " dst=" << pkt->getRemoteAddr().toText() << ":" << pkt->getRemotePort()
         << ", src=" << pkt->getLocalAddr().toText() << ":" << pkt->getLocalPort()
         << endl;

    return (result);
}


boost::shared_ptr<Pkt4>
IfaceMgr::receive4(uint32_t timeout) {

    const SocketInfo* candidate = 0;
    IfaceCollection::const_iterator iface;
    fd_set sockets;
    int maxfd = 0;
    stringstream names;

    FD_ZERO(&sockets);

    /// @todo: marginal performance optimization. We could create the set once
    /// and then use its copy for select(). Please note that select() modifies
    /// provided set to indicated which sockets have something to read.
    for (iface = ifaces_.begin(); iface != ifaces_.end(); ++iface) {

        const SocketCollection& socket_collection = iface->getSockets();
        for (SocketCollection::const_iterator s = socket_collection.begin();
             s != socket_collection.end(); ++s) {

            // Only deal with IPv4 addresses.
            if (s->addr_.getFamily() == AF_INET) {
                names << s->sockfd_ << "(" << iface->getName() << ") ";

                // Add this socket to listening set
                FD_SET(s->sockfd_, &sockets);
                if (maxfd < s->sockfd_) {
                    maxfd = s->sockfd_;
                }
            }
        }
    }

    // if there is session socket registered...
    if (session_socket_ != INVALID_SOCKET) {
        // at it to the set as well
        FD_SET(session_socket_, &sockets);
        if (maxfd < session_socket_)
            maxfd = session_socket_;
        names << session_socket_ << "(session)";
    }

    /// @todo: implement sub-second precision one day
    struct timeval select_timeout;
    select_timeout.tv_sec = timeout;
    select_timeout.tv_usec = 0;

    cout << "Trying to receive data on sockets: " << names.str()
         << ". Timeout is " << timeout << " seconds." << endl;
    int result = select(maxfd + 1, &sockets, NULL, NULL, &select_timeout);
    cout << "select returned " << result << endl;

    if (result == 0) {
        // nothing received and timeout has been reached
        return (Pkt4Ptr()); // NULL
    } else if (result < 0) {
        cout << "Socket read error: " << strerror(errno) << endl;

        /// @todo: perhaps throw here?
        return (Pkt4Ptr()); // NULL
    }

    // Let's find out which socket has the data
    if ((session_socket_ != INVALID_SOCKET) && (FD_ISSET(session_socket_, &sockets))) {
        // something received over session socket
        cout << "BIND10 command or config available over session socket." << endl;

        if (session_callback_) {
            // in theory we could call io_service.run_one() here, instead of
            // implementing callback mechanism, but that would introduce
            // asiolink dependency to libdhcp++ and that is something we want
            // to avoid (see CPE market and out long term plans for minimalistic
            // implementations.
            session_callback_();
        }

        return (Pkt4Ptr()); // NULL
    }

    // Let's find out which interface/socket has the data
    for (iface = ifaces_.begin(); iface != ifaces_.end(); ++iface) {
        const SocketCollection& socket_collection = iface->getSockets();
        for (SocketCollection::const_iterator s = socket_collection.begin();
             s != socket_collection.end(); ++s) {
            if (FD_ISSET(s->sockfd_, &sockets)) {
                candidate = &(*s);
                break;
            }
        }
        if (candidate) {
            break;
        }
    }

    if (!candidate) {
        cout << "Received data over unknown socket." << endl;
        return (Pkt4Ptr()); // NULL
    }

    cout << "Trying to receive over UDP4 socket " << candidate->sockfd_ << " bound to "
         << candidate->addr_.toText() << "/port=" << candidate->port_ << " on "
         << iface->getFullName() << endl;

    // Now we have a socket, let's get some data from it!
    struct sockaddr_in from_addr;
    uint8_t buf[RCVBUFSIZE];

    memset(&control_buf_[0], 0, control_buf_len_);
    memset(&from_addr, 0, sizeof(from_addr));

    // Initialize our message header structure.
    struct msghdr m;
    memset(&m, 0, sizeof(m));

    // Point so we can get the from address.
    m.msg_name = &from_addr;
    m.msg_namelen = sizeof(from_addr);

    struct iovec v;
    v.iov_base = static_cast<void*>(buf);
    v.iov_len = RCVBUFSIZE;
    m.msg_iov = &v;
    m.msg_iovlen = 1;

    // Getting the interface is a bit more involved.
    //
    // We set up some space for a "control message". We have
    // previously asked the kernel to give us packet
    // information (when we initialized the interface), so we
    // should get the destination address from that.
    m.msg_control = &control_buf_[0];
    m.msg_controllen = control_buf_len_;

    result = recvmsg(candidate->sockfd_, &m, 0);
    if (result < 0) {
        cout << "Failed to receive UDP4 data." << endl;
        return (Pkt4Ptr()); // NULL
    }

    // We have all data let's create Pkt4 object.
    Pkt4Ptr pkt = Pkt4Ptr(new Pkt4(buf, result));

    pkt->updateTimestamp();

    unsigned int ifindex = iface->getIndex();

    IOAddress from(htonl(from_addr.sin_addr.s_addr));
    uint16_t from_port = htons(from_addr.sin_port);

    // Set receiving interface based on information, which socket was used to
    // receive data. OS-specific info (see os_receive4()) may be more reliable,
    // so this value may be overwritten.
    pkt->setIndex(ifindex);
    pkt->setIface(iface->getName());
    pkt->setRemoteAddr(from);
    pkt->setRemotePort(from_port);
    pkt->setLocalPort(candidate->port_);

    if (!os_receive4(m, pkt)) {
        cout << "Unable to find pktinfo" << endl;
        return (boost::shared_ptr<Pkt4>()); // NULL
    }

    cout << "Received " << result << " bytes from " << from.toText()
         << "/port=" << from_port
         << " sent to " << pkt->getLocalAddr().toText() << " over interface "
         << iface->getFullName() << endl;

    return (pkt);
}

Pkt6Ptr IfaceMgr::receive6(uint32_t timeout) {

    const SocketInfo* candidate = 0;
    fd_set sockets;
    int maxfd = 0;
    stringstream names;

    FD_ZERO(&sockets);

    /// @todo: marginal performance optimization. We could create the set once
    /// and then use its copy for select(). Please note that select() modifies
    /// provided set to indicated which sockets have something to read.
    IfaceCollection::const_iterator iface;
    for (iface = ifaces_.begin(); iface != ifaces_.end(); ++iface) {

        for (SocketCollection::const_iterator s = iface->sockets_.begin();
             s != iface->sockets_.end(); ++s) {

            // Only deal with IPv4 addresses.
            if (s->addr_.getFamily() == AF_INET6) {
                names << s->sockfd_ << "(" << iface->getName() << ") ";

                // Add this socket to listening set
                FD_SET(s->sockfd_, &sockets);
                if (maxfd < s->sockfd_) {
                    maxfd = s->sockfd_;
                }
            }
        }
    }

    // if there is session socket registered...
    if (session_socket_ != INVALID_SOCKET) {
        // at it to the set as well
        FD_SET(session_socket_, &sockets);
        if (maxfd < session_socket_)
            maxfd = session_socket_;
        names << session_socket_ << "(session)";
    }

    cout << "Trying to receive data on sockets:" << names.str()
         << ".Timeout is " << timeout << " seconds." << endl;

    /// @todo: implement sub-second precision one day
    struct timeval select_timeout;
    select_timeout.tv_sec = timeout;
    select_timeout.tv_usec = 0;

    int result = select(maxfd + 1, &sockets, NULL, NULL, &select_timeout);

    if (result == 0) {
        // nothing received and timeout has been reached
        return (Pkt6Ptr()); // NULL
    } else if (result < 0) {
        cout << "Socket read error: " << strerror(errno) << endl;

        /// @todo: perhaps throw here?
        return (Pkt6Ptr()); // NULL
    }

    // Let's find out which socket has the data
    if ((session_socket_ != INVALID_SOCKET) && (FD_ISSET(session_socket_, &sockets))) {
        // something received over session socket
        cout << "BIND10 command or config available over session socket." << endl;

        if (session_callback_) {
            // in theory we could call io_service.run_one() here, instead of
            // implementing callback mechanism, but that would introduce
            // asiolink dependency to libdhcp++ and that is something we want
            // to avoid (see CPE market and out long term plans for minimalistic
            // implementations.
            session_callback_();
        }

        return (Pkt6Ptr()); // NULL
    }

    // Let's find out which interface/socket has the data
    for (iface = ifaces_.begin(); iface != ifaces_.end(); ++iface) {
        for (SocketCollection::const_iterator s = iface->sockets_.begin();
             s != iface->sockets_.end(); ++s) {
            if (FD_ISSET(s->sockfd_, &sockets)) {
                candidate = &(*s);
                break;
            }
        }
        if (candidate) {
            break;
        }
    }

    if (!candidate) {
        cout << "Received data over unknown socket." << endl;
        return (Pkt6Ptr()); // NULL
    }

    cout << "Trying to receive over UDP6 socket " << candidate->sockfd_ << " bound to "
         << candidate->addr_.toText() << "/port=" << candidate->port_ << " on "
         << iface->getFullName() << endl;

    // Now we have a socket, let's get some data from it!
    uint8_t buf[RCVBUFSIZE];
    memset(&control_buf_[0], 0, control_buf_len_);
    struct sockaddr_in6 from;
    memset(&from, 0, sizeof(from));

    // Initialize our message header structure.
    struct msghdr m;
    memset(&m, 0, sizeof(m));

    // Point so we can get the from address.
    m.msg_name = &from;
    m.msg_namelen = sizeof(from);

    // Set the data buffer we're receiving. (Using this wacky
    // "scatter-gather" stuff... but we that doesn't really make
    // sense for us, so we use a single vector entry.)
    struct iovec v;
    memset(&v, 0, sizeof(v));
    v.iov_base = static_cast<void*>(buf);
    v.iov_len = RCVBUFSIZE;
    m.msg_iov = &v;
    m.msg_iovlen = 1;

    // Getting the interface is a bit more involved.
    //
    // We set up some space for a "control message". We have
    // previously asked the kernel to give us packet
    // information (when we initialized the interface), so we
    // should get the destination address from that.
    m.msg_control = &control_buf_[0];
    m.msg_controllen = control_buf_len_;

<<<<<<< HEAD
    /// TODO: Need to move to select() and pool over
    /// all available sockets. For now, we just take the
    /// first interface and use first socket from it.
    IfaceCollection::const_iterator iface = ifaces_.begin();
    const SocketInfo* candidate = 0;
    while (iface != ifaces_.end()) {
        const SocketCollection& socket_collection = iface->getSockets();
        for (SocketCollection::const_iterator s = socket_collection.begin();
             s != socket_collection.end(); ++s) {
            if (s->addr_.getFamily() != AF_INET6) {
                continue;
            }
            if (s->addr_.getAddress().to_v6().is_multicast()) {
                candidate = &(*s);
                break;
            }
            if (!candidate) {
                candidate = &(*s); // it's not multicast, but it's better than nothing
            }
        }
        if (candidate) {
            break;
        }
        ++iface;
    }
    if (iface == ifaces_.end()) {
        isc_throw(Unexpected, "No suitable IPv6 interfaces detected. Can't receive anything.");
    }

    if (!candidate) {
        isc_throw(Unexpected, "Interface " << iface->getFullName()
                  << " does not have any sockets open.");
    }

    cout << "Trying to receive over UDP6 socket " << candidate->sockfd_ << " bound to "
         << candidate->addr_.toText() << "/port=" << candidate->port_ << " on "
         << iface->getFullName() << endl;
    int result = recvmsg(candidate->sockfd_, &m, 0);
=======
    result = recvmsg(candidate->sockfd_, &m, 0);
>>>>>>> ad2d728d

    struct in6_addr to_addr;
    memset(&to_addr, 0, sizeof(to_addr));

    int ifindex = -1;
    if (result >= 0) {
        struct in6_pktinfo* pktinfo = NULL;


        // If we did read successfully, then we need to loop
        // through the control messages we received and
        // find the one with our destination address.
        //
        // We also keep a flag to see if we found it. If we
        // didn't, then we consider this to be an error.
        bool found_pktinfo = false;
        struct cmsghdr* cmsg = CMSG_FIRSTHDR(&m);
        while (cmsg != NULL) {
            if ((cmsg->cmsg_level == IPPROTO_IPV6) &&
                (cmsg->cmsg_type == IPV6_PKTINFO)) {
                pktinfo = convertPktInfo6(CMSG_DATA(cmsg));
                to_addr = pktinfo->ipi6_addr;
                ifindex = pktinfo->ipi6_ifindex;
                found_pktinfo = true;
                break;
            }
            cmsg = CMSG_NXTHDR(&m, cmsg);
        }
        if (!found_pktinfo) {
            cout << "Unable to find pktinfo" << endl;
            return (Pkt6Ptr()); // NULL
        }
    } else {
        cout << "Failed to receive data." << endl;
        return (Pkt6Ptr()); // NULL
    }

    // Let's create a packet.
    Pkt6Ptr pkt;
    try {
        pkt = Pkt6Ptr(new Pkt6(buf, result));
    } catch (const std::exception& ex) {
        cout << "Failed to create new packet." << endl;
        return (Pkt6Ptr()); // NULL
    }

    pkt->updateTimestamp();

    pkt->setLocalAddr(IOAddress::from_bytes(AF_INET6,
                      reinterpret_cast<const uint8_t*>(&to_addr)));
    pkt->setRemoteAddr(IOAddress::from_bytes(AF_INET6,
                       reinterpret_cast<const uint8_t*>(&from.sin6_addr)));
    pkt->setRemotePort(ntohs(from.sin6_port));
    pkt->setIndex(ifindex);

    Iface* received = getIface(pkt->getIndex());
    if (received) {
        pkt->setIface(received->getName());
    } else {
        cout << "Received packet over unknown interface (ifindex="
             << pkt->getIndex() << ")." << endl;
        return (boost::shared_ptr<Pkt6>()); // NULL
    }

    /// @todo: Move this to LOG_DEBUG
    cout << "Received " << pkt->getBuffer().getLength() << " bytes over "
         << pkt->getIface() << "/" << pkt->getIndex() << " interface: "
         << " src=" << pkt->getRemoteAddr().toText()
         << ", dst=" << pkt->getLocalAddr().toText()
         << endl;

    return (pkt);
}

uint16_t IfaceMgr::getSocket(const isc::dhcp::Pkt6& pkt) {
    Iface* iface = getIface(pkt.getIface());
    if (iface == NULL) {
        isc_throw(BadValue, "Tried to find socket for non-existent interface "
                  << pkt.getIface());
    }

    const SocketCollection& socket_collection = iface->getSockets();
    SocketCollection::const_iterator s;
    for (s = socket_collection.begin(); s != socket_collection.end(); ++s) {
        if ((s->family_ == AF_INET6) &&
            (!s->addr_.getAddress().to_v6().is_multicast())) {
            return (s->sockfd_);
        }
        /// @todo: Add more checks here later. If remote address is
        /// not link-local, we can't use link local bound socket
        /// to send data.
    }

    isc_throw(Unexpected, "Interface " << iface->getFullName()
              << " does not have any suitable IPv6 sockets open.");
}

uint16_t IfaceMgr::getSocket(isc::dhcp::Pkt4 const& pkt) {
    Iface* iface = getIface(pkt.getIface());
    if (iface == NULL) {
        isc_throw(BadValue, "Tried to find socket for non-existent interface "
                  << pkt.getIface());
    }

    const SocketCollection& socket_collection = iface->getSockets();
    SocketCollection::const_iterator s;
    for (s = socket_collection.begin(); s != socket_collection.end(); ++s) {
        if (s->family_ == AF_INET) {
            return (s->sockfd_);
        }
        /// TODO: Add more checks here later. If remote address is
        /// not link-local, we can't use link local bound socket
        /// to send data.
    }

    isc_throw(Unexpected, "Interface " << iface->getFullName()
              << " does not have any suitable IPv4 sockets open.");
}

} // end of namespace isc::dhcp
} // end of namespace isc<|MERGE_RESOLUTION|>--- conflicted
+++ resolved
@@ -1003,9 +1003,9 @@
     /// provided set to indicated which sockets have something to read.
     IfaceCollection::const_iterator iface;
     for (iface = ifaces_.begin(); iface != ifaces_.end(); ++iface) {
-
-        for (SocketCollection::const_iterator s = iface->sockets_.begin();
-             s != iface->sockets_.end(); ++s) {
+        const SocketCollection& socket_collection = iface->getSockets();
+        for (SocketCollection::const_iterator s = socket_collection.begin();
+             s != socket_collection.end(); ++s) {
 
             // Only deal with IPv4 addresses.
             if (s->addr_.getFamily() == AF_INET6) {
@@ -1068,8 +1068,9 @@
 
     // Let's find out which interface/socket has the data
     for (iface = ifaces_.begin(); iface != ifaces_.end(); ++iface) {
-        for (SocketCollection::const_iterator s = iface->sockets_.begin();
-             s != iface->sockets_.end(); ++s) {
+        const SocketCollection& socket_collection = iface->getSockets();
+        for (SocketCollection::const_iterator s = socket_collection.begin();
+             s != socket_collection.end(); ++s) {
             if (FD_ISSET(s->sockfd_, &sockets)) {
                 candidate = &(*s);
                 break;
@@ -1122,48 +1123,7 @@
     m.msg_control = &control_buf_[0];
     m.msg_controllen = control_buf_len_;
 
-<<<<<<< HEAD
-    /// TODO: Need to move to select() and pool over
-    /// all available sockets. For now, we just take the
-    /// first interface and use first socket from it.
-    IfaceCollection::const_iterator iface = ifaces_.begin();
-    const SocketInfo* candidate = 0;
-    while (iface != ifaces_.end()) {
-        const SocketCollection& socket_collection = iface->getSockets();
-        for (SocketCollection::const_iterator s = socket_collection.begin();
-             s != socket_collection.end(); ++s) {
-            if (s->addr_.getFamily() != AF_INET6) {
-                continue;
-            }
-            if (s->addr_.getAddress().to_v6().is_multicast()) {
-                candidate = &(*s);
-                break;
-            }
-            if (!candidate) {
-                candidate = &(*s); // it's not multicast, but it's better than nothing
-            }
-        }
-        if (candidate) {
-            break;
-        }
-        ++iface;
-    }
-    if (iface == ifaces_.end()) {
-        isc_throw(Unexpected, "No suitable IPv6 interfaces detected. Can't receive anything.");
-    }
-
-    if (!candidate) {
-        isc_throw(Unexpected, "Interface " << iface->getFullName()
-                  << " does not have any sockets open.");
-    }
-
-    cout << "Trying to receive over UDP6 socket " << candidate->sockfd_ << " bound to "
-         << candidate->addr_.toText() << "/port=" << candidate->port_ << " on "
-         << iface->getFullName() << endl;
-    int result = recvmsg(candidate->sockfd_, &m, 0);
-=======
     result = recvmsg(candidate->sockfd_, &m, 0);
->>>>>>> ad2d728d
 
     struct in6_addr to_addr;
     memset(&to_addr, 0, sizeof(to_addr));
