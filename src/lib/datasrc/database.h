// Copyright (C) 2011  Internet Systems Consortium, Inc. ("ISC")
//
// Permission to use, copy, modify, and/or distribute this software for any
// purpose with or without fee is hereby granted, provided that the above
// copyright notice and this permission notice appear in all copies.
//
// THE SOFTWARE IS PROVIDED "AS IS" AND ISC DISCLAIMS ALL WARRANTIES WITH
// REGARD TO THIS SOFTWARE INCLUDING ALL IMPLIED WARRANTIES OF MERCHANTABILITY
// AND FITNESS.  IN NO EVENT SHALL ISC BE LIABLE FOR ANY SPECIAL, DIRECT,
// INDIRECT, OR CONSEQUENTIAL DAMAGES OR ANY DAMAGES WHATSOEVER RESULTING FROM
// LOSS OF USE, DATA OR PROFITS, WHETHER IN AN ACTION OF CONTRACT, NEGLIGENCE
// OR OTHER TORTIOUS ACTION, ARISING OUT OF OR IN CONNECTION WITH THE USE OR
// PERFORMANCE OF THIS SOFTWARE.

#ifndef __DATABASE_DATASRC_H
#define __DATABASE_DATASRC_H

#include <datasrc/client.h>

#include <exceptions/exceptions.h>

namespace isc {
namespace datasrc {

/**
 * \brief Abstraction of lowlevel database with DNS data
 *
 * This class is defines interface to databases. Each supported database
 * will provide methods for accessing the data stored there in a generic
 * manner. The methods are meant to be low-level, without much or any knowledge
 * about DNS and should be possible to translate directly to queries.
 *
 * On the other hand, how the communication with database is done and in what
 * schema (in case of relational/SQL database) is up to the concrete classes.
 *
 * This class is non-copyable, as copying connections to database makes little
 * sense and will not be needed.
 *
 * \todo Is it true this does not need to be copied? For example the zone
 *     iterator might need it's own copy. But a virtual clone() method might
 *     be better for that than copy constructor.
 *
 * \note The same application may create multiple connections to the same
 *     database, having multiple instances of this class. If the database
 *     allows having multiple open queries at one connection, the connection
 *     class may share it.
 */
class DatabaseAccessor : boost::noncopyable {
public:
    /**
     * \brief Destructor
     *
     * It is empty, but needs a virtual one, since we will use the derived
     * classes in polymorphic way.
     */
    virtual ~DatabaseAccessor() { }
    /**
     * \brief Retrieve a zone identifier
     *
     * This method looks up a zone for the given name in the database. It
     * should match only exact zone name (eg. name is equal to the zone's
     * apex), as the DatabaseClient will loop trough the labels itself and
     * find the most suitable zone.
     *
     * It is not specified if and what implementation of this method may throw,
     * so code should expect anything.
     *
     * \param name The name of the zone's apex to be looked up.
     * \return The first part of the result indicates if a matching zone
     *     was found. In case it was, the second part is internal zone ID.
     *     This one will be passed to methods finding data in the zone.
     *     It is not required to keep them, in which case whatever might
     *     be returned - the ID is only passed back to the database as
     *     an opaque handle.
     */
    virtual std::pair<bool, int> getZone(const isc::dns::Name& name) const = 0;

    /**
<<<<<<< HEAD
     * \brief This holds the internal context of ZoneIterator for databases
     *
     * While the ZoneIterator implementation from DatabaseClient does all the
     * translation from strings to DNS classes and validation, this class
     * holds the pointer to where the database is at reading the data.
     *
     * It can either hold shared pointer to the connection which created it
     * and have some kind of statement inside (in case single database
     * connection can handle multiple concurrent SQL statements) or it can
     * create a new connection (or, if it is more convenient, the connection
     * itself can inherit both from DatabaseConnection and IteratorContext
     * and just clone itself).
     */
    class IteratorContext : public boost::noncopyable {
    public:
        /**
         * \brief Destructor
         *
         * Virtual destructor, so any descendand class is destroyed correctly.
         */
        virtual ~IteratorContext() { }

        /**
         * \brief Function to provide next resource record
         *
         * This function should provide data about the next resource record
         * from the iterated zone. The data are not converted yet.
         *
         * \note The order of RRs is not strictly set, but the RRs for single
         * RRset must not be interleaved with any other RRs (eg. RRsets must be
         * "together").
         *
         * \param data The data are to be returned by this parameter. They are
         *     (in order) the name, rrtype, TTL and the rdata.
         * \todo Unify with the interface in #1062 eventually.
         * \todo Do we consider databases where it is stored in binary blob
         *     format?
         */
        virtual bool getNext(std::string data[4]) = 0;
    };

    typedef boost::shared_ptr<IteratorContext> IteratorContextPtr;

    /**
     * \brief Creates an iterator context for given zone.
     *
     * This should create a new iterator context to be used by
     * DatabaseConnection's ZoneIterator. It can be created based on the name
     * or the ID (returned from getZone()), what is more comfortable for the
     * database implementation. Both are provided (and are guaranteed to match,
     * the DatabaseClient first looks up the zone ID and then calls this).
     *
     * The default implementation throws isc::NotImplemented, to allow
     * "minimal" implementations of the connection not supporting optional
     * functionality.
     *
     * \param name The name of the zone.
     * \param id The ID of the zone, returned from getZone().
     * \return Newly created iterator context. Must not be NULL.
     */
    virtual IteratorContextPtr getIteratorContext(const isc::dns::Name& name,
                                                  int id) const
    {
        /*
         * This is a compromise. We need to document the parameters in doxygen,
         * so they need a name, but then it complains about unused parameter.
         * This is a NOP that "uses" the parameters.
         */
        static_cast<void>(name);
        static_cast<void>(id);

        isc_throw(isc::NotImplemented,
                  "This database datasource can't be iterated");
    }
=======
     * \brief Starts a new search for records of the given name in the given zone
     *
     * The data searched by this call can be retrieved with subsequent calls to
     * getNextRecord().
     *
     * \exception DataSourceError if there is a problem connecting to the
     *                            backend database
     *
     * \param zone_id The zone to search in, as returned by getZone()
     * \param name The name of the records to find
     */
    virtual void searchForRecords(int zone_id, const std::string& name) = 0;

    /**
     * \brief Retrieves the next record from the search started with searchForRecords()
     *
     * Returns a boolean specifying whether or not there was more data to read.
     * In the case of a database error, a DatasourceError is thrown.
     *
     * The columns passed is an array of std::strings consisting of
     * DatabaseConnection::COLUMN_COUNT elements, the elements of which
     * are defined in DatabaseConnection::RecordColumns, in their basic
     * string representation.
     *
     * If you are implementing a derived database connection class, you
     * should have this method check the column_count value, and fill the
     * array with strings conforming to their description in RecordColumn.
     *
     * \exception DatasourceError if there was an error reading from the database
     *
     * \param columns The elements of this array will be filled with the data
     *                for one record as defined by RecordColumns
     *                If there was no data, the array is untouched.
     * \return true if there was a next record, false if there was not
     */
    virtual bool getNextRecord(std::string columns[], size_t column_count) = 0;

    /**
     * \brief Resets the current search initiated with searchForRecords()
     *
     * This method will be called when the called of searchForRecords() and
     * getNextRecord() finds bad data, and aborts the current search.
     * It should clean up whatever handlers searchForRecords() created, and
     * any other state modified or needed by getNextRecord()
     *
     * Of course, the implementation of getNextRecord may also use it when
     * it is done with a search. If it does, the implementation of this
     * method should make sure it can handle being called multiple times.
     *
     * The implementation for this method should make sure it never throws.
     */
    virtual void resetSearch() = 0;

    /**
     * Definitions of the fields as they are required to be filled in
     * by getNextRecord()
     *
     * When implementing getNextRecord(), the columns array should
     * be filled with the values as described in this enumeration,
     * in this order, i.e. TYPE_COLUMN should be the first element
     * (index 0) of the array, TTL_COLUMN should be the second element
     * (index 1), etc.
     */
    enum RecordColumns {
        TYPE_COLUMN = 0,    ///< The RRType of the record (A/NS/TXT etc.)
        TTL_COLUMN = 1,     ///< The TTL of the record (a
        SIGTYPE_COLUMN = 2, ///< For RRSIG records, this contains the RRTYPE
                            ///< the RRSIG covers. In the current implementation,
                            ///< this field is ignored.
        RDATA_COLUMN = 3    ///< Full text representation of the record's RDATA
    };

    /// The number of fields the columns array passed to getNextRecord should have
    static const size_t COLUMN_COUNT = 4;

    /**
     * \brief Returns a string identifying this dabase backend
     *
     * The returned string is mainly intended to be used for
     * debugging/logging purposes.
     *
     * Any implementation is free to choose the exact string content,
     * but it is advisable to make it a name that is distinguishable
     * from the others.
     *
     * \return the name of the database
     */
    virtual const std::string& getDBName() const = 0;
>>>>>>> 2e60562c
};

/**
 * \brief Concrete data source client oriented at database backends.
 *
 * This class (together with corresponding versions of ZoneFinder,
 * ZoneIterator, etc.) translates high-level data source queries to
 * low-level calls on DatabaseAccessor. It calls multiple queries
 * if necessary and validates data from the database, allowing the
 * DatabaseAccessor to be just simple translation to SQL/other
 * queries to database.
 *
 * While it is possible to subclass it for specific database in case
 * of special needs, it is not expected to be needed. This should just
 * work as it is with whatever DatabaseAccessor.
 */
class DatabaseClient : public DataSourceClient {
public:
    /**
     * \brief Constructor
     *
     * It initializes the client with a database.
     *
     * \exception isc::InvalidParameter if database is NULL. It might throw
     * standard allocation exception as well, but doesn't throw anything else.
     *
     * \param database The database to use to get data. As the parameter
     *     suggests, the client takes ownership of the database and will
     *     delete it when itself deleted.
     */
    DatabaseClient(boost::shared_ptr<DatabaseAccessor> database);
    /**
     * \brief Corresponding ZoneFinder implementation
     *
     * The zone finder implementation for database data sources. Similarly
     * to the DatabaseClient, it translates the queries to methods of the
     * database.
     *
     * Application should not come directly in contact with this class
     * (it should handle it trough generic ZoneFinder pointer), therefore
     * it could be completely hidden in the .cc file. But it is provided
     * to allow testing and for rare cases when a database needs slightly
     * different handling, so it can be subclassed.
     *
     * Methods directly corresponds to the ones in ZoneFinder.
     */
    class Finder : public ZoneFinder {
    public:
        /**
         * \brief Constructor
         *
         * \param database The database (shared with DatabaseClient) to
         *     be used for queries (the one asked for ID before).
         * \param zone_id The zone ID which was returned from
         *     DatabaseAccessor::getZone and which will be passed to further
         *     calls to the database.
         */
        Finder(boost::shared_ptr<DatabaseAccessor> database, int zone_id);
        // The following three methods are just implementations of inherited
        // ZoneFinder's pure virtual methods.
        virtual isc::dns::Name getOrigin() const;
        virtual isc::dns::RRClass getClass() const;

        /**
         * \brief Find an RRset in the datasource
         *
         * Searches the datasource for an RRset of the given name and
         * type. If there is a CNAME at the given name, the CNAME rrset
         * is returned.
         * (this implementation is not complete, and currently only
         * does full matches, CNAMES, and the signatures for matches and
         * CNAMEs)
         * \note target was used in the original design to handle ANY
         *       queries. This is not implemented yet, and may use
         *       target again for that, but it might also use something
         *       different. It is left in for compatibility at the moment.
         * \note options are ignored at this moment
         *
         * \note Maybe counter intuitively, this method is not a const member
         * function.  This is intentional; some of the underlying implementations
         * are expected to use a database backend, and would internally contain
         * some abstraction of "database connection".  In the most strict sense
         * any (even read only) operation might change the internal state of
         * such a connection, and in that sense the operation cannot be considered
         * "const".  In order to avoid giving a false sense of safety to the
         * caller, we indicate a call to this method may have a surprising
         * side effect.  That said, this view may be too strict and it may
         * make sense to say the internal database connection doesn't affect
         * external behavior in terms of the interface of this method.  As
         * we gain more experiences with various kinds of backends we may
         * revisit the constness.
         *
         * \exception DataSourceError when there is a problem reading
         *                            the data from the dabase backend.
         *                            This can be a connection, code, or
         *                            data (parse) error.
         *
         * \param name The name to find
         * \param type The RRType to find
         * \param target Unused at this moment
         * \param options Unused at this moment
         */
        virtual FindResult find(const isc::dns::Name& name,
                                const isc::dns::RRType& type,
                                isc::dns::RRsetList* target = NULL,
                                const FindOptions options = FIND_DEFAULT);

        /**
         * \brief The zone ID
         *
         * This function provides the stored zone ID as passed to the
         * constructor. This is meant for testing purposes and normal
         * applications shouldn't need it.
         */
        int zone_id() const { return (zone_id_); }
        /**
         * \brief The database.
         *
         * This function provides the database stored inside as
         * passed to the constructor. This is meant for testing purposes and
         * normal applications shouldn't need it.
         */
        const DatabaseAccessor& database() const {
            return (*database_);
        }
    private:
        boost::shared_ptr<DatabaseAccessor> database_;
        const int zone_id_;
    };
    /**
     * \brief Find a zone in the database
     *
     * This queries database's getZone to find the best matching zone.
     * It will propagate whatever exceptions are thrown from that method
     * (which is not restricted in any way).
     *
     * \param name Name of the zone or data contained there.
     * \return FindResult containing the code and an instance of Finder, if
     *     anything is found. However, application should not rely on the
     *     ZoneFinder being instance of Finder (possible subclass of this class
     *     may return something else and it may change in future versions), it
     *     should use it as a ZoneFinder only.
     */
    virtual FindResult findZone(const isc::dns::Name& name) const;

<<<<<<< HEAD
    /**
     * \brief Get the zone iterator
     *
     * The iterator allows going through the whole zone content. If the
     * underlying DatabaseConnection is implemented correctly, it should
     * be possible to have multiple ZoneIterators at once and query data
     * at the same time.
     *
     * \exception DataSourceError if the zone doesn't exist.
     * \exception isc::NotImplemented if the underlying DatabaseConnection
     *     doesn't implement iteration. But in case it is not implemented
     *     and the zone doesn't exist, DataSourceError is thrown.
     * \exception Anything else the underlying DatabaseConnection might
     *     want to throw.
     * \param name The origin of the zone to iterate.
     * \return Shared pointer to the iterator (it will never be NULL)
     */
    virtual ZoneIteratorPtr getIterator(const isc::dns::Name& name) const;

=======
>>>>>>> 2e60562c
private:
    /// \brief Our database.
    const boost::shared_ptr<DatabaseAccessor> database_;
};

}
}

#endif<|MERGE_RESOLUTION|>--- conflicted
+++ resolved
@@ -76,7 +76,6 @@
     virtual std::pair<bool, int> getZone(const isc::dns::Name& name) const = 0;
 
     /**
-<<<<<<< HEAD
      * \brief This holds the internal context of ZoneIterator for databases
      *
      * While the ZoneIterator implementation from DatabaseClient does all the
@@ -151,7 +150,8 @@
         isc_throw(isc::NotImplemented,
                   "This database datasource can't be iterated");
     }
-=======
+
+    /**
      * \brief Starts a new search for records of the given name in the given zone
      *
      * The data searched by this call can be retrieved with subsequent calls to
@@ -240,7 +240,6 @@
      * \return the name of the database
      */
     virtual const std::string& getDBName() const = 0;
->>>>>>> 2e60562c
 };
 
 /**
@@ -386,7 +385,6 @@
      */
     virtual FindResult findZone(const isc::dns::Name& name) const;
 
-<<<<<<< HEAD
     /**
      * \brief Get the zone iterator
      *
@@ -406,8 +404,6 @@
      */
     virtual ZoneIteratorPtr getIterator(const isc::dns::Name& name) const;
 
-=======
->>>>>>> 2e60562c
 private:
     /// \brief Our database.
     const boost::shared_ptr<DatabaseAccessor> database_;
