// Copyright (C) 2013-2014  Internet Systems Consortium, Inc. ("ISC")
//
// Permission to use, copy, modify, and/or distribute this software for any
// purpose with or without fee is hereby granted, provided that the above
// copyright notice and this permission notice appear in all copies.
//
// THE SOFTWARE IS PROVIDED "AS IS" AND ISC DISCLAIMS ALL WARRANTIES WITH
// REGARD TO THIS SOFTWARE INCLUDING ALL IMPLIED WARRANTIES OF MERCHANTABILITY
// AND FITNESS.  IN NO EVENT SHALL ISC BE LIABLE FOR ANY SPECIAL, DIRECT,
// INDIRECT, OR CONSEQUENTIAL DAMAGES OR ANY DAMAGES WHATSOEVER RESULTING FROM
// LOSS OF USE, DATA OR PROFITS, WHETHER IN AN ACTION OF CONTRACT, NEGLIGENCE
// OR OTHER TORTIOUS ACTION, ARISING OUT OF OR IN CONNECTION WITH THE USE OR
// PERFORMANCE OF THIS SOFTWARE.

#include <d2/d2_cfg_mgr.h>
#include <dns/opcode.h>
#include <dns/messagerenderer.h>
#include <nc_test_utils.h>
#include <asio.hpp>
#include <asiolink/udp_endpoint.h>

#include <gtest/gtest.h>

using namespace std;
using namespace isc;
using namespace isc::d2;

namespace isc {
namespace d2 {

const char* TEST_DNS_SERVER_IP = "127.0.0.1";
size_t TEST_DNS_SERVER_PORT = 5301;

<<<<<<< HEAD
=======
//const bool HAS_RDATA = true;
>>>>>>> 0387d65f
const bool NO_RDATA = false;

//*************************** FauxServer class ***********************

FauxServer::FauxServer(asiolink::IOService& io_service,
                       asiolink::IOAddress& address, size_t port)
    :io_service_(io_service), address_(address), port_(port),
     server_socket_(), receive_pending_(false), perpetual_receive_(true) {

    server_socket_.reset(new asio::ip::udp::socket(io_service_.get_io_service(),
                                                   asio::ip::udp::v4()));
    server_socket_->set_option(asio::socket_base::reuse_address(true));

    isc::asiolink::UDPEndpoint endpoint(address_, port_);
    server_socket_->bind(endpoint.getASIOEndpoint());
}

FauxServer::FauxServer(asiolink::IOService& io_service,
                       DnsServerInfo& server)
    :io_service_(io_service), address_(server.getIpAddress()),
     port_(server.getPort()), server_socket_(), receive_pending_(false),
     perpetual_receive_(true) {
    server_socket_.reset(new asio::ip::udp::socket(io_service_.get_io_service(),
                                                   asio::ip::udp::v4()));
    server_socket_->set_option(asio::socket_base::reuse_address(true));
    isc::asiolink::UDPEndpoint endpoint(address_, port_);
    server_socket_->bind(endpoint.getASIOEndpoint());
}


FauxServer::~FauxServer() {
}

void
FauxServer::receive (const ResponseMode& response_mode,
                     const dns::Rcode& response_rcode) {
    if (receive_pending_) {
        return;
    }

    receive_pending_ = true;
    server_socket_->async_receive_from(asio::buffer(receive_buffer_,
                                                    sizeof(receive_buffer_)),
                                       remote_,
                                       boost::bind(&FauxServer::requestHandler,
                                                   this, _1, _2,
                                                   response_mode,
                                                   response_rcode));
}

void
FauxServer::requestHandler(const asio::error_code& error,
                           std::size_t bytes_recvd,
                           const ResponseMode& response_mode,
                           const dns::Rcode& response_rcode) {
    // If we encountered an error or received no data then fail.
    // We expect the client to send good requests.
    if (error.value() != 0 || bytes_recvd < 1) {
        ADD_FAILURE() << "FauxServer receive failed" << error.message();
        receive_pending_ = false;
        return;
    }

    // We have a successfully received data. We need to turn it into
    // a request in order to build a proper response.
    // Note D2UpdateMessage is geared towards making requests and
    // reading responses.  This is the opposite perspective so we have
    // to a bit of roll-your-own here.
    dns::Message request(dns::Message::PARSE);
    util::InputBuffer request_buf(receive_buffer_, bytes_recvd);
    try {
        request.fromWire(request_buf);
    } catch (const std::exception& ex) {
        // If the request cannot be parsed, then fail the test.
        // We expect the client to send good requests.
        ADD_FAILURE() << "FauxServer request is corrupt:" << ex.what();
        receive_pending_ = false;
        return;
    }

    // The request parsed OK, so let's build a response.
    // We must use the QID we received in the response or IOFetch will
    // toss the response out, resulting in eventual timeout.
    // We fill in the zone with data we know is from the "server".
    dns::Message response(dns::Message::RENDER);
    response.setQid(request.getQid());
    dns::Question question(dns::Name("response.example.com"),
                           dns::RRClass::ANY(), dns::RRType::SOA());
    response.addQuestion(question);
    response.setOpcode(dns::Opcode(dns::Opcode::UPDATE_CODE));
    response.setHeaderFlag(dns::Message::HEADERFLAG_QR, true);

    // Set the response Rcode to value passed in, default is NOERROR.
    response.setRcode(response_rcode);

    // Render the response to a buffer.
    dns::MessageRenderer renderer;
    util::OutputBuffer response_buf(TEST_MSG_MAX);
    renderer.setBuffer(&response_buf);
    response.toWire(renderer);

    // If mode is to ship garbage, then stomp on part of the rendered
    // message.
    if (response_mode == CORRUPT_RESP) {
        response_buf.writeUint16At(0xFFFF, 2);
    }

    // Ship the response via synchronous send.
    try {
        int cnt = server_socket_->send_to(asio::
                                          buffer(response_buf.getData(),
                                                 response_buf.getLength()),
                                          remote_);
        // Make sure we sent what we expect to send.
        if (cnt != response_buf.getLength()) {
            ADD_FAILURE() << "FauxServer sent: " << cnt << " expected: "
                          << response_buf.getLength();
        }
    } catch (const std::exception& ex) {
        ADD_FAILURE() << "FauxServer send failed: " << ex.what();
    }

    receive_pending_ = false;
    if (perpetual_receive_) {
        // Schedule the next receive
        receive (response_mode, response_rcode);
    }
}


//********************** TimedIO class ***********************

TimedIO::TimedIO()
    : io_service_(new isc::asiolink::IOService()),
     timer_(*io_service_), run_time_(0) {
}

TimedIO::~TimedIO() {
}

int
TimedIO::runTimedIO(int run_time) {
    run_time_ = run_time;
    int cnt = io_service_->get_io_service().poll();
    if (cnt == 0) {
        timer_.setup(boost::bind(&TimedIO::timesUp, this), run_time_);
        cnt = io_service_->get_io_service().run_one();
        timer_.cancel();
    }

    return (cnt);
}

void
TimedIO::timesUp() {
    io_service_->stop();
    FAIL() << "Test Time: " << run_time_ << " expired";
}

//********************** TransactionTest class ***********************

const unsigned int TransactionTest::FORWARD_CHG = 0x01;
const unsigned int TransactionTest::REVERSE_CHG = 0x02;
const unsigned int TransactionTest::FWD_AND_REV_CHG = REVERSE_CHG | FORWARD_CHG;

TransactionTest::TransactionTest() : ncr_(), cfg_mgr_(new D2CfgMgr()) {
}

TransactionTest::~TransactionTest() {
}

void
TransactionTest::setupForIPv4Transaction(dhcp_ddns::NameChangeType chg_type,
                                         int change_mask) {
    const char* msg_str =
        "{"
        " \"change_type\" : 0 , "
        " \"forward_change\" : true , "
        " \"reverse_change\" : true , "
        " \"fqdn\" : \"my.forward.example.com.\" , "
        " \"ip_address\" : \"192.168.2.1\" , "
        " \"dhcid\" : \"0102030405060708\" , "
        " \"lease_expires_on\" : \"20130121132405\" , "
        " \"lease_length\" : 1300 "
        "}";

    // Create NameChangeRequest from JSON string.
    ncr_ = dhcp_ddns::NameChangeRequest::fromJSON(msg_str);

    // Set the change type.
    ncr_->setChangeType(chg_type);

    // If the change mask does not include a forward change clear the
    // forward domain; otherwise create the domain and its servers.
    if (!(change_mask & FORWARD_CHG)) {
        ncr_->setForwardChange(false);
        forward_domain_.reset();
    } else {
        // Create the forward domain and then its servers.
        forward_domain_ = makeDomain("example.com.");
        addDomainServer(forward_domain_, "forward.example.com",
                        "127.0.0.1", 5301);
        addDomainServer(forward_domain_, "forward2.example.com",
                        "127.0.0.1", 5302);
    }

    // If the change mask does not include a reverse change clear the
    // reverse domain; otherwise create the domain and its servers.
    if (!(change_mask & REVERSE_CHG)) {
        ncr_->setReverseChange(false);
        reverse_domain_.reset();
    } else {
        // Create the reverse domain and its server.
        reverse_domain_ = makeDomain("2.168.192.in.addr.arpa.");
        addDomainServer(reverse_domain_, "reverse.example.com",
                        "127.0.0.1", 5301);
        addDomainServer(reverse_domain_, "reverse2.example.com",
                        "127.0.0.1", 5302);
    }
}

void
TransactionTest::setupForIPv6Transaction(dhcp_ddns::NameChangeType chg_type,
                                         int change_mask) {
    const char* msg_str =
        "{"
        " \"change_type\" : 0 , "
        " \"forward_change\" : true , "
        " \"reverse_change\" : true , "
        " \"fqdn\" : \"my6.forward.example.com.\" , "
        " \"ip_address\" : \"2001:1::100\" , "
        " \"dhcid\" : \"0102030405060708\" , "
        " \"lease_expires_on\" : \"20130121132405\" , "
        " \"lease_length\" : 1300 "
        "}";

    // Create NameChangeRequest from JSON string.
    ncr_ = makeNcrFromString(msg_str);

    // Set the change type.
    ncr_->setChangeType(chg_type);

    // If the change mask does not include a forward change clear the
    // forward domain; otherwise create the domain and its servers.
    if (!(change_mask & FORWARD_CHG)) {
        ncr_->setForwardChange(false);
        forward_domain_.reset();
    } else {
        // Create the forward domain and then its servers.
        forward_domain_ = makeDomain("example.com.");
        addDomainServer(forward_domain_, "fwd6-server.example.com",
                        "::1", 5301);
        addDomainServer(forward_domain_, "fwd6-server2.example.com",
                        "::1", 5302);
    }

    // If the change mask does not include a reverse change clear the
    // reverse domain; otherwise create the domain and its servers.
    if (!(change_mask & REVERSE_CHG)) {
        ncr_->setReverseChange(false);
        reverse_domain_.reset();
    } else {
        // Create the reverse domain and its server.
        reverse_domain_ = makeDomain("1.2001.ip6.arpa.");
        addDomainServer(reverse_domain_, "rev6-server.example.com",
                        "::1", 5301);
        addDomainServer(reverse_domain_, "rev6-server2.example.com",
                        "::1", 5302);
    }
}


//********************** Functions ****************************

void
checkRRCount(const D2UpdateMessagePtr& request,
             D2UpdateMessage::UpdateMsgSection section, int count) {
    dns::RRsetIterator rrset_it = request->beginSection(section);
    dns::RRsetIterator rrset_end = request->endSection(section);

    ASSERT_EQ(count, std::distance(rrset_it, rrset_end));
}

void
checkZone(const D2UpdateMessagePtr& request, const std::string& exp_zone_name) {
    // Verify the zone section info.
    D2ZonePtr zone = request->getZone();
    EXPECT_TRUE(zone);
    EXPECT_EQ(exp_zone_name, zone->getName().toText());
    EXPECT_EQ(dns::RRClass::IN().getCode(), zone->getClass().getCode());
}

void
checkRR(dns::RRsetPtr rrset, const std::string& exp_name,
              const dns::RRClass& exp_class, const dns::RRType& exp_type,
              unsigned int exp_ttl, dhcp_ddns::NameChangeRequestPtr ncr,
              bool has_rdata) {
    // Verify the FQDN/DHCID RR fields.
    EXPECT_EQ(exp_name, rrset->getName().toText());
    EXPECT_EQ(exp_class.getCode(), rrset->getClass().getCode());
    EXPECT_EQ(exp_type.getCode(), rrset->getType().getCode());
    EXPECT_EQ(exp_ttl, rrset->getTTL().getValue());
    if ((!has_rdata) ||
       (exp_type == dns::RRType::ANY() || exp_class == dns::RRClass::ANY())) {
        // ANY types do not have RData
        ASSERT_EQ(0, rrset->getRdataCount());
        return;
    }

    ASSERT_EQ(1, rrset->getRdataCount());
    dns::RdataIteratorPtr rdata_it = rrset->getRdataIterator();
    ASSERT_TRUE(rdata_it);

    if ((exp_type == dns::RRType::A()) ||
        (exp_type == dns::RRType::AAAA())) {
        // should have lease rdata
        EXPECT_EQ(ncr->getIpAddress(), rdata_it->getCurrent().toText());
    } else if (exp_type == dns::RRType::PTR())  {
        // should have PTR rdata
        EXPECT_EQ(ncr->getFqdn(), rdata_it->getCurrent().toText());
    } else if (exp_type == dns::RRType::DHCID()) {
        // should have DHCID rdata
        const std::vector<uint8_t>& ncr_dhcid = ncr->getDhcid().getBytes();
        util::InputBuffer buffer(ncr_dhcid.data(), ncr_dhcid.size());
        dns::rdata::in::DHCID rdata_ref(buffer, ncr_dhcid.size());
        EXPECT_EQ(0, rdata_ref.compare(rdata_it->getCurrent()));
    } else {
        // we got a problem
        FAIL();
    }
}

dns::RRsetPtr
getRRFromSection(const D2UpdateMessagePtr& request,
                 D2UpdateMessage::UpdateMsgSection section, int index) {
    dns::RRsetIterator rrset_it = request->beginSection(section);
    dns::RRsetIterator rrset_end = request->endSection(section);

    if (std::distance(rrset_it, rrset_end) <= index) {
        // Return an empty pointer if index is out of range.
        return (dns::RRsetPtr());
    }

    std::advance(rrset_it, index);
    return (*rrset_it);
}

dhcp_ddns::NameChangeRequestPtr makeNcrFromString(const std::string& ncr_str) {
    return (dhcp_ddns::NameChangeRequest::fromJSON(ncr_str));
}

DdnsDomainPtr makeDomain(const std::string& zone_name,
                         const std::string& key_name) {
    DdnsDomainPtr domain;
    DnsServerInfoStoragePtr servers(new DnsServerInfoStorage());
    domain.reset(new DdnsDomain(zone_name, key_name, servers));
    return (domain);
}

void addDomainServer(DdnsDomainPtr& domain, const std::string& name,
                     const std::string& ip, const size_t port) {
    DnsServerInfoPtr server(new DnsServerInfo(name, asiolink::IOAddress(ip),
                                              port));
    domain->getServers()->push_back(server);
}

// Verifies that the contents of the given transaction's  DNS update request
// is correct for adding a forward DNS entry
void checkAddFwdAddressRequest(NameChangeTransaction& tran) {
    const D2UpdateMessagePtr& request = tran.getDnsUpdateRequest();
    ASSERT_TRUE(request);

    // Safety check.
    dhcp_ddns::NameChangeRequestPtr ncr = tran.getNcr();
    ASSERT_TRUE(ncr);

    std::string exp_zone_name = tran.getForwardDomain()->getName();
    std::string exp_fqdn = ncr->getFqdn();
    const dns::RRType& exp_ip_rr_type = tran.getAddressRRType();

    // Verify the zone section.
    checkZone(request, exp_zone_name);

    // Verify the PREREQUISITE SECTION
    // Should be 1 which tests for FQDN does not exist.
    dns::RRsetPtr rrset;
    checkRRCount(request, D2UpdateMessage::SECTION_PREREQUISITE, 1);
    ASSERT_TRUE(rrset = getRRFromSection(request, D2UpdateMessage::
                                                  SECTION_PREREQUISITE, 0));
    checkRR(rrset, exp_fqdn, dns::RRClass::NONE(), dns::RRType::ANY(), 0, ncr);

    // Verify the UPDATE SECTION
    // Should be 2 RRs: 1 to add the FQDN/IP and one to add the DHCID RR
    checkRRCount(request, D2UpdateMessage::SECTION_UPDATE, 2);

    // Fetch ttl.
    uint32_t ttl = ncr->getLeaseLength();

    // First, Verify the FQDN/IP add RR.
    ASSERT_TRUE(rrset = getRRFromSection(request, D2UpdateMessage::
                                                  SECTION_UPDATE, 0));
    checkRR(rrset, exp_fqdn, dns::RRClass::IN(), exp_ip_rr_type, ttl, ncr);

    // Now, verify the DHCID add RR.
    ASSERT_TRUE(rrset = getRRFromSection(request, D2UpdateMessage::
                                                  SECTION_UPDATE, 1));
    checkRR(rrset, exp_fqdn, dns::RRClass::IN(), dns::RRType::DHCID(),
            ttl, ncr);

    // Verify there are no RRs in the ADDITIONAL Section.
    checkRRCount(request, D2UpdateMessage::SECTION_ADDITIONAL, 0);

    // Verify that it will render toWire without throwing.
    dns::MessageRenderer renderer;
    ASSERT_NO_THROW(request->toWire(renderer));
}

// Verifies that the contents of the given transaction's  DNS update request
// is correct for replacing a forward DNS entry
void checkReplaceFwdAddressRequest(NameChangeTransaction& tran) {
    const D2UpdateMessagePtr& request = tran.getDnsUpdateRequest();
    ASSERT_TRUE(request);

    // Safety check.
    dhcp_ddns::NameChangeRequestPtr ncr = tran.getNcr();
    ASSERT_TRUE(ncr);

    std::string exp_zone_name = tran.getForwardDomain()->getName();
    std::string exp_fqdn = ncr->getFqdn();
    const dns::RRType& exp_ip_rr_type = tran.getAddressRRType();

    // Verify the zone section.
    checkZone(request, exp_zone_name);

    // Verify the PREREQUISITE SECTION
    // Should be 2,  1 which tests for FQDN does exist and the other
    // checks for a matching DHCID.
    dns::RRsetPtr rrset;
    checkRRCount(request, D2UpdateMessage::SECTION_PREREQUISITE, 2);

    // Verify the FQDN test RR.
    ASSERT_TRUE(rrset = getRRFromSection(request, D2UpdateMessage::
                                                  SECTION_PREREQUISITE, 0));
    checkRR(rrset, exp_fqdn, dns::RRClass::ANY(), dns::RRType::ANY(), 0, ncr);

    // Verify the DHCID test RR.
    ASSERT_TRUE(rrset = getRRFromSection(request, D2UpdateMessage::
                                                  SECTION_PREREQUISITE, 1));
    checkRR(rrset, exp_fqdn, dns::RRClass::IN(), dns::RRType::DHCID(), 0, ncr);

    // Verify the UPDATE SECTION
    // Should be 2,  1 which deletes the existing FQDN/IP and one that
    // adds the new one.
    checkRRCount(request, D2UpdateMessage::SECTION_UPDATE, 2);

    // Fetch ttl.
    uint32_t ttl = ncr->getLeaseLength();

    // Verify the FQDN delete RR.
    ASSERT_TRUE(rrset = getRRFromSection(request, D2UpdateMessage::
                                                  SECTION_UPDATE, 0));
    checkRR(rrset, exp_fqdn, dns::RRClass::ANY(), exp_ip_rr_type, 0, ncr);

    // Verify the FQDN/IP add RR.
    ASSERT_TRUE(rrset = getRRFromSection(request, D2UpdateMessage::
                                                  SECTION_UPDATE, 1));
    checkRR(rrset, exp_fqdn, dns::RRClass::IN(), exp_ip_rr_type, ttl, ncr);

    // Verify there are no RRs in the ADDITIONAL Section.
    checkRRCount(request, D2UpdateMessage::SECTION_ADDITIONAL, 0);

    // Verify that it will render toWire without throwing.
    dns::MessageRenderer renderer;
    ASSERT_NO_THROW(request->toWire(renderer));
}

// Verifies that the contents of the given transaction's  DNS update request
// is correct for replacing a reverse DNS entry
void checkReplaceRevPtrsRequest(NameChangeTransaction& tran) {
    const D2UpdateMessagePtr& request = tran.getDnsUpdateRequest();
    ASSERT_TRUE(request);

    // Safety check.
    dhcp_ddns::NameChangeRequestPtr ncr = tran.getNcr();
    ASSERT_TRUE(ncr);

    std::string exp_zone_name = tran.getReverseDomain()->getName();
    std::string exp_rev_addr = D2CfgMgr::reverseIpAddress(ncr->getIpAddress());

    // Verify the zone section.
    checkZone(request, exp_zone_name);

    // Verify there are no RRs in the PREREQUISITE Section.
    checkRRCount(request, D2UpdateMessage::SECTION_PREREQUISITE, 0);

    // Fetch ttl.
    uint32_t ttl = ncr->getLeaseLength();

    // Verify the UPDATE Section.
    // It should contain 4 RRs:
    // 1. A delete all PTR RRs for the given IP
    // 2. A delete of all DHCID RRs for the given IP
    // 3. An add of the new PTR RR
    // 4. An add of the new DHCID RR
    dns::RRsetPtr rrset;
    checkRRCount(request, D2UpdateMessage::SECTION_UPDATE, 4);

    // Verify the PTR delete RR.
    ASSERT_TRUE(rrset = getRRFromSection(request, D2UpdateMessage::
                                                  SECTION_UPDATE, 0));
    checkRR(rrset, exp_rev_addr, dns::RRClass::ANY(), dns::RRType::PTR(),
            0, ncr);

    // Verify the DHCID delete RR.
    ASSERT_TRUE(rrset = getRRFromSection(request, D2UpdateMessage::
                                                  SECTION_UPDATE, 1));
    checkRR(rrset, exp_rev_addr, dns::RRClass::ANY(), dns::RRType::DHCID(),
            0, ncr);

    // Verify the PTR add RR.
    ASSERT_TRUE(rrset = getRRFromSection(request, D2UpdateMessage::
                                                  SECTION_UPDATE, 2));
    checkRR(rrset, exp_rev_addr, dns::RRClass::IN(), dns::RRType::PTR(),
            ttl, ncr);

    // Verify the DHCID add RR.
    ASSERT_TRUE(rrset = getRRFromSection(request, D2UpdateMessage::
                                                  SECTION_UPDATE, 3));
    checkRR(rrset, exp_rev_addr, dns::RRClass::IN(), dns::RRType::DHCID(),
            ttl, ncr);

    // Verify there are no RRs in the ADDITIONAL Section.
    checkRRCount(request, D2UpdateMessage::SECTION_ADDITIONAL, 0);

    // Verify that it will render toWire without throwing.
    dns::MessageRenderer renderer;
    ASSERT_NO_THROW(request->toWire(renderer));
}

void checkRemoveFwdAddressRequest(NameChangeTransaction& tran) {
    const D2UpdateMessagePtr& request = tran.getDnsUpdateRequest();
    ASSERT_TRUE(request);

    // Safety check.
    dhcp_ddns::NameChangeRequestPtr ncr = tran.getNcr();
    ASSERT_TRUE(ncr);

    std::string exp_zone_name = tran.getForwardDomain()->getName();
    std::string exp_fqdn = ncr->getFqdn();

    // Verify the zone section.
    checkZone(request, exp_zone_name);

    // Verify there is 1 RR in the PREREQUISITE Section.
    checkRRCount(request, D2UpdateMessage::SECTION_PREREQUISITE, 1);

    // Verify the DHCID matching assertion RR.
    dns::RRsetPtr rrset;
    ASSERT_TRUE(rrset = getRRFromSection(request, D2UpdateMessage::
                                                  SECTION_PREREQUISITE, 0));
    checkRR(rrset, exp_fqdn, dns::RRClass::IN(), dns::RRType::DHCID(),
            0, ncr);

    // Verify there is 1 RR in the UPDATE Section.
    checkRRCount(request, D2UpdateMessage::SECTION_UPDATE, 1);

    // Verify the FQDN/IP delete RR.
    const dns::RRType& exp_ip_rr_type = tran.getAddressRRType();
    ASSERT_TRUE(rrset = getRRFromSection(request, D2UpdateMessage::
                                                  SECTION_UPDATE, 0));
    checkRR(rrset, exp_fqdn, dns::RRClass::NONE(), exp_ip_rr_type,
            0, ncr);

    // Verify that it will render toWire without throwing.
    dns::MessageRenderer renderer;
    ASSERT_NO_THROW(request->toWire(renderer));
}

void checkRemoveFwdRRsRequest(NameChangeTransaction& tran) {
    const D2UpdateMessagePtr& request = tran.getDnsUpdateRequest();
    ASSERT_TRUE(request);

    // Safety check.
    dhcp_ddns::NameChangeRequestPtr ncr = tran.getNcr();
    ASSERT_TRUE(ncr);

    std::string exp_zone_name = tran.getForwardDomain()->getName();
    std::string exp_fqdn = ncr->getFqdn();

    // Verify the zone section.
    checkZone(request, exp_zone_name);

    // Verify there is 1 RR in the PREREQUISITE Section.
    checkRRCount(request, D2UpdateMessage::SECTION_PREREQUISITE, 3);

    // Verify the DHCID matches assertion.
    dns::RRsetPtr rrset;
    ASSERT_TRUE(rrset = getRRFromSection(request, D2UpdateMessage::
                                                  SECTION_PREREQUISITE, 0));
    checkRR(rrset, exp_fqdn, dns::RRClass::IN(), dns::RRType::DHCID(),
            0, ncr);

    // Verify the NO A RRs assertion.
    ASSERT_TRUE(rrset = getRRFromSection(request, D2UpdateMessage::
                                                  SECTION_PREREQUISITE, 1));
    checkRR(rrset, exp_fqdn, dns::RRClass::NONE(), dns::RRType::A(),
            0, ncr, NO_RDATA);

    // Verify the NO AAAA RRs assertion.
    ASSERT_TRUE(rrset = getRRFromSection(request, D2UpdateMessage::
                                                  SECTION_PREREQUISITE, 2));
    checkRR(rrset, exp_fqdn, dns::RRClass::NONE(), dns::RRType::AAAA(),
            0, ncr, NO_RDATA);

    // Verify there is 1 RR in the UPDATE Section.
    checkRRCount(request, D2UpdateMessage::SECTION_UPDATE, 1);

    // Verify the delete all for the FQDN RR.
    ASSERT_TRUE(rrset = getRRFromSection(request, D2UpdateMessage::
                                                  SECTION_UPDATE, 0));
    checkRR(rrset, exp_fqdn, dns::RRClass::ANY(), dns::RRType::ANY(),
            0, ncr);

    // Verify that it will render toWire without throwing.
    dns::MessageRenderer renderer;
    ASSERT_NO_THROW(request->toWire(renderer));
}

void checkRemoveRevPtrsRequest(NameChangeTransaction& tran) {
    const D2UpdateMessagePtr& request = tran.getDnsUpdateRequest();
    ASSERT_TRUE(request);

    // Safety check.
    dhcp_ddns::NameChangeRequestPtr ncr = tran.getNcr();
    ASSERT_TRUE(ncr);

    std::string exp_zone_name = tran.getReverseDomain()->getName();
    std::string exp_rev_addr = D2CfgMgr::reverseIpAddress(ncr->getIpAddress());

    // Verify the zone section.
    checkZone(request, exp_zone_name);

    // Verify there is 1 RR in the PREREQUISITE Section.
    checkRRCount(request, D2UpdateMessage::SECTION_PREREQUISITE, 1);

    // Verify the FQDN-PTRNAME assertion RR.
    dns::RRsetPtr rrset;
    ASSERT_TRUE(rrset = getRRFromSection(request, D2UpdateMessage::
                                                  SECTION_PREREQUISITE, 0));
    checkRR(rrset, exp_rev_addr, dns::RRClass::IN(), dns::RRType::PTR(),
            0, ncr);

    // Verify there is 1 RR in the UPDATE Section.
    checkRRCount(request, D2UpdateMessage::SECTION_UPDATE, 1);

    // Verify the delete all for the FQDN RR.
    ASSERT_TRUE(rrset = getRRFromSection(request, D2UpdateMessage::
                                                  SECTION_UPDATE, 0));
    checkRR(rrset, exp_rev_addr, dns::RRClass::ANY(), dns::RRType::ANY(),
            0, ncr);

    // Verify that it will render toWire without throwing.
    dns::MessageRenderer renderer;
    ASSERT_NO_THROW(request->toWire(renderer));
}

std::string toHexText(const uint8_t* data, size_t len) {
    std::ostringstream stream;
    stream << "Data length is: " << len << std::endl;
    for (int i = 0; i < len; ++i) {
        if (i > 0 && ((i % 16) == 0)) {
            stream << std::endl;
        }

        stream << setfill('0') << setw(2) << setbase(16)
               << static_cast<unsigned int>(data[i]) << " ";
    }

    return (stream.str());
}

}; // namespace isc::d2
}; // namespace isc<|MERGE_RESOLUTION|>--- conflicted
+++ resolved
@@ -31,10 +31,7 @@
 const char* TEST_DNS_SERVER_IP = "127.0.0.1";
 size_t TEST_DNS_SERVER_PORT = 5301;
 
-<<<<<<< HEAD
-=======
 //const bool HAS_RDATA = true;
->>>>>>> 0387d65f
 const bool NO_RDATA = false;
 
 //*************************** FauxServer class ***********************
