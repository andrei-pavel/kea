--- conflicted
+++ resolved
@@ -711,19 +711,11 @@
                     <term><option>-D <replaceable class="parameter">max-drop</replaceable></option></term>
                     <listitem>
                         <para>
-<<<<<<< HEAD
-                            Abort the test if more than <replaceable class="parameter">max-drop</replaceable>
-                            requests have been dropped.  Use <option>-D
-                            0</option> to abort if even a single
-                            request has been dropped.  If <replaceable class="parameter">max-drop</replaceable> includes
-                            the suffix '%', it specifies a maximum percentage
-                            of requests that may be dropped before abort.
-                            In this case, testing of the threshold begins after
-                            10 requests have been expected to be received.
-=======
                             Abort the test immediately if <replaceable
                             class="parameter">max-drop</replaceable> requests
-                            have been dropped. <replaceable
+                            have been dropped.  Use <option>-D
+                            0</option> to abort if even a single
+                            request has been dropped. <replaceable
                             class="parameter">max-drop</replaceable> must be a
                             positive integer. If <replaceable
                             class="parameter">max-drop</replaceable> includes
@@ -731,7 +723,6 @@
                             requests that may be dropped before abort. In this
                             case, testing of the threshold begins after 10
                             requests have been expected to be received.
->>>>>>> 02d6855f
                         </para>
                     </listitem>
                 </varlistentry>
