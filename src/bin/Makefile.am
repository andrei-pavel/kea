# The following build order must be maintained.
<<<<<<< HEAD
SUBDIRS = dhcp4 dhcp6 d2 perfdhcp admin lfc keactrl
=======
SUBDIRS = cfgrpt dhcp4 dhcp6 d2 perfdhcp admin lfc

if CONFIG_BACKEND_JSON
SUBDIRS += keactrl
endif
>>>>>>> 0e848781

check-recursive: all-recursive<|MERGE_RESOLUTION|>--- conflicted
+++ resolved
@@ -1,12 +1,4 @@
 # The following build order must be maintained.
-<<<<<<< HEAD
-SUBDIRS = dhcp4 dhcp6 d2 perfdhcp admin lfc keactrl
-=======
-SUBDIRS = cfgrpt dhcp4 dhcp6 d2 perfdhcp admin lfc
-
-if CONFIG_BACKEND_JSON
-SUBDIRS += keactrl
-endif
->>>>>>> 0e848781
+SUBDIRS = cfgrpt dhcp4 dhcp6 d2 perfdhcp admin lfc keactrl
 
 check-recursive: all-recursive