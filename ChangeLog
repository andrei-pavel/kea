--- conflicted
+++ resolved
@@ -1,4 +1,8 @@
-<<<<<<< HEAD
+831.	[bug]		marcin
+	Kea deamons report configuration summary when the configuration is
+	completed successfully.
+	(Trac #3477, git af2f91d2583b37d69c86fbc4eed29489c6fb8a12)
+
 830.	[build]		jreed
 	The configure script no longer requires pkg-config.
 	(Trac #3511, git 99a5a2db8c011b358873d485ac48f7c78ac6374c)
@@ -38,12 +42,6 @@
 822.	[build]		tomek
 	'host' program was removed from examples.
 	(Trac #3421, git aeea893fb1c52d20258929a62a59ae2e7bd12e3d)
-=======
-822.	[bug]		marcin
-	Kea deamons report configuration summary when the configuration is
-	completed successfully.
-	(Trac #3477, git af2f91d2583b37d69c86fbc4eed29489c6fb8a12)
->>>>>>> 539826f0
 
 821.	[bug]		marcin
 	DHCP servers no longer log an error when Interface Manager fails to
