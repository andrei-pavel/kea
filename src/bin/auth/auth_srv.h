--- conflicted
+++ resolved
@@ -318,7 +318,6 @@
     void setTSIGKeyRing(const boost::shared_ptr<isc::dns::TSIGKeyRing>*
                         keyring);
 
-<<<<<<< HEAD
     /// \brief Create the internal forwarder for DDNS update messages
     ///
     /// Until this method is called (it is called when the
@@ -337,7 +336,7 @@
     /// immediately respond with a NOTIMP rcode.
     /// If there was no forwarder yet, this method does nothing.
     void destroyDDNSForwarder();
-=======
+
     /// \brief Sets the currently used list for data sources of given
     ///     class.
     ///
@@ -363,7 +362,6 @@
     /// \return List of classes for which a non-NULL client list
     ///     has been set by setClientList.
     std::vector<isc::dns::RRClass> getClientListClasses() const;
->>>>>>> 19df22ab
 
 private:
     AuthSrvImpl* impl_;
