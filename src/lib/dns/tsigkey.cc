--- conflicted
+++ resolved
@@ -42,9 +42,6 @@
         if (name == TSIGKey::HMACSHA256_NAME()) {
             return (isc::cryptolink::SHA256);
         }
-<<<<<<< HEAD
-        return (isc::cryptolink::UNKNOWN_HASH);
-=======
         if (name == TSIGKey::HMACSHA224_NAME()) {
             return (isc::cryptolink::SHA224);
         }
@@ -55,9 +52,7 @@
             return (isc::cryptolink::SHA512);
         }
  
-        isc_throw(InvalidParameter,
-                  "Unknown TSIG algorithm is specified: " << name);
->>>>>>> 75340e4d
+        return (isc::cryptolink::UNKNOWN_HASH);
     }
 }
 
