// Copyright (C) 2015-2017 Internet Systems Consortium, Inc. ("ISC")
//
// This Source Code Form is subject to the terms of the Mozilla Public
// License, v. 2.0. If a copy of the MPL was not distributed with this
// file, You can obtain one at http://mozilla.org/MPL/2.0/.

#ifndef DB_EXCEPTIONS_H
#define DB_EXCEPTIONS_H

#include <exceptions/exceptions.h>

namespace isc {
namespace dhcp {

/// @brief Database statement not applied
<<<<<<< HEAD
=======
///
/// Cassandra have a concept of mutation (any statement that does change the
/// data, like INSERT, UPDATE or DELETE). Under certain conditions it may be
/// possible that those statesments may fail to apply.
>>>>>>> ecf3ea4b
class StatementNotApplied : public Exception {
public:
    StatementNotApplied(const char* file, size_t line, const char* what)
        : isc::Exception(file, line, what) {
    }
};

/// @brief Multiple lease records found where one expected
class MultipleRecords : public Exception {
public:
    MultipleRecords(const char* file, size_t line, const char* what) :
        isc::Exception(file, line, what) {}
};

/// @brief Attempt to update lease that was not there
class NoSuchLease : public Exception {
public:
    NoSuchLease(const char* file, size_t line, const char* what) :
        isc::Exception(file, line, what) {}
};

/// @brief Data is truncated
class DataTruncated : public Exception {
public:
    DataTruncated(const char* file, size_t line, const char* what) :
        isc::Exception(file, line, what) {}
};

/// @brief Database duplicate entry error
class DuplicateEntry : public Exception {
public:
    DuplicateEntry(const char* file, size_t line, const char* what) :
        isc::Exception(file, line, what) {}
};

/// @brief Attempt to modify data in read-only database.
class ReadOnlyDb : public Exception {
public:
    ReadOnlyDb(const char* file, size_t line, const char* what) :
        isc::Exception(file, line, what) {}
};

}  // namespace isc
}  // namespace dhcp

#endif<|MERGE_RESOLUTION|>--- conflicted
+++ resolved
@@ -13,13 +13,10 @@
 namespace dhcp {
 
 /// @brief Database statement not applied
-<<<<<<< HEAD
-=======
 ///
 /// Cassandra have a concept of mutation (any statement that does change the
 /// data, like INSERT, UPDATE or DELETE). Under certain conditions it may be
 /// possible that those statesments may fail to apply.
->>>>>>> ecf3ea4b
 class StatementNotApplied : public Exception {
 public:
     StatementNotApplied(const char* file, size_t line, const char* what)
