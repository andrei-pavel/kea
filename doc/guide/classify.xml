<?xml version="1.0" encoding="UTF-8"?>
<!DOCTYPE book PUBLIC "-//OASIS//DTD DocBook XML V4.2//EN"
"http://www.oasis-open.org/docbook/xml/4.2/docbookx.dtd" [
<!ENTITY mdash  "&#x2014;" >
]>

<chapter id="classify">
  <title>Client Classification</title>

  <section>
    <title>Client Classification Overview</title>
      <para>
      In certain cases it is useful to differentiate between different
      types of clients and treat them accordingly. Common reasons include:
      <itemizedlist>
      <listitem><para>
      The clients represent different pieces of topology, e.g. a cable
      modem is different to the clients behind that modem.
      </para></listitem>
      <listitem><para>
<<<<<<< HEAD
      The clients have different behavior, e.g.a smart phone behaves
=======
      The clients have different behavior, e.g. a smart phone behaves
>>>>>>> a8b0a481
      differently to a laptop.
      </para></listitem>
      <listitem><para>
      The clients require different values for some options, e.g. a docsis3.0
      cable modem requires different settings to docsis2.0 cable modem.
      </para></listitem>
      </itemizedlist>
      </para>

      <para>
      It is envisaged that client classification will be used for changing the
      behavior of almost any part of the DHCP message processing, including the assignment of
      leases from different pools, the assignment of different options (or different values of
      the same options) etc. In the current release of the software however, there are
      only three mechanisms that take
      advantage of client classification: subnet selection, assignment of different
      options and, for DHCPv4 cable modems, the setting of specific options for use with
      the TFTP server address and the boot file field.
      </para>

      <para>
      The process of doing classification is conducted in three steps:
      <orderedlist>
      <listitem><para>
      Assess an incoming packet and assign it to zero or more classes.
      </para></listitem>
      <listitem><para>
      Choose a subnet, possibly based on the class information.
      </para></listitem>
      <listitem><para>
      Assign options, again possibly based on the class information.
      </para></listitem>
      </orderedlist>
      </para>

      <para>
      When determining which options to include in the response the server will examine
      the union of options from all of the assigned classes. In the case two or more
      classes include the same option, the value from the first class examined will
      be used.  When choosing a subnet the server will iterate over all of the
      subnets that are feasible given the information found in the packet (client address,
      relay address etc). It will use the first subnet it finds that either doesn't
      have a class associated with it or that has a class which matches one of
      the packet's classes. In the future the processing order of the
      various classes may be specified but for now it is being left unspecified and
      may change in future releases.
      </para>

      <para>
      As an example, imagine two classes.  Class "foo" defines values for an NTP server
      (option 42 in DHCPv4) and an SMTP server (option 69 in DHCPv4) while class
      "bar" defines values for an NTP server and a POP3 server (option 70 in DHCPv4).
      The server will examine the three options NTP, SMTP and POP3 and return any
      of them that the client requested.  As the NTP server was defined twice the
      server will choose only one of the values for the reply: the class from which the
      value is obtained is unspecified.
      </para>

      <para>
      There are two methods of doing classification. The first is automatic and relies
      on examining the values in the vendor class options. Information from these
      options is extracted and a class name is constructed from it and added to
      the class list for the packet. The second allows you to specify an expression
      that is evaluated for each packet. If the result is true, the packet is
      a member of the class.
      </para>

      <note>
      <para>
        Care should be taken with client classification as it is easy for
        clients that do not meet class criteria to be denied any service altogether.
      </para>
      </note>
  </section>

  <section id="classification-using-vendor">
    <title>Using Vendor Class Information In Classification</title>
      <para>
      The server checks whether an incoming DHCPv4 packet includes
      the vendor class identifier option (60) or an incoming DHCPv6 packet
      includes the vendor class option (16). If it does, the content of that
      option is prepended with &quot;VENDOR_CLASS_&quot; and the result is interpreted
      as a class. For example, modern cable modems will send this option with
      value &quot;docsis3.0&quot; and so the packet will belong to
      class &quot;VENDOR_CLASS_docsis3.0&quot;.
      </para>
  </section>

  <section id="classification-using-expressions">
    <title>Using Expressions In Classification</title>
      <para>
      The expression portion of classification contains operators and values.
      All values are currently strings and operators take a string or strings and
      return another string. When all the operations have completed
      the result should be a value of &quot;true&quot; or &quot;false&quot;.
      The packet belongs to
      the class (and the class name is added to the list of classes) if the result
      is &quot;true&quot;. Expressions are written in standard format and can be nested.
      </para>

      <para>
      Expressions are pre-processed during the parsing of the configuration file
      and converted to an internal representation. This allows certain types of
      errors to be caught and logged during parsing.  Examples of these errors
      include incorrect number or types of arguments to an operator.  The
      evaluation code will also check for this class of error and generally
      throw an exception, though they should not occur in a normally functioning
      system.
      </para>

      <para>
      Other issues, for example the starting position of a substring being
      outside of the substring or an option not existing in the packet, result
      in the operator returning an empty string.
      </para>

      <para>
      Expressions are a work in progress and the supported operators and
      values are limited. The expectation is that additional operators and values
      will be added over time, however it is expected the basic mechanisms will
      remain the same.
      </para>

      <para>
        <table frame="all" id="classification-values-list">
          <title>List of Classification Values</title>
          <tgroup cols='3'>
          <colspec colname='name' />
          <colspec colname='example' />
          <colspec colname='description' />
          <thead>
            <row>
              <entry>Name</entry>
              <entry>Example</entry>
              <entry>Description</entry>
            </row>
          </thead>
          <tbody>
<row><entry>String</entry><entry>'example'</entry><entry>A string</entry></row>
<row><entry>Hex String</entry><entry>0XABCD</entry><entry>A hexadecimal string</entry></row>
<row><entry>Integer</entry><entry>123</entry><entry>An integer value</entry></row>
<!-- Text option not fully defined yet, leave it out
<row><entry>Option Text</entry><entry>option[code].text</entry><entry>The value of the option with code "code" from the packet as text</entry></row>
-->
<row><entry>Option Hex</entry><entry>option[code].hex</entry><entry>The value of the option with code "code" from the packet as hex</entry></row>
          </tbody>
          </tgroup>
        </table>
      Hex Strings are converted into a string as expected.  The starting &quot;0X&quot; or
      &quot;0x&quot; is removed and if the string is an odd number of characters a
      &quot;0&quot; is prepended to it.
      </para>

      <para>
      Integers in the expression are converted to strings
      when the expression is read into Kea.
      </para>

      <para>
      "option[code].hex" extracts the value of the option with the given code
      from the incoming packet. If the packet doesn't contain the option, it
      returns the empty string. The string is presented as a byte string of
      the option payload without the type code or length fields.
      </para>

      <para>
        <table frame="all" id="classification-expressions-list">
          <title>List of Classification Expressions</title>
          <tgroup cols='3'>
          <colspec colname='name' />
          <colspec colname='example' />
          <colspec colname='description' />
          <thead>
            <row>
              <entry>Name</entry>
              <entry>Example</entry>
              <entry>Description</entry>
            </row>
          </thead>
          <tbody>
<row><entry>Equal</entry> <entry>'foo' == 'bar'</entry><entry>Compare the two values and return "true" or "false"</entry></row>
<row><entry>Substring</entry><entry>substring('foobar',0,3)</entry><entry>Return the requested substring</entry></row>
          </tbody>
          </tgroup>
        </table>
      </para>

      <section>
        <title>Substring</title>
        The substring operator "substring(value, start, length)" accepts both positive and
        negative values for the starting position and the length.  For "start", a value of
        0 is the first byte in the string while -1 is the last byte.  If the starting
        point is outside of the original string an empty string is returned.  "length"
        is the number of bytes to extract.  A negative number means to count towards
        the beginning of the string but doesn't include the byte pointed to by "start".
        The special value "all" means to return all bytes from start to the end of the
        string.  If length is longer than the remaining portion of the string then
        the entire remaining portion is returned.  Some examples may be helpful:

          <screen>
        substring('foobar', 0, 6) == 'foobar'
        substring('foobar', 3, 3) == 'bar'
        substring('foobar', 3, all) == 'bar'
        substring('foobar', 1, 4) == 'ooba'
        substring('foobar', -5, 4) == 'ooba'
        substring('foobar', -1, -3) == 'oba'
        substring('foobar', 4, -2) == 'ob'
        substring('foobar', 10, 2) == ''
          </screen>
      </section>
    </section>

  <note>
  <para>
    The expression for each class is executed on each packet received.
    If the expressions are overly complex, the time taken to execute
    them may impact the performance of the server. If you need
    complex or time consuming expressions you should write a <link
    linkend='hooks-libraries'>hook</link> to perform the necessary work.
  </para> </note>

  <section id="classification-configuring">
    <title>Configuring Classes</title>
      <para>
      A class contains three items: a name, a test expression and option data.
      The name must exist and must be unique amongst all classes. The test
      expression and option data are optional.
      </para>

      <para>
      The test expression is a string containing the logical expression used to
      determine membership in the class.  The entire expression is in double
      quotes.
      </para>

      <para>
      The option data is a list which defines any options that should be assigned
      to members of this class.
      </para>

      <para>
      In the following example the class named &quot;Client_foo&quot; is defined.
      It is comprised of all clients who's client ids (option 61) start with the
      string &quot;foo&quot;. Members of this class will be given 192.0.2.1 and
      192.0.2.2 as their domain name servers.

        <screen>
"Dhcp4": {
    "client-classes": [<userinput>
        {
            "name": "Client_foo",
            "test": "substring(option[61].hex,0,3) == 'foo'",
            "option-data": [
                {
                    "name": "domain-name-servers",
                    "code": 6,
                    "space": "dhcp4",
                    "csv-format": true,
                    "data": "192.0.2.1, 192.0.2.2"
                }
            ]
        },
        ...
    ],</userinput>
    ...
}</screen>
      </para>

      <para>
      This example shows a client class being defined for use by the DHCPv6 server.
      In it the class named &quot;Client_enterprise&quot; is defined.  It is comprised
      of all clients who's client identifiers start with the given hex string (which
      would indicate a DUID based on an enterprise id of 0xAABBCCDD). Members of this
      class will be given an 2001:db8:0::1 and 2001:db8:2::1 as their domain name servers.
        <screen>
"Dhcp6": {
    "client-classes": [<userinput>
        {
            "name": "Client_enterprise",
            "test": "substring(option[1].hex,0,6) == 0x0002AABBCCDD'",
            "option-data": [
                {
                    "name": "dns-servers",
                    "code": 23,
                    "space": "dhcp6",
                    "csv-format": true,
                    "data": "2001:db8:0::1, 2001:db8:2::1"
                }
            ]
        },
        ...
    ],</userinput>
    ...
}</screen>
      </para>
  </section>

  <section id="classification-subnets">
    <title>Configuring Subnets With Class Information</title>
      <para>
        In certain cases it beneficial to restrict access to certain subnets
        only to clients that belong to a given class using the "client-class"
        keyword when defining the subnet.
      </para>

      <para>
        Let's assume that the server is connected to a network segment that uses
        the 192.0.2.0/24 prefix. The Administrator of that network has decided
        that addresses from range 192.0.2.10 to 192.0.2.20 are going to be
        managed by the DHCP4 server. Only clients belonging to client class
        Client_foo  are allowed to use this subnet. Such a
        configuration can be achieved in the following way:
        <screen>
"Dhcp4": {
    "client-classes": [
        {
            "name": "Client_foo",
            "test": "substring(option[61].hex,0,3) == 'foo'",
            "option-data": [
                {
                    "name": "domain-name-servers",
                    "code": 6,
                    "space": "dhcp4",
                    "csv-format": true,
                    "data": "192.0.2.1, 192.0.2.2"
                }
            ]
        },
        ...
    ],<userinput>
    "subnet4": [
        {
            "subnet": "192.0.2.0/24",
            "pools": [ { "pool": "192.0.2.10 - 192.0.2.20" } ],
            "client-class": "Client_foo"
        },
        ...
    ],</userinput>,
    ...
}</screen>
      </para>

      <para>
     	The following example shows restricting access to a DHCPv6 subnet.  This
        configuration will restrict use of the addresses 2001:db8:1::1 to
        2001:db8:1::FFFF to members of the "Client_enterprise" class.

        <screen>
"Dhcp6": {
    "client-classes": [
        {
            "name": "Client_enterprise",
            "test": "substring(option[1].hex,0,6) == 0x0002AABBCCDD'",
            "option-data": [
                {
                    "name": "dns-servers",
                    "code": 23,
                    "space": "dhcp6",
                    "csv-format": true,
                    "data": "2001:db8:0::1, 2001:db8:2::1"
                }
            ]
        },
        ...
    ], <userinput>
    "subnet6": [
        {
            "subnet": "2001:db8:1::/64",
            "pools": [ { "pool": "2001:db8:1::-2001:db8:1::ffff" } ],
            "client-class": "Client_enterprise"
        }
    ],</userinput>
    ...
}</screen>
      </para>
  </section>

  <section>
    <title>Using Classes</title>
      <para>
      Currently classes can be used for two functions.  They can supply options
      to the members of the class and they can be used to choose a subnet from which an
      address will be assigned to the class member.
      </para>

      <para>
      When supplying options, options defined as part of the class definition
      are considered &quot;class globals&quot;.  They will override any global options that
      may be defined and in turn will be overridden by any options defined for an
      individual subnet.
      </para>
  </section>

  <section>
    <title>Classes and Hooks</title>
      <para>
      You may use a hook to classify your packets. This may be useful if the
      expression would either be complex or time consuming and be easier or
      better to write as code.  Once the hook has added the proper class name
      to the packet the rest of the classification system will work as normal
      in choosing a subnet and selecting options.  For a description of the
      hooks see <xref linkend="hooks-libraries"/>, for a description on
      configuring he classes see <xref linkend="classification-configuring"/>
      and <xref linkend="classification-subnets"/>.
      </para>
  </section>

</chapter><|MERGE_RESOLUTION|>--- conflicted
+++ resolved
@@ -18,11 +18,7 @@
       modem is different to the clients behind that modem.
       </para></listitem>
       <listitem><para>
-<<<<<<< HEAD
-      The clients have different behavior, e.g.a smart phone behaves
-=======
       The clients have different behavior, e.g. a smart phone behaves
->>>>>>> a8b0a481
       differently to a laptop.
       </para></listitem>
       <listitem><para>
