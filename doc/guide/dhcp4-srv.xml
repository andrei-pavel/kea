<!--
 - Copyright (C) 2014-2018 Internet Systems Consortium, Inc. ("ISC")
 -
 - This Source Code Form is subject to the terms of the Mozilla Public
 - License, v. 2.0. If a copy of the MPL was not distributed with this
 - file, You can obtain one at http://mozilla.org/MPL/2.0/.
-->
<!-- Converted by db4-upgrade version 1.1 -->
<chapter xmlns="http://docbook.org/ns/docbook" version="5.0" xml:id="dhcp4">
    <title>The DHCPv4 Server</title>

    <section xml:id="dhcp4-start-stop">
      <title>Starting and Stopping the DHCPv4 Server</title>

      <para>
        It is recommended that the Kea DHCPv4 server be started and stopped
        using <command>keactrl</command> (described in <xref linkend="keactrl"/>).
        However, it is also possible to run the server directly: it accepts
        the following command-line switches:
      </para>

      <itemizedlist>
          <listitem>
            <simpara>
            <command>-c <replaceable>file</replaceable></command> -
            specifies the configuration file. This is the only mandatory
            switch.</simpara>
          </listitem>
          <listitem>
            <simpara>
            <command>-d</command> - specifies whether the server
            logging should be switched to debug/verbose mode. In verbose mode,
            the logging severity and debuglevel specified in the configuration
            file are ignored and "debug" severity and the maximum debuglevel
            (99) are assumed. The flag is convenient, for temporarily
            switching the server into maximum verbosity, e.g. when
            debugging.</simpara>
          </listitem>
          <listitem>
            <simpara>
            <command>-p <replaceable>port</replaceable></command> -
            specifies UDP port on which the server will listen. This is only
            useful during testing, as a DHCPv4 server listening on
            ports other than the standard ones will not be able to
            handle regular DHCPv4 queries.</simpara>
          </listitem>
          <listitem>
            <simpara>
            <command>-t <replaceable>file</replaceable></command> -
            specifies the configuration file to be tested. Kea-dhcp4
            will attempt to load it, and will conduct sanity
            checks. Note that certain checks are possible only while
            running the actual server. The actual status is reported
            with exit code (0 = configuration looks ok, 1 = error
            encountered). Kea will print out log messages to standard
            output and error to standard error when testing
            configuration.</simpara>
          </listitem>
          <listitem>
            <simpara>
              <command>-v</command> - prints out the Kea version and exits.
            </simpara>
          </listitem>
          <listitem>
            <simpara>
              <command>-V</command> - prints out the Kea extended version with
              additional parameters and exits. The listing includes the versions
              of the libraries dynamically linked to Kea.
            </simpara>
          </listitem>
          <listitem>
            <simpara>
              <command>-W</command> - prints out the Kea configuration report
              and exits. The report is a copy of the
              <filename>config.report</filename> file produced by
              <userinput>./configure</userinput>: it is embedded in the
              executable binary.
            </simpara>
          </listitem>
      </itemizedlist>

      <para>
        The <filename>config.report</filename> may also be accessed more
        directly.  The following command may be used to extract this
        information.  The binary <userinput>path</userinput> may be found
        in the install directory or in the <filename>.libs</filename>
        subdirectory in the source tree. For example
        <filename>kea/src/bin/dhcp4/.libs/kea-dhcp4</filename>.

<screen>
strings <userinput>path</userinput>/kea-dhcp4 | sed -n 's/;;;; //p'
</screen>
      </para>

      <para>
        On start-up, the server will detect available network interfaces
        and will attempt to open UDP sockets on all interfaces
        mentioned in the configuration file.
        Since the DHCPv4 server opens privileged ports, it requires root
        access. Make sure you run this daemon as root.
      </para>

      <para>
        During startup the server will attempt to create a PID file of the
        form: localstatedir]/[conf name].kea-dhcp6.pid where:
        <itemizedlist>
            <listitem>
            <simpara><command>localstatedir</command>: The value as passed into the
            build configure script. It defaults to "/usr/local/var".  (Note
            that this value may be overridden at run time by setting the environment
            variable KEA_PIDFILE_DIR.  This is intended primarily for testing purposes.)
            </simpara>
            </listitem>
            <listitem>
            <simpara><command>conf name</command>: The configuration file name
            used to start the server, minus all preceding path and file extension.
            For example, given a pathname of "/usr/local/etc/kea/myconf.txt", the
            portion used would be "myconf".
            </simpara>
            </listitem>
        </itemizedlist>
        If the file already exists and contains the PID of a live process,
        the server will issue a DHCP4_ALREADY_RUNNING log message and exit. It
        is possible, though unlikely, that the file is a remnant of a system crash
        and the process to which the PID belongs is unrelated to Kea.  In such a
        case it would be necessary to manually delete the PID file.
      </para>

      <para>
        The server can be stopped using the <command>kill</command> command.
        When running in a console, the server can also be shut down by
        pressing ctrl-c. It detects the key combination and shuts
        down gracefully.
      </para>
    </section>

    <section xml:id="dhcp4-configuration">
      <title>DHCPv4 Server Configuration</title>
<section>
  <title>Introduction</title>
      <para>
        This section explains how to configure the DHCPv4 server using the
        Kea configuration backend. (Kea configuration using any other
        backends is outside of scope of this document.) Before DHCPv4
        is started, its configuration file has to be created. The
        basic configuration is as follows:
<screen>
{
# DHCPv4 configuration starts in this line
"Dhcp4": {

# First we set up global values
    "valid-lifetime": 4000,
    "renew-timer": 1000,
    "rebind-timer": 2000,

# Next we setup the interfaces to be used by the server.
    "interfaces-config": {
        "interfaces": [ "eth0" ]
    },

# And we specify the type of lease database
    "lease-database": {
        "type": "memfile",
        "persist": true,
        "name": "/var/kea/dhcp4.leases"
    },

# Finally, we list the subnets from which we will be leasing addresses.
    "subnet4": [
        {
            "subnet": "192.0.2.0/24",
            "pools": [
                {
                     "pool": "192.0.2.1 - 192.0.2.200"
                }
            ]
        }
    ]
# DHCPv4 configuration ends with the next line
}

} </screen>
</para>

<para>The following paragraphs provide a brief overview of the parameters in
the above example together with
their format. Subsequent sections of this chapter go into much greater detail
for these and other parameters.</para>

<para>The lines starting with a hash (#) are comments and are ignored by
the server; they do not impact its
operation in any way.</para>

<para>The configuration starts in the first line with the initial
opening curly bracket (or brace). Each configuration consists of
one or more objects. In this specific example, we have only one
object, called Dhcp4. This is a simplified configuration, as usually
there will be additional objects, like <command>Logging</command> or
<command>DhcpDdns</command>, but we omit them now for clarity. The Dhcp4
configuration starts with the <command>"Dhcp4": {</command> line
and ends with the corresponding closing brace (in the above example,
the brace after the last comment).  Everything defined between those
lines is considered to be the Dhcp4 configuration.</para>

<para>In the general case, the order in which those parameters appear does not
matter. There are two caveats here though. The first one is to remember that
the configuration file must be well formed JSON. That means that the parameters
for any given scope must be separated by a comma and there must not be a comma
after the last parameter. When reordering a configuration file, keep in mind that
moving a parameter to or from the last position in a given scope may also require
moving the comma. The second caveat is that it is uncommon — although
legal JSON — to
repeat the same parameter multiple times. If that happens, the last occurrence of a
given parameter in a given scope is used while all previous instances are
ignored. This is unlikely to cause any confusion as there are no real life
reasons to keep multiple copies of the same parameter in your configuration
file.</para>

<para>Moving onto the DHCPv4 configuration elements, the first few elements
define some global parameters. <command>valid-lifetime</command>
defines for how long the addresses (leases) given out by the
server are valid. If nothing changes, a client that got an address is allowed to
use it for 4000 seconds. (Note that integer numbers are specified as is,
without any quotes around them.) <command>renew-timer</command> and
<command>rebind-timer</command> are values (also in seconds) that
define T1 and T2 timers that govern when the client will begin the renewal and
rebind procedures. Note that <command>renew-timer</command> and
<command>rebind-timer</command> are optional. If they are not specified the
client will select values for T1 and T2 timers according to the
<link xmlns:xlink="http://www.w3.org/1999/xlink" xlink:href="http://tools.ietf.org/html/rfc2131">RFC 2131</link>.</para>

<para>The <command>interfaces-config</command> map specifies the server
configuration concerning the network interfaces, on which the server should
listen to the DHCP messages. The <command>interfaces</command> parameter
specifies a list of network interfaces on which the server should listen.
Lists are opened and closed with square brackets, with elements separated
by commas. Had we wanted to listen on two interfaces, the
<command>interfaces-config</command> would look like this:
<screen>
"interfaces-config": {
    "interfaces": [ "eth0", "eth1" ]
},
</screen>
</para>

<para>The next couple of lines define the lease database, the place where the server
stores its lease information. This particular example tells the server to use
<command>memfile</command>, which is the simplest (and fastest) database
backend. It uses an in-memory database and stores leases on disk in a CSV
file. This is a very simple configuration. Usually the lease database configuration
is more extensive and contains additional parameters.  Note that
<command>lease-database</command>
is an object and opens up a new scope, using an opening brace.
Its parameters (just one in this example - <command>type</command>)
follow. Had there been more than one, they would be separated by commas. This
scope is closed with a closing brace. As more parameters for the Dhcp4 definition
follow, a trailing comma is present.</para>

<para>Finally, we need to define a list of IPv4 subnets. This is the
most important DHCPv4 configuration structure as the server uses that
information to process clients' requests. It defines all subnets from
which the server is expected to receive DHCP requests. The subnets are
specified with the <command>subnet4</command> parameter.  It is a list,
so it starts and ends with square brackets.  Each subnet definition in
the list has several attributes associated with it, so it is a structure
and is opened and closed with braces. At a minimum, a subnet definition
has to have at least two parameters: <command>subnet</command> (that
defines the whole subnet) and <command>pools</command> (which is a list of
dynamically allocated pools that are governed by the DHCP server).</para>

<para>The example contains a single subnet. Had more than one been defined,
additional elements
in the <command>subnet4</command> parameter would be specified and
separated by commas. For example, to define three subnets, the following
syntax would be used:
<screen>
"subnet4": [
    {
        "pools": [ { "pool":  "192.0.2.1 - 192.0.2.200" } ],
        "subnet": "192.0.2.0/24"
    },
    {
        "pools": [ { "pool": "192.0.3.100 - 192.0.3.200" } ],
        "subnet": "192.0.3.0/24"
    },
    {
        "pools": [ { "pool": "192.0.4.1 - 192.0.4.254" } ],
        "subnet": "192.0.4.0/24"
    }
]
</screen>
Note that indentation is optional and is used for aesthetic purposes only.
In some cases in may be preferable to use more compact notation.
</para>

<para>After all the parameters have been specified, we have two contexts open:
global and Dhcp4, hence we need two closing curly brackets to close them.
In a real life configuration file there most likely would be additional
components defined such as Logging or DhcpDdns, so the closing brace would
be followed by a comma and another object definition.</para>
</section>

<section>
  <title>Lease Storage</title>
  <para>All leases issued by the server are stored in the lease database.
  Currently there are four database backends available:  memfile (which is the
  default backend), MySQL, PostgreSQL and Cassandra.</para>
<section>
  <title>Memfile - Basic Storage for Leases</title>

  <para>The server is able to store lease data in different repositories. Larger
  deployments may elect to store leases in a database. <xref linkend="database-configuration4"/> describes this option. In typical
  smaller deployments though, the server will store lease information in a CSV file rather
  than a database. As well as requiring less administration, an
  advantage of using a file for storage is that it
  eliminates a dependency on third-party database software.</para>

  <para>The configuration of the file backend (Memfile) is controlled through
  the Dhcp4/lease-database parameters. The <command>type</command> parameter
  is mandatory and it specifies which storage for leases the server should use.
  The value of <userinput>"memfile"</userinput> indicates that the file should
  be used as the storage. The following list gives additional, optional,
  parameters that can be used to configure the Memfile backend.

  <itemizedlist>
    <listitem>
      <simpara><command>persist</command>: controls whether the new leases and
      updates to existing leases are written to the file. It is strongly
      recommended that the value of this parameter is set to
      <userinput>true</userinput> at all times, during the server's normal
      operation. Not writing leases to disk will mean that if a server is restarted
      (e.g. after a power failure), it will not know what addresses have been
      assigned.  As a result, it may hand out addresses to new clients that are
      already in use. The value of <userinput>false</userinput> is mostly useful
      for performance testing purposes. The default value of the
      <command>persist</command> parameter is <userinput>true</userinput>,
      which enables writing lease updates
      to the lease file.
      </simpara>
    </listitem>

    <listitem>
      <simpara><command>name</command>: specifies an absolute location of the lease
      file in which new leases and lease updates will be recorded. The default value
      for this parameter is <userinput>"[kea-install-dir]/var/kea/kea-leases4.csv"
      </userinput>.</simpara>
    </listitem>

    <listitem>
      <simpara><command>lfc-interval</command>: specifies the interval in seconds, at
      which the server will perform a lease file cleanup (LFC).  This
      removes redundant (historical) information from the lease file
      and effectively reduces the lease file size. The cleanup process is described
      in more detailed fashion further in this section. The default value of the
      <command>lfc-interval</command> is <userinput>3600</userinput>. A value of 0
      disables the LFC.</simpara>
    </listitem>

  </itemizedlist>
  </para>

  <para>An example configuration of the Memfile backend is presented below:

<screen>
"Dhcp4": {
    "lease-database": {
        <userinput>"type": "memfile"</userinput>,
        <userinput>"persist": true</userinput>,
        <userinput>"name": "/tmp/kea-leases4.csv",</userinput>
        <userinput>"lfc-interval": 1800</userinput>
    }
}
</screen>

    This configuration selects the <filename>/tmp/kea-leases4.csv</filename> as
    the storage for lease information and enables persistence (writing lease updates
    to this file). It also configures the backend perform the periodic cleanup
    of the lease files, executed every 30 minutes.
  </para>

  <para>It is important to know how the lease file contents are organized
  to understand why the periodic lease file cleanup is needed. Every time
  the server updates a lease or creates a new lease for the client, the new
  lease information must be recorded in the lease file. For performance reasons,
  the server does not update the existing client's lease in the file, as it would
  potentially require rewriting the entire file. Instead, it simply appends the new lease
  information to the end of the file: the previous lease entries for the
  client are not removed. When the server loads leases from the lease file, e.g.
  at the server startup, it assumes that the latest lease entry for the client
  is the valid one. The previous entries are discarded. This means that the
  server can re-construct the accurate information about the leases even though
  there may be many lease entries for each client. However, storing many entries
  for each client results in bloated lease file and impairs the performance of
  the server's startup and reconfiguration as it needs to process a larger number
  of lease entries.
  </para>

  <para>Lease file cleanup (LFC) removes all previous entries for each client and
  leaves only the latest ones. The interval at which the cleanup is performed
  is configurable, and it should be selected according to the frequency of lease
  renewals initiated by the clients. The more frequent the renewals, the smaller
  the value of <command>lfc-interval</command> should be. Note however, that the
  LFC takes time and thus it is possible (although unlikely) that new cleanup
  is started while the previous cleanup instance is still running, if the
  <command>lfc-interval</command> is too short. The server would recover from
  this by skipping the new cleanup when it detects that the previous cleanup
  is still in progress. But it implies that the actual cleanups will be
  triggered more rarely than configured. Moreover, triggering a new cleanup
  adds an overhead to the server which will not be able to respond to new
  requests for a short period of time when the new cleanup process is spawned.
  Therefore, it is recommended that the <command>lfc-interval</command> value
  is selected in a way that would allow for the LFC to complete the cleanup before a
  new cleanup is triggered.
  </para>

  <para>Lease file cleanup is performed by a separate process (in background) to avoid
  a performance impact on the server process. In order to avoid the conflicts
  between two processes both using the same lease files, the LFC process
  operates on the copy of the original lease file, rather than on the lease
  file used by the server to record lease updates. There are also other files
  being created as a side effect of the lease file cleanup. The detailed
  description of the LFC is located on the Kea wiki:
  <uri xmlns:xlink="http://www.w3.org/1999/xlink" xlink:href="http://kea.isc.org/wiki/LFCDesign">http://kea.isc.org/wiki/LFCDesign</uri>.
  </para>

</section>

<section xml:id="database-configuration4">
  <title>Lease Database Configuration</title>

  <note>
    <para>Lease database access information must be configured for the DHCPv4 server,
    even if it has already been configured for the DHCPv6 server. The servers
    store their information independently, so each server can use a separate
    database or both servers can use the same database.</para>
  </note>

  <para>Lease database configuration is controlled through the Dhcp4/lease-database
  parameters. The type of the database must be set to "memfile", "mysql", "postgresql" or
  "cql", e.g.
<screen>
"Dhcp4": { "lease-database": { <userinput>"type": "mysql"</userinput>, ... }, ... }
</screen>
  Next, the name of the database to hold the leases must be set: this is the
  name used when the database was created
  (see <xref linkend="mysql-database-create"/>,
  <xref linkend="pgsql-database-create"/> or
  <xref linkend="cql-database-create"/>).
<screen>
"Dhcp4": { "lease-database": { <userinput>"name": "<replaceable>database-name</replaceable>" </userinput>, ... }, ... }
</screen>
  For Cassandra:
<screen>
"Dhcp4": { "lease-database": { <userinput>"keyspace": "<replaceable>database-name</replaceable>" </userinput>, ... }, ... }
</screen>
  If the database is located on a different system to the DHCPv4 server, the
  database host name must also be specified. (It should be noted that this
  configuration may have a severe impact on server performance.):
<screen>
"Dhcp4": { "lease-database": { <userinput>"host": "<replaceable>remote-host-name</replaceable>"</userinput>, ... }, ... }
</screen>

  The usual state of affairs will be to have the database on the same machine as
  the DHCPv4 server.  In this case, set the value to the empty string:
<screen>
"Dhcp4": { "lease-database": { <userinput>"host" : ""</userinput>, ... }, ... }
</screen>

  Should the database use a port different than default, it may be
  specified as well:
<screen>
"Dhcp4": { "lease-database": { <userinput>"port" : 12345</userinput>, ... }, ... }
</screen>
  Should the database be located on a different system, you may need to specify a longer interval
  for the connection timeout:
<screen>
"Dhcp4": { "lease-database": { <userinput>"connect-timeout" : <replaceable>timeout-in-seconds</replaceable></userinput>, ... }, ... }
</screen>
The default value of five seconds should be more than adequate for local connections.
If a timeout is given though, it should be an integer greater than zero.
  </para>

  <para>Finally, the credentials of the account under which the server will
  access the database should be set:
<screen>
"Dhcp4": { "lease-database": { <userinput>"user": "<replaceable>user-name</replaceable>"</userinput>,
                               <userinput>"password": "<replaceable>password</replaceable>"</userinput>,
                              ... },
           ... }
</screen>
  If there is no password to the account, set the password to the empty string
  "". (This is also the default.)</para>
</section>

<section xml:id="cassandra-database-configuration4">
  <title>Cassandra specific parameters</title>
  <para>
    Cassandra backend is configured slightly differently. Cassandra has a
    concept of contact points that could be used to contact the cluster,
    instead of a single IP or hostname. It takes a list of comma separated IP
    addresses. This may be specified as:
    <screen>
"Dhcp4": {
    "lease-database": {
        "type": "cql",
        <userinput>"contact-points": "<replaceable>ip-address1, ip-address2 [,...]</replaceable>"</userinput>,
        ...
    },
    ...
}</screen>
  </para>

  <para>
    Cassandra also supports a number of optional parameters:
    <itemizedlist>

      <listitem><simpara>
        <command>reconnect-wait-time</command> - governs how long Kea waits
        before attempting to reconnect. Expressed in milliseconds. The default
        is 2000 [ms].
      </simpara></listitem>

      <listitem><simpara>
        <command>connect-timeout</command> - sets the timeout for connecting to
        a node. Expressed in milliseconds. The default is 5000 [ms].
      </simpara></listitem>

      <listitem><simpara>
        <command>request-timeout</command> - this parameter sets the timeout for
        waiting for a response from a node. Expressed in milliseconds. The
        default is 12000 [ms].
      </simpara></listitem>

      <listitem><simpara>
        <command>tcp-keepalive</command> - This parameter governs the TCP
        keep-alive mechanism. Expressed in seconds of delay. If the parameter
        is not present, the mechanism is disabled.
      </simpara></listitem>

      <listitem><simpara>
        <command>tcp-nodelay</command> - This parameter enables/disabled Nagle's
        algorithm on connections. The default is true.
      </simpara></listitem>

    </itemizedlist>
  </para>

  <para>
    For example, a complex Cassandra configuration with most parameters specified
    could look as follows:
<screen>
"Dhcp4": {
  "lease-database": {
      "type": "cql",
      "keyspace": "keatest",
      "contact-points": "192.0.2.1, 192.0.2.2, 192.0.2.3",
      "port": 9042,
      "reconnect-wait-time": 2000,
      "connect-timeout": 5000,
      "request-timeout": 12000,
      "tcp-keepalive": 1,
      "tcp-nodelay": true
    },
    ...
}</screen>

Similar parameters can be specified for hosts database.
  </para>
</section>

</section>

<section xml:id="hosts4-storage">
  <title>Hosts Storage</title>
    <para>Kea is also able to store information about host reservations in the
    database. The hosts database configuration uses the same syntax as the lease
    database. In fact, a Kea server opens independent connections for each
    purpose, be it lease or hosts information. This arrangement gives the most
    flexibility. Kea can be used to keep leases and host reservations
    separately, but can also point to the same database. Currently the
    supported hosts database types are MySQL, PostgreSQL and Cassandra.</para>

    <para>Please note that usage of hosts storage is optional. A user can define
    all host reservations in the configuration file. That is the recommended way
    if the number of reservations is small. However, when the number of
    reservations grows it's more convenient to use host storage. Please note
    that both storage methods (configuration file and one of the supported databases)
    can be used together. If hosts are defined in both places, the definitions
    from the configuration file are checked first and external storage is checked
    later, if necessary.</para>

    <para>Version 1.4 extends the host storage to multiple storages. Operations
    are performed on host storages in the configuration order with a special
    case for addition: read-only storages must be configured after a
    required read-write storage, or host reservation addition will
    always fail.</para>

<section xml:id="hosts-databases-configuration4">
  <title>DHCPv4 Hosts Database Configuration</title>

  <para>Hosts database configuration is controlled through the Dhcp4/hosts-database
  parameters. If enabled, the type of the database must be set to "mysql" or
  "postgresql". Other hosts backends may be added in later versions of Kea.
<screen>
"Dhcp4": { "hosts-database": { <userinput>"type": "mysql"</userinput>, ... }, ... }
</screen>
  Next, the name of the database to hold the reservations must be set: this is the
  name used when the lease database was created (see <xref linkend="supported-databases"/>
  for instructions how to setup the desired database type).
<screen>
"Dhcp4": { "hosts-database": { <userinput>"name": "<replaceable>database-name</replaceable>" </userinput>, ... }, ... }
</screen>
  If the database is located on a different system than the DHCPv4 server, the
  database host name must also be specified. (Again it should be noted that this
  configuration may have a severe impact on server performance.):
<screen>
"Dhcp4": { "hosts-database": { <userinput>"host": <replaceable>remote-host-name</replaceable></userinput>, ... }, ... }
</screen>
  The usual state of affairs will be to have the database on the same machine as
  the DHCPv4 server.  In this case, set the value to the empty string:
<screen>
"Dhcp4": { "hosts-database": { <userinput>"host" : ""</userinput>, ... }, ... }
</screen>
  Should the database use a port different than default, it may be
  specified as well:
<screen>
"Dhcp4": { "hosts-database": { <userinput>"port" : 12345</userinput>, ... }, ... }
</screen>

  </para>
  <para>Finally, the credentials of the account under which the server will
  access the database should be set:
<screen>
"Dhcp4": { "hosts-database": { <userinput>"user": "<replaceable>user-name</replaceable>"</userinput>,
                               <userinput>"password": "<replaceable>password</replaceable>"</userinput>,
                              ... },
           ... }
</screen>
  If there is no password to the account, set the password to the empty string
  "". (This is also the default.)</para>

<<<<<<< HEAD
  <para>For additional Cassandra specific parameters, see <xref
  linkend="cassandra-database-configuration4"/>.</para>
=======
  <para>The multiple storage extension uses a similar syntax: a configuration
  is placed into a "hosts-databases" list instead of into a "hosts-database"
  entry as in:
<screen>
"Dhcp4": { "hosts-databases": [ { <userinput>"type": "mysql"</userinput>, ... }, ... ], ... }
</screen>

   </para>
>>>>>>> 8f75c93e

</section>

<section xml:id="read-only-database-configuration4">
<title>Using Read-Only Databases for Host Reservations</title>
<para>
In some deployments the database user whose name is specified in the database backend
configuration may not have write privileges to the database. This is often
required by the policy within a given network to secure the data from being
unintentionally modified. In many cases administrators have inventory databases
deployed, which contain substantially more information about the hosts than
static reservations assigned to them. The inventory database can be used to create
a view of a Kea hosts database and such view is often read only.
</para>
<para>
Kea host database backends operate with an implicit configuration to both
read from and write to the database. If the database user does not have
write access to the host database, the backend will fail to start and the
server will refuse to start (or reconfigure). However, if access to a read
only host database is required for retrieving reservations for clients
and/or assign specific addresses and options, it is possible to explicitly
configure Kea to start in "read-only" mode. This is controlled by the
<command>readonly</command> boolean parameter as follows:
<screen>
"Dhcp4": { "hosts-database": { <userinput>"readonly": true</userinput>, ... }, ... }
</screen>
Setting this parameter to <userinput>false</userinput> would configure the
database backend to operate in "read-write" mode, which is also a default
configuration if the parameter is not specified.
</para>
<note><para>The <command>readonly</command> parameter is currently only supported
for MySQL and PostgreSQL databases.</para></note>
</section>

</section>

<section xml:id="dhcp4-interface-configuration">
  <title>Interface Configuration</title>
  <para>The DHCPv4 server has to be configured to listen on specific network
  interfaces.  The simplest network interface configuration tells the server to
  listen on all available interfaces:
  <screen>
"Dhcp4": {
    "interfaces-config": {
        "interfaces": [ <userinput>"*"</userinput> ]
    }
    ...
},
  </screen>
  The asterisk plays the role of a wildcard and means "listen on all interfaces".
  However, it is usually a good idea to explicitly specify interface names:
  <screen>
"Dhcp4": {
    "interfaces-config": {
        "interfaces": [ <userinput>"eth1", "eth3"</userinput> ]
    },
    ...
}
  </screen>
  </para>
  <para>It is possible to use wildcard interface name (asterisk) concurrently
  with explicit interface names:
  <screen>
"Dhcp4": {
    "interfaces-config": {
        "interfaces": [ <userinput>"eth1", "eth3", "*"</userinput> ]
    },
    ...
}
  </screen>
It is anticipated that this form of usage will only be used when it is desired to
temporarily override a list of interface names and listen on all interfaces.
  </para>
  <para>Some deployments of DHCP servers require that the servers listen
  on the interfaces with multiple IPv4 addresses configured. In these situations,
  the address to use can be selected by appending an IPv4 address to the interface
  name in the following manner:
  <screen>
"Dhcp4": {
    "interfaces-config": {
        "interfaces": [ <userinput>"eth1/10.0.0.1", "eth3/192.0.2.3"</userinput> ]
    },
    ...
}
  </screen>
  </para>

  <para>Should the server be required to listen on multiple IPv4 addresses assigned
  to the same interface, multiple addresses can be specified for an interface
  as in the example below:
  <screen>
"Dhcp4": {
    "interfaces-config": {
        "interfaces": [ <userinput>"eth1/10.0.0.1", "eth1/10.0.0.2"</userinput> ]
    },
    ...
}
  </screen>
  </para>

  <para>Alternatively, if the server should listen on all addresses for the particular
  interface, an interface name without any address should be specified.</para>

  <para>Kea supports responding to directly connected clients which don't have
  an address configured. This requires that the server
  injects the hardware address of the destination into the data link layer
  of the packet being sent to the client. The DHCPv4 server utilizes the
  raw sockets to achieve this, and builds the entire IP/UDP stack for the
  outgoing packets. The down side of raw socket use, however, is that incoming
  and outgoing packets bypass the firewalls (e.g. iptables). It is also
  troublesome to handle traffic on multiple IPv4 addresses assigned to the
  same interface, as raw sockets are bound to the interface and advanced
  packet filtering techniques (e.g. using the BPF) have to be used to
  receive unicast traffic on the desired addresses assigned to the interface,
  rather than capturing whole traffic reaching the interface to which the raw
  socket is bound. Therefore, in the deployments where the server doesn't
  have to provision the directly connected clients and only receives the
  unicast packets from the relay agents, the
  DHCP server should be configured to utilize IP/UDP datagram sockets instead of raw sockets.
  The following configuration demonstrates how this can be achieved:

  <screen>
"Dhcp4": {
    "interfaces-config": {
        "interfaces": [ <userinput>"eth1", "eth3"</userinput> ],
        "dhcp-socket-type": "udp"
    },
    ...
}
  </screen>
  The <command>dhcp-socket-type</command> specifies that the IP/UDP sockets will
  be opened on all interfaces on which the server listens, i.e. "eth1" and
  "eth3" in our case. If the <command>dhcp-socket-type</command> is set to
  <userinput>raw</userinput>, it configures the server to use raw sockets
  instead. If the <command>dhcp-socket-type</command> value is not specified, the
  default value <userinput>raw</userinput> is used.
  </para>

  <para>Using UDP sockets automatically disables the reception of broadcast
  packets from directly connected clients. This effectively means that the
  UDP sockets can be used for relayed traffic only. When using the raw sockets,
  both the traffic from the directly connected clients and the relayed traffic
  will be handled. Caution should be taken when configuring the server to open
  multiple raw sockets on the interface with several IPv4 addresses assigned.
  If the directly connected client sends the message to the broadcast address
  all sockets on this link will receive this message and multiple responses
  will be sent to the client. Hence, the configuration with multiple IPv4
  addresses assigned to the interface should not be used when the directly
  connected clients are operating on that link. To use a single address on
  such interface, the "interface-name/address" notation should be used.
  </para>

  <note>
    <para>Specifying the value <userinput>raw</userinput> as the socket type,
    doesn't guarantee that the raw sockets will be used! The use of raw sockets
    to handle the traffic from the directly connected clients is currently
    supported on Linux and BSD systems only. If the raw sockets are not
    supported on the particular OS, the server will issue a warning and
    fall back to use IP/UDP sockets.</para>
  </note>

  <para>In typical environment the DHCP server is expected to send back a
  response on the same network interface on which the query is received. This is
  the default behavior. However, in some deployments it is desired that the
  outbound (response) packets will be sent as regular traffic and the outbound
  interface will be determined by the routing tables. This kind of asymetric
  traffic is uncommon, but valid. Kea now supports a parameter called
  <command>outbound-interface</command> that controls this behavior. It supports
  two values. The first one, <userinput>same-as-inbound</userinput>, tells Kea
  to send back the response on the same inteface the query packet is received. This
  is the default behavior. The second one, <userinput>use-routing</userinput>
  tells Kea to send regular UDP packets and let the kernel's routing table to
  determine most appropriate interface. This only works when
  <command>dhcp-socket-type</command> is  set to <userinput>udp</userinput>.
  An example configuration looks as follows:
  <screen>
"Dhcp4": {
    "interfaces-config": {
        "interfaces": [ "eth1", "eth3" ],
        "dhcp-socket-type": "udp",
        <userinput>"outbound-interface": "use-routing"</userinput>
    },
    ...
}</screen>
  </para>

  <para>Interfaces are re-detected at each reconfiguration. This behavior
  can be disabled by setting <command>re-detect</command> value to
  <userinput>false</userinput>, for instance:

  <screen>
"Dhcp4": {
    "interfaces-config": {
        "interfaces": [ <userinput>"eth1", "eth3"</userinput> ],
        "re-detect": <userinput>false</userinput>
    },
    ...
}
  </screen>
  Note interfaces are not re-detected during <command>config-test</command>.
  </para>

  <para>Usually loopback interfaces (e.g. the "lo" or "lo0" interface)
  may not be configured but if a loopback interface is explicitely configured
  and IP/UDP sockets are specified the loopback interface is accepted.
  </para>

  <para>It can be used for instance to run Kea in a FreeBSD jail having
  only a loopback interface, servicing relayed DHCP request:

  <screen>
"Dhcp4": {
    "interfaces-config": {
        "interfaces": [ <userinput>"lo0"</userinput> ],
        "dhcp-socket-type": "udp"
    },
    ...
}</screen>
  </para>

</section>

<section xml:id="dhcpinform-unicast-issues">
  <title>Issues with Unicast Responses to DHCPINFORM</title>
  <para>The use of UDP sockets has certain benefits in deployments
  where the server receives only relayed traffic; these benefits are
  mentioned in <xref linkend="dhcp4-interface-configuration"/>. From
  the administrator's perspective it is often desirable to
  configure the system's firewall to filter out the unwanted traffic, and
  the use of UDP sockets facilitates this. However, the administrator must
  also be aware of the implications related to filtering certain types
  of traffic as it may impair the DHCP server's operation.
  </para>

  <para>In this section we are focusing on the case when the server
  receives the DHCPINFORM message from the client via a relay. According
  to <link xmlns:xlink="http://www.w3.org/1999/xlink" xlink:href="http://tools.ietf.org/html/rfc2131">RFC 2131</link>,
  the server should unicast the DHCPACK response to the address carried in
  the "ciaddr" field. When the UDP socket is in use, the DHCP server
  relies on the low level functions of an operating system to build the
  data link, IP and UDP layers of the outgoing message. Typically, the
  OS will first use ARP to obtain the client's link layer address to be
  inserted into the frame's header, if the address is not cached from
  a previous transaction that the client had with the server.
  When the ARP exchange is successful, the DHCP message can be unicast
  to the client, using the  obtained address.
  </para>

  <para>Some system administrators block ARP messages in their network,
  which causes issues for the server when it responds to the
  DHCPINFORM messages, because the server is unable to send the
  DHCPACK if the preceding ARP communication fails. Since the OS is
  entirely responsible for the ARP communication and then sending
  the DHCP packet over the wire, the DHCP server has no means to
  determine that the ARP exchange failed and the DHCP response message
  was dropped. Thus, the server does not log any error messages when
  the outgoing DHCP response is dropped. At the same time, all hooks
  pertaining to the packet sending operation will be called, even
  though the message never reaches its destination.
  </para>

  <para>Note that the issue described in this section is not observed
  when the raw sockets are in use, because, in this case, the DHCP server
  builds all the layers of the outgoing message on its own and does not
  use ARP. Instead, it inserts the value carried in the 'chaddr' field
  of the DHCPINFORM message into the link layer.
  </para>

  <para>Server administrators willing to support DHCPINFORM
  messages via relays should not block ARP traffic in their
  networks or should use raw sockets instead of UDP sockets.
  </para>
</section>

<section xml:id="ipv4-subnet-id">
  <title>IPv4 Subnet Identifier</title>
  <para>
    The subnet identifier is a unique number associated with a particular subnet.
    In principle, it is used to associate clients' leases with their respective subnets.
    When a subnet identifier is not specified for a subnet being configured, it will
    be automatically assigned by the configuration mechanism. The identifiers
    are assigned from 1 and are monotonically increased for each subsequent
    subnet: 1, 2, 3 ....
  </para>
  <para>
    If there are multiple subnets configured with auto-generated identifiers and
    one of them is removed, the subnet identifiers may be renumbered. For example:
    if there are four subnets and the third is removed the last subnet will be assigned
    the identifier that the third subnet had before removal. As a result, the leases
    stored in the lease database for subnet 3 are now associated with
    subnet 4, something that may have unexpected consequences. It is planned
    to implement a mechanism to preserve auto-generated subnet ids in a
    future version of Kea.  However, the only remedy for this issue
    at present is to
    manually specify a unique identifier for each subnet.
  </para>
      <para>
        The following configuration will assign the specified subnet
        identifier to the newly configured subnet:

        <screen>
"Dhcp4": {
    "subnet4": [
        {
            "subnet": "192.0.2.0/24",
            <userinput>"id": 1024</userinput>,
            ...
        }
    ]
}
</screen>
    This identifier will not change for this subnet unless the "id" parameter is
    removed or set to 0. The value of 0 forces auto-generation of the subnet
    identifier.
  </para>
    <!-- @todo: describe whether database needs to be updated after changing
      id -->
</section>

<section xml:id="dhcp4-address-config">
  <title>Configuration of IPv4 Address Pools</title>
  <para>
    The main role of a DHCPv4 server is address assignment. For this, the server has to
    be configured with at least one subnet and one pool of dynamic addresses for it to manage.
    For example, assume that the server is connected to a network
    segment that uses the 192.0.2.0/24 prefix. The Administrator of that network
    has decided that addresses from range 192.0.2.10 to 192.0.2.20 are going to
    be managed by the Dhcp4 server. Such a configuration can be achieved in the
    following way:
    <screen>
"Dhcp4": {
    <userinput>"subnet4": [
        {
            "subnet": "192.0.2.0/24",
            "pools": [
                { "pool": "192.0.2.10 - 192.0.2.20" }
            ],
            ...
        }
    ]</userinput>
}</screen>

    Note that <command>subnet</command> is defined as a simple string, but
    the <command>pools</command> parameter is actually a list of pools: for
    this reason, the pool definition is enclosed in square brackets, even
    though only one range of addresses is specified.</para>

    <para>Each <command>pool</command> is a structure that contains the
    parameters that describe a single pool. Currently there is only one
    parameter, <command>pool</command>, which gives the range of addresses
    in the pool. Additional parameters will be added in future releases of
    Kea.</para>

    <para>It is possible to define more than one pool in a subnet: continuing
    the previous example, further assume that 192.0.2.64/26 should be also be
    managed by the server. It could be written as 192.0.2.64 to
    192.0.2.127. Alternatively, it can be expressed more simply as
    192.0.2.64/26. Both formats are supported by Dhcp4 and can be mixed in the
    pool list.  For example, one could define the following pools:
<screen>
"Dhcp4": {
    "subnet4": [
        {
            "subnet": "192.0.2.0/24",
            <userinput>"pools": [
                { "pool": "192.0.2.10-192.0.2.20" },
                { "pool": "192.0.2.64/26" }
            ]</userinput>,
            ...
        }
    ],
    ...
}
</screen>
    White space in pool definitions is ignored, so spaces before and after the hyphen are optional.
    They can be used to improve readability.
  </para>
  <para>
    The number of pools is not limited, but for performance reasons it is recommended to
    use as few as possible.
  </para>
  <para>
    The server may be configured to serve more than one subnet:
<screen>
"Dhcp4": {
    "subnet4": [
        {
            "subnet": "192.0.2.0/24",
            "pools": [ { "pool": "192.0.2.1 - 192.0.2.200" } ],
            ...
        },
        {
            "subnet": "192.0.3.0/24",
            "pools": [ { "pool": "192.0.3.100 - 192.0.3.200" } ],
            ...
        },
        {
            "subnet": "192.0.4.0/24",
            "pools": [ { "pool": "192.0.4.1 - 192.0.4.254" } ],
            ...
        }
    ]
}
</screen>
  </para>
  <para>
    When configuring a DHCPv4 server using prefix/length notation, please pay
    attention to the boundary values. When specifying that the server can use
    a given pool, it will also be able to allocate the first (typically network
    address) and the last (typically broadcast address) address from that pool.
    In the aforementioned example of pool 192.0.3.0/24, both 192.0.3.0 and
    192.0.3.255 addresses may be assigned as well. This may be invalid in some
    network configurations. If you want to avoid this, please use the "min-max" notation.
  </para>
</section>

    <section xml:id="dhcp4-std-options">
      <title>Standard DHCPv4 Options</title>
      <para>
        One of the major features of the DHCPv4 server is to provide configuration
        options to clients. Most of the options are sent by the server only if the
        client explicitly requests them using the Parameter Request List option.
        Those that do not require inclusion in the Parameter Request List
        option are commonly used options, e.g. "Domain Server", and options which
        require special behavior, e.g. "Client FQDN" is returned to the client
        if the client has included this option in its message to the server.
      </para>

      <para>
        <xref linkend="dhcp4-std-options-list"/> comprises the list of the
        standard DHCPv4 options whose values can be configured using the
        configuration structures described in this section. This table excludes
        the options which require special processing and thus cannot be configured
        with some fixed values. The last column of the table indicates which
        options can be sent by the server even when they are not requested in
        the Parameter Request list option, and those which are sent only when
        explicitly requested.
      </para>

      <para>
        The following example shows how to configure the addresses of DNS
        servers, which is one of the most frequently used options. Options
        specified in this way are considered global and apply to all
        configured subnets.

        <screen>
"Dhcp4": {
    "option-data": [
        {
           <userinput>"name": "domain-name-servers",
           "code": 6,
           "space": "dhcp4",
           "csv-format": true,
           "data": "192.0.2.1, 192.0.2.2"</userinput>
        },
        ...
    ]
}
        </screen>
        Note that only one of name or code is required, you don't need to
        specify both. Space has a default value of "dhcp4", so you can skip this
        as well if you define a regular (not encapsulated) DHCPv4 option.
        Finally, csv-format defaults to true, so it too can be skipped, unless
        you want to specify the option value as hexstring. Therefore the
        above example can be simplified to:
        <screen>
"Dhcp4": {
    "option-data": [
        {
           <userinput>"name": "domain-name-servers",
           "data": "192.0.2.1, 192.0.2.2"</userinput>
        },
        ...
    ]
}
        </screen>
        Defined options are added to response when the client requests them
        at a few exceptions which are always added. To enforce the addition
        of a particular option set the always-send flag to true as in:
        <screen>
"Dhcp4": {
    "option-data": [
        {
           <userinput>"name": "domain-name-servers",
           "data": "192.0.2.1, 192.0.2.2",
           "always-send": true</userinput>
        },
        ...
    ]
}
        </screen>
        The effect is the same as if the client added the option code in the
        Parameter Request List option (or its equivalent for vendor
        options) so in:
        <screen>
"Dhcp4": {
    "option-data": [
        {
           <userinput>"name": "domain-name-servers",
           "data": "192.0.2.1, 192.0.2.2",
           "always-send": true</userinput>
        },
        ...
    ],
    "subnet4": [
        {
           "subnet": "192.0.3.0/24",
           "option-data": [
               {
                   <userinput>"name": "domain-name-servers",
                   "data": "192.0.3.1, 192.0.3.2"</userinput>
               },
               ...
           ],
           ...
        },
        ...
    ],
    ...
}
        </screen>
        The Domain Name Servers option is always added to responses
        (the always-send is "sticky") but the value is the subnet one
        when the client is localized in the subnet.
      </para>
    <para>
      The <command>name</command> parameter specifies the option name. For a
      list of currently supported names, see <xref linkend="dhcp4-std-options-list"/> below.  The <command>code</command>
      parameter specifies the option code, which must match one of the values
      from that list. The next line specifies the option space, which must
      always be set to "dhcp4" as these are standard DHCPv4 options. For other
      option spaces, including custom option spaces, see <xref linkend="dhcp4-option-spaces"/>. The next line specifies the format in
      which the data will be entered: use of CSV (comma separated values) is
      recommended. The sixth line gives the actual value to be sent to
      clients. Data is specified as normal text, with values separated by commas
      if more than one value is allowed.
    </para>

    <para>
      Options can also be configured as hexadecimal values. If
      <command>csv-format</command> is
      set to false, option data must be specified as a hexadecimal string. The
      following commands configure the domain-name-servers option for all
      subnets with the following addresses: 192.0.3.1 and 192.0.3.2.
      Note that <command>csv-format</command> is set to false.
      <screen>
"Dhcp4": {
    "option-data": [
        {
            <userinput>"name": "domain-name-servers",
            "code": 6,
            "space": "dhcp4",
            "csv-format": false,
            "data": "C0 00 03 01 C0 00 03 02"</userinput>
        },
        ...
    ],
    ...
}</screen>
    </para>

       <para>
       Care should be taken
       to use proper encoding when using hexadecimal format as Kea's ability
       to validate data correctness in hexadecimal is limited.
      </para>

      <para>
        Most of the parameters in the "option-data" structure are optional and
        can be omitted in some circumstances as discussed in the
        <xref linkend="dhcp4-option-data-defaults"/>.
      </para>

      <para>
        It is possible to specify or override options on a per-subnet basis.  If
        clients connected to most of your subnets are expected to get the
        same values of a given option, you should use global options: you
        can then override specific values for a small number of subnets.
        On the other hand, if you use different values in each subnet,
        it does not make sense to specify global option values
        (Dhcp4/option-data), rather you should set only subnet-specific values
        (Dhcp4/subnet[X]/option-data[Y]).
      </para>
      <para>
        The following commands override the global
        DNS servers option for a particular subnet, setting a single DNS
        server with address 192.0.2.3.
<screen>
"Dhcp4": {
    "subnet4": [
        {
            <userinput>"option-data": [
                {
                    "name": "domain-name-servers",
                    "code": 6,
                    "space": "dhcp4",
                    "csv-format": true,
                    "data": "192.0.2.3"
                },
                ...
            ]</userinput>,
            ...
        },
        ...
    ],
    ...
}
</screen>
      </para>

      <para>
        In some cases it is useful to associate some options with an
        address pool from which a client is assigned a lease. Pool
        specific option values override subnet specific and global
        option values. The server's administrator must not try to
        prioritize assignment of pool specific options by trying to
        order pools declarations in the server configuration. Future
        Kea releases may change the order in which options are
        assigned from the pools without any notice.
      </para>

     <para>
       The following configuration snippet demonstrates how to specify the
       DNS servers option, which will be assigned to a client only if the
       client obtains an address from the given pool:
<screen>
"Dhcp4": {
    "subnet4": [
        {
            "pools": [
                {
                    "pool": "192.0.2.1 - 192.0.2.200",
                    <userinput>"option-data": [
                        {
                            "name": "domain-name-servers",
                            "data": "192.0.2.3"
                         },
                         ...
                    ]</userinput>,
                    ...
                },
                ...
            ],
            ...
        },
        ...
    ],
    ...
}
</screen>
      </para>

      <para>
        The currently supported standard DHCPv4 options are
        listed in <xref linkend="dhcp4-std-options-list"/>.
        The "Name" and "Code"
        are the values that should be used as a name in the option-data
        structures. "Type" designates the format of the data: the meanings of
        the various types is given in <xref linkend="dhcp-types"/>.
      </para>

      <para>When a data field is a string, and that string contains the comma
      (,; U+002C) character, the comma must be escaped with a double reverse solidus
      character (\; U+005C). This double escape is required, because both the
      routine splitting CSV data into fields and JSON use the same escape
      character: a single escape (\,) would make the JSON invalid.
      For example, the string "foo,bar" would be represented as:
      <screen>
"Dhcp4": {
    "subnet4": [
        {
            "pools": [
                {
                    <userinput>"option-data": [
                        {
                            "name": "boot-file-name",
                            "data": "foo\\,bar"
                        }
                    ]</userinput>
                },
                ...
            ],
            ...
        },
        ...
    ],
    ...
}
</screen>
      </para>
      <para>
        Some options are designated as arrays, which means that more than one
        value is allowed in such an option. For example the option time-servers
        allows the specification of more than one IPv4 address, so allowing
        clients to obtain the addresses of multiple NTP servers.
      </para>
      <!-- @todo: describe record types -->
      <!-- @todo: describe array in record types -->

      <para>
        The <xref linkend="dhcp4-custom-options"/> describes the configuration
        syntax to create custom option definitions (formats). It is generally not
        allowed to create custom definitions for standard options, even if the
        definition being created matches the actual option format defined in the
        RFCs. There is an exception from this rule for standard options for which
        Kea currently does not provide a definition. In order to use such options,
        a server administrator must create a definition as described in
        <xref linkend="dhcp4-custom-options"/> in the 'dhcp4' option space. This
        definition should match the option format described in the relevant
        RFC but the configuration mechanism will allow any option format as it
        presently has no means to validate it.
      </para>

      <para>
        <table frame="all" xml:id="dhcp4-std-options-list">
          <title>List of standard DHCPv4 options</title>
          <tgroup cols="5">
          <colspec colname="name"/>
          <colspec colname="code" align="center"/>
          <colspec colname="type" align="center"/>
          <colspec colname="array" align="center"/>
          <colspec colname="always-returned" align="center"/>
          <thead>
            <row>
              <entry>Name</entry>
              <entry>Code</entry>
              <entry>Type</entry>
              <entry>Array?</entry>
              <entry>Returned if not requested?</entry>
            </row>
          </thead>
          <tbody>
<!-- Subnet Mask option is not configured by the user
<row><entry>subnet-mask</entry><entry>1</entry><entry>ipv4-address</entry><entry>false</entry><entry>true</entry></row>
-->
<row><entry>time-offset</entry><entry>2</entry><entry>int32</entry><entry>false</entry><entry>false</entry></row>
<row><entry>routers</entry><entry>3</entry><entry>ipv4-address</entry><entry>true</entry><entry>true</entry></row>
<row><entry>time-servers</entry><entry>4</entry><entry>ipv4-address</entry><entry>true</entry><entry>false</entry></row>
<row><entry>name-servers</entry><entry>5</entry><entry>ipv4-address</entry><entry>true</entry><entry>false</entry></row>
<row><entry>domain-name-servers</entry><entry>6</entry><entry>ipv4-address</entry><entry>true</entry><entry>true</entry></row>
<row><entry>log-servers</entry><entry>7</entry><entry>ipv4-address</entry><entry>true</entry><entry>false</entry></row>
<row><entry>cookie-servers</entry><entry>8</entry><entry>ipv4-address</entry><entry>true</entry><entry>false</entry></row>
<row><entry>lpr-servers</entry><entry>9</entry><entry>ipv4-address</entry><entry>true</entry><entry>false</entry></row>
<row><entry>impress-servers</entry><entry>10</entry><entry>ipv4-address</entry><entry>true</entry><entry>false</entry></row>
<row><entry>resource-location-servers</entry><entry>11</entry><entry>ipv4-address</entry><entry>true</entry><entry>false</entry></row>
<!-- Hostname option value is not explicitly configured by the user.
This rather belong to the DDNS configuration
<row><entry>host-name</entry><entry>12</entry><entry>string</entry><entry>false</entry><entry>true</entry></row>
-->
<row><entry>boot-size</entry><entry>13</entry><entry>uint16</entry><entry>false</entry><entry>false</entry></row>
<row><entry>merit-dump</entry><entry>14</entry><entry>string</entry><entry>false</entry><entry>false</entry></row>
<row><entry>domain-name</entry><entry>15</entry><entry>fqdn</entry><entry>false</entry><entry>true</entry></row>
<row><entry>swap-server</entry><entry>16</entry><entry>ipv4-address</entry><entry>false</entry><entry>false</entry></row>
<row><entry>root-path</entry><entry>17</entry><entry>string</entry><entry>false</entry><entry>false</entry></row>
<row><entry>extensions-path</entry><entry>18</entry><entry>string</entry><entry>false</entry><entry>false</entry></row>
<row><entry>ip-forwarding</entry><entry>19</entry><entry>boolean</entry><entry>false</entry><entry>false</entry></row>
<row><entry>non-local-source-routing</entry><entry>20</entry><entry>boolean</entry><entry>false</entry><entry>false</entry></row>
<row><entry>policy-filter</entry><entry>21</entry><entry>ipv4-address</entry><entry>true</entry><entry>false</entry></row>
<row><entry>max-dgram-reassembly</entry><entry>22</entry><entry>uint16</entry><entry>false</entry><entry>false</entry></row>
<row><entry>default-ip-ttl</entry><entry>23</entry><entry>uint8</entry><entry>false</entry><entry>false</entry></row>
<row><entry>path-mtu-aging-timeout</entry><entry>24</entry><entry>uint32</entry><entry>false</entry><entry>false</entry></row>
<row><entry>path-mtu-plateau-table</entry><entry>25</entry><entry>uint16</entry><entry>true</entry><entry>false</entry></row>
<row><entry>interface-mtu</entry><entry>26</entry><entry>uint16</entry><entry>false</entry><entry>false</entry></row>
<row><entry>all-subnets-local</entry><entry>27</entry><entry>boolean</entry><entry>false</entry><entry>false</entry></row>
<row><entry>broadcast-address</entry><entry>28</entry><entry>ipv4-address</entry><entry>false</entry><entry>false</entry></row>
<row><entry>perform-mask-discovery</entry><entry>29</entry><entry>boolean</entry><entry>false</entry><entry>false</entry></row>
<row><entry>mask-supplier</entry><entry>30</entry><entry>boolean</entry><entry>false</entry><entry>false</entry></row>
<row><entry>router-discovery</entry><entry>31</entry><entry>boolean</entry><entry>false</entry><entry>false</entry></row>
<row><entry>router-solicitation-address</entry><entry>32</entry><entry>ipv4-address</entry><entry>false</entry><entry>false</entry></row>
<row><entry>static-routes</entry><entry>33</entry><entry>ipv4-address</entry><entry>true</entry><entry>false</entry></row>
<row><entry>trailer-encapsulation</entry><entry>34</entry><entry>boolean</entry><entry>false</entry><entry>false</entry></row>
<row><entry>arp-cache-timeout</entry><entry>35</entry><entry>uint32</entry><entry>false</entry><entry>false</entry></row>
<row><entry>ieee802-3-encapsulation</entry><entry>36</entry><entry>boolean</entry><entry>false</entry><entry>false</entry></row>
<row><entry>default-tcp-ttl</entry><entry>37</entry><entry>uint8</entry><entry>false</entry><entry>false</entry></row>
<row><entry>tcp-keepalive-interval</entry><entry>38</entry><entry>uint32</entry><entry>false</entry><entry>false</entry></row>
<row><entry>tcp-keepalive-garbage</entry><entry>39</entry><entry>boolean</entry><entry>false</entry><entry>false</entry></row>
<row><entry>nis-domain</entry><entry>40</entry><entry>string</entry><entry>false</entry><entry>false</entry></row>
<row><entry>nis-servers</entry><entry>41</entry><entry>ipv4-address</entry><entry>true</entry><entry>false</entry></row>
<row><entry>ntp-servers</entry><entry>42</entry><entry>ipv4-address</entry><entry>true</entry><entry>false</entry></row>
<row><entry>vendor-encapsulated-options</entry><entry>43</entry><entry>empty</entry><entry>false</entry><entry>false</entry></row>
<row><entry>netbios-name-servers</entry><entry>44</entry><entry>ipv4-address</entry><entry>true</entry><entry>false</entry></row>
<row><entry>netbios-dd-server</entry><entry>45</entry><entry>ipv4-address</entry><entry>true</entry><entry>false</entry></row>
<row><entry>netbios-node-type</entry><entry>46</entry><entry>uint8</entry><entry>false</entry><entry>false</entry></row>
<row><entry>netbios-scope</entry><entry>47</entry><entry>string</entry><entry>false</entry><entry>false</entry></row>
<row><entry>font-servers</entry><entry>48</entry><entry>ipv4-address</entry><entry>true</entry><entry>false</entry></row>
<row><entry>x-display-manager</entry><entry>49</entry><entry>ipv4-address</entry><entry>true</entry><entry>false</entry></row>
<!-- Lease time and requested address should not be configured by a user.
<row><entry>dhcp-requested-address</entry><entry>50</entry><entry>ipv4-address</entry><entry>false</entry><entry>true</entry></row>
<row><entry>dhcp-lease-time</entry><entry>51</entry><entry>uint32</entry><entry>false</entry><entry>true</entry></row>
-->
<row><entry>dhcp-option-overload</entry><entry>52</entry><entry>uint8</entry><entry>false</entry><entry>false</entry></row>
<!-- Message Type  should not be configured by a user.
<row><entry>dhcp-message-type</entry><entry>53</entry><entry>uint8</entry><entry>false</entry><entry>false</entry></row>
-->
<row><entry>dhcp-server-identifier</entry><entry>54</entry><entry>ipv4-address</entry><entry>false</entry><entry>true</entry></row>
<!-- Parameter Request List should not be configured by a user.
<row><entry>dhcp-parameter-request-list</entry><entry>55</entry><entry>uint8</entry><entry>true</entry><entry>true</entry></row>
-->
<row><entry>dhcp-message</entry><entry>56</entry><entry>string</entry><entry>false</entry><entry>false</entry></row>
<row><entry>dhcp-max-message-size</entry><entry>57</entry><entry>uint16</entry><entry>false</entry><entry>false</entry></row>
<!-- Renewal and rebinding time should not be configured by a user.
<row><entry>dhcp-renewal-time</entry><entry>58</entry><entry>uint32</entry><entry>false</entry><entry>true</entry></row>
<row><entry>dhcp-rebinding-time</entry><entry>59</entry><entry>uint32</entry><entry>false</entry><entry>true</entry></row>
-->
<row><entry>vendor-class-identifier</entry><entry>60</entry><entry>hex</entry><entry>false</entry><entry>false</entry></row>
<!-- Client identifier should not be configured by a user.
<row><entry>dhcp-client-identifier</entry><entry>61</entry><entry>hex</entry><entry>false</entry><entry>true</entry></row>
-->
<row><entry>nwip-domain-name</entry><entry>62</entry><entry>string</entry><entry>false</entry><entry>false</entry></row>
<row><entry>nwip-suboptions</entry><entry>63</entry><entry>hex</entry><entry>false</entry><entry>false</entry></row>
<row><entry>nisplus-domain-name</entry><entry>64</entry><entry>string</entry><entry>false</entry><entry>false</entry></row>
<row><entry>nisplus-servers</entry><entry>65</entry><entry>ipv4-address</entry><entry>true</entry><entry>false</entry></row>
<row><entry>tftp-server-name</entry><entry>66</entry><entry>string</entry><entry>false</entry><entry>false</entry></row>
<row><entry>boot-file-name</entry><entry>67</entry><entry>string</entry><entry>false</entry><entry>false</entry></row>
<row><entry>mobile-ip-home-agent</entry><entry>68</entry><entry>ipv4-address</entry><entry>true</entry><entry>false</entry></row>
<row><entry>smtp-server</entry><entry>69</entry><entry>ipv4-address</entry><entry>true</entry><entry>false</entry></row>
<row><entry>pop-server</entry><entry>70</entry><entry>ipv4-address</entry><entry>true</entry><entry>false</entry></row>
<row><entry>nntp-server</entry><entry>71</entry><entry>ipv4-address</entry><entry>true</entry><entry>false</entry></row>
<row><entry>www-server</entry><entry>72</entry><entry>ipv4-address</entry><entry>true</entry><entry>false</entry></row>
<row><entry>finger-server</entry><entry>73</entry><entry>ipv4-address</entry><entry>true</entry><entry>false</entry></row>
<row><entry>irc-server</entry><entry>74</entry><entry>ipv4-address</entry><entry>true</entry><entry>false</entry></row>
<row><entry>streettalk-server</entry><entry>75</entry><entry>ipv4-address</entry><entry>true</entry><entry>false</entry></row>
<row><entry>streettalk-directory-assistance-server</entry><entry>76</entry><entry>ipv4-address</entry><entry>true</entry><entry>false</entry></row>
<row><entry>user-class</entry><entry>77</entry><entry>hex</entry><entry>false</entry><entry>false</entry></row>
<row><entry>slp-directory-agent</entry><entry>78</entry><entry>record (boolean, ipv4-address)</entry><entry>true</entry><entry>false</entry></row>
<row><entry>slp-service-scope</entry><entry>79</entry><entry>record (boolean, string)</entry><entry>false</entry><entry>false</entry></row>
<!-- The Client FQDN option value is not explicitly configured.
It is a part of the DDNS/D2 configuration
<row><entry>fqdn</entry><entry>81</entry><entry>record</entry><entry>false</entry><entry>true</entry></row>
-->
<!-- Relay Agent Information is not configured by the user.
It is merely echoed by the server
<row><entry>dhcp-agent-options</entry><entry>82</entry><entry>empty</entry><entry>false</entry><entry>false</entry></row>
-->
<row><entry>nds-server</entry><entry>85</entry><entry>ipv4-address</entry><entry>true</entry><entry>false</entry></row>
<row><entry>nds-tree-name</entry><entry>86</entry><entry>string</entry><entry>false</entry><entry>false</entry></row>
<row><entry>nds-context</entry><entry>87</entry><entry>string</entry><entry>false</entry><entry>false</entry></row>
<row><entry>bcms-controller-names</entry><entry>88</entry><entry>fqdn</entry><entry>true</entry><entry>false</entry></row>
<row><entry>bcms-controller-address</entry><entry>89</entry><entry>ipv4-address</entry><entry>true</entry><entry>false</entry></row>
<!-- Authentication option requires special processing
<row><entry>authenticate</entry><entry>90</entry><entry>hex</entry><entry>false</entry><entry>false</entry></row>
-->
<!-- Last transaction time and associated IP is dynamically calculated
<row><entry>client-last-transaction-time</entry><entry>91</entry><entry>uint32</entry><entry>false</entry><entry>false</entry></row>
<row><entry>associated-ip</entry><entry>92</entry><entry>ipv4-address</entry><entry>true</entry><entry>false</entry></row>
-->
<row><entry>client-system</entry><entry>93</entry><entry>uint16</entry><entry>true</entry><entry>false</entry></row>
<row><entry>client-ndi</entry><entry>94</entry><entry>record (uint8, uint8, uint8)</entry><entry>false</entry><entry>false</entry></row>
<row><entry>uuid-guid</entry><entry>97</entry><entry>record (uint8, hex)</entry><entry>false</entry><entry>false</entry></row>
<row><entry>uap-servers</entry><entry>98</entry><entry>string</entry><entry>false</entry><entry>false</entry></row>
<row><entry>geoconf-civic</entry><entry>99</entry><entry>hex</entry><entry>false</entry><entry>false</entry></row>
<row><entry>pcode</entry><entry>100</entry><entry>string</entry><entry>false</entry><entry>false</entry></row>
<row><entry>tcode</entry><entry>101</entry><entry>string</entry><entry>false</entry><entry>false</entry></row>
<row><entry>netinfo-server-address</entry><entry>112</entry><entry>ipv4-address</entry><entry>true</entry><entry>false</entry></row>
<row><entry>netinfo-server-tag</entry><entry>113</entry><entry>string</entry><entry>false</entry><entry>false</entry></row>
<row><entry>default-url</entry><entry>114</entry><entry>string</entry><entry>false</entry><entry>false</entry></row>
<row><entry>auto-config</entry><entry>116</entry><entry>uint8</entry><entry>false</entry><entry>false</entry></row>
<row><entry>name-service-search</entry><entry>117</entry><entry>uint16</entry><entry>true</entry><entry>false</entry></row>
<row><entry>subnet-selection</entry><entry>118</entry><entry>ipv4-address</entry><entry>false</entry><entry>false</entry></row>
<row><entry>domain-search</entry><entry>119</entry><entry>fqdn</entry><entry>true</entry><entry>false</entry></row>
<row><entry>vivco-suboptions</entry><entry>124</entry><entry>hex</entry><entry>false</entry><entry>false</entry></row>
<row><entry>vivso-suboptions</entry><entry>125</entry><entry>hex</entry><entry>false</entry><entry>false</entry></row>
<row><entry>pana-agent</entry><entry>136</entry><entry>ipv4-address</entry><entry>true</entry><entry>false</entry></row>
<row><entry>v4-lost</entry><entry>137</entry><entry>fqdn</entry><entry>false</entry><entry>false</entry></row>
<row><entry>capwap-ac-v4</entry><entry>138</entry><entry>ipv4-address</entry><entry>true</entry><entry>false</entry></row>
<row><entry>sip-ua-cs-domains</entry><entry>142</entry><entry>fqdn</entry><entry>true</entry><entry>false</entry></row>
<row><entry>rdnss-selection</entry><entry>146</entry><entry>record (uint8, ipv4-address, ipv4-address, fqdn)</entry><entry>true</entry><entry>false</entry></row>
<row><entry>v4-portparams</entry><entry>159</entry><entry>record (uint8, psid)</entry><entry>false</entry><entry>false</entry></row>
<row><entry>v4-captive-portal</entry><entry>160</entry><entry>string</entry><entry>false</entry><entry>false</entry></row>
<row><entry>option-6rd</entry><entry>212</entry><entry>record (uint8, uint8, ipv6-address, ipv4-address)</entry><entry>true</entry><entry>false</entry></row>
<row><entry>v4-access-domain</entry><entry>213</entry><entry>fqdn</entry><entry>false</entry><entry>false</entry></row>
          </tbody>
          </tgroup>
        </table>

      </para>
      <para>
        <table frame="all" xml:id="dhcp-types">
          <title>List of standard DHCP option types</title>
          <tgroup cols="2">
          <colspec colname="name"/>
          <colspec colname="meaning"/>
          <thead>
            <row><entry>Name</entry><entry>Meaning</entry></row>
          </thead>
          <tbody>
            <row><entry>hex</entry><entry>An arbitrary string of bytes, specified as a set of hexadecimal digits.</entry></row>
            <row><entry>boolean</entry><entry>Boolean value with allowed values true or false</entry></row>
            <row><entry>empty</entry><entry>No value, data is carried in suboptions</entry></row>
            <row><entry>fqdn</entry><entry>Fully qualified domain name (e.g. www.example.com)</entry></row>
            <row><entry>ipv4-address</entry><entry>IPv4 address in the usual dotted-decimal notation (e.g. 192.0.2.1)</entry></row>
            <row><entry>ipv6-address</entry><entry>IPv6 address in the usual colon notation (e.g. 2001:db8::1)</entry></row>
            <row><entry>ipv6-prefix</entry><entry>IPv6 prefix and prefix length specified using CIDR notation, e.g. 2001:db8:1::/64. This data type is used to represent an 8-bit field conveying a prefix length and the variable length prefix value</entry></row>
            <row><entry>psid</entry><entry>PSID and PSID length separated by a slash, e.g. 3/4 specifies PSID=3 and PSID length=4. In the wire format it is represented by an 8-bit field carrying PSID length (in this case equal to 4) and the 16-bits long PSID value field (in this case equal to "0011000000000000b" using binary notation). Allowed values for a PSID length are 0 to 16. See <link xmlns:xlink="http://www.w3.org/1999/xlink" xlink:href="http://tools.ietf.org/html/rfc7597">RFC 7597</link> for the details about the PSID wire representation</entry></row>
            <row><entry>record</entry><entry>Structured data that may be comprised of any types (except "record" and "empty"). The array flag applies to the last field only.</entry></row>
            <row><entry>string</entry><entry>Any text</entry></row>
            <row><entry>tuple</entry><entry>A length encoded as a 8 (16 for DHCPv6) bit unsigned integer followed by a string of this length</entry></row>
            <row><entry>uint8</entry><entry>8 bit unsigned integer with allowed values 0 to 255</entry></row>
            <row><entry>uint16</entry><entry>16 bit unsigned integer with allowed values 0 to 65535</entry></row>
            <row><entry>uint32</entry><entry>32 bit unsigned integer with allowed values 0 to 4294967295</entry></row>
            <row><entry>int8</entry><entry>8 bit signed integer with allowed values -128 to 127</entry></row>
            <row><entry>int16</entry><entry>16 bit signed integer with allowed values -32768 to 32767</entry></row>
            <row><entry>int32</entry><entry>32 bit signed integer with allowed values -2147483648 to 2147483647</entry></row>
          </tbody>
          </tgroup>
       </table>
      </para>
    </section>

    <section xml:id="dhcp4-custom-options">
      <title>Custom DHCPv4 options</title>
      <para>Kea supports custom (non-standard) DHCPv4 options. Assume
      that we want to define a new DHCPv4 option called "foo" which
      will have a code 222 and will convey a single unsigned 32 bit
      integer value. We can define such an option by using the
      following entry in the configuration file:
<screen>
"Dhcp4": {
    "option-def": [
        {
            <userinput>"name": "foo",
            "code": 222,
            "type": "uint32",
            "array": false,
            "record-types": "",
            "space": "dhcp4",
            "encapsulate": ""</userinput>
        }, ...
    ],
    ...
}
</screen>
      The <command>false</command> value of the <command>array</command>
      parameter determines that the option does NOT comprise an array of
      "uint32" values but is, instead, a single value.  Two other parameters have been
      left blank: <command>record-types</command> and
      <command>encapsulate</command>.  The former specifies the comma separated
      list of option data fields if the option comprises a record of data
      fields. This should be non-empty if the <command>type</command> is set to
      "record". Otherwise it must be left blank. The latter parameter specifies
      the name of the option space being encapsulated by the particular
      option. If the particular option does not encapsulate any option space it
      should be left blank.  Note that the above set of comments define the
      format of the new option and do not set its values.
      </para>

      <para>The <command>name</command>, <command>code</command> and
      <command>type</command> parameters are required, all others are
      optional. The <command>array</command> default value is
      <command>false</command>. The <command>record-types</command>
      and <command>encapsulate</command> default values are blank
      (i.e. ""). The default <command>space</command> is "dhcp4".
      </para>

      <para>Once the new option format is defined, its value is set
      in the same way as for a standard option. For example the following
      commands set a global value that applies to all subnets.
<screen>
"Dhcp4": {
    "option-data": [
        {
            <userinput>"name": "foo",
            "code": 222,
            "space": "dhcp4",
            "csv-format": true,
            "data": "12345"</userinput>
        }, ...
    ],
    ...
}
</screen>
      </para>

      <para>New options can take more complex forms than simple use of
      primitives (uint8, string, ipv4-address etc): it is possible to
      define an option comprising a number of existing primitives.
      Assume we want to define a new option that will consist of
      an IPv4 address, followed by an unsigned 16 bit integer, followed by
      a boolean value, followed by a text string. Such an option could
      be defined in the following way:
<screen>
"Dhcp4": {
    "option-def": [
        {
            <userinput>"name": "bar",
            "code": 223,
            "space": "dhcp4",
            "type": "record",
            "array": false,
            "record-types": "ipv4-address, uint16, boolean, string",
            "encapsulate": ""</userinput>
        }, ...
    ],
    ...
}
</screen>
      The <command>type</command> is set to "record" to indicate that the option contains
      multiple values of different types.  These types are given as a comma-separated
      list in the <command>record-types</command> field and should be ones from those listed in <xref linkend="dhcp-types"/>.
      </para>
      <para>
      The values of the option are set as follows:
<screen>
"Dhcp4": {
    "option-data": [
        {
            <userinput>"name": "bar",
            "space": "dhcp4",
            "code": 223,
            "csv-format": true,
            "data": "192.0.2.100, 123, true, Hello World"</userinput>
        }
    ],
    ...
}</screen>
      <command>csv-format</command> is set to <command>true</command> to indicate
      that the <command>data</command> field comprises a command-separated list
      of values.  The values in the <command>data</command> must correspond to
      the types set in the <command>record-types</command> field of the option
      definition.
     </para>
     <para>
       When <command>array</command> is set to <command>true</command>
       and <command>type</command> is set to "record", the last field
       is an array, i.e., it can contain more than one value as in:
<screen>
"Dhcp4": {
    "option-def": [
        {
            <userinput>"name": "bar",
            "code": 223,
            "space": "dhcp4",
            "type": "record",
            "array": true,
            "record-types": "ipv4-address, uint16",
            "encapsulate": ""</userinput>
        }, ...
    ],
    ...
}
</screen>
      The new option content is one IPv4 address followed by one or more 16
      bit unsigned integers.
     </para>
     <note>
       <para>In the general case, boolean values are specified as <command>true</command> or
       <command>false</command>, without quotes. Some specific boolean parameters may
       accept also <command>"true"</command>, <command>"false"</command>,
       <command>0</command>, <command>1</command>, <command>"0"</command> and
       <command>"1"</command>. Future versions of Kea will accept all those values
       for all boolean parameters.</para>
     </note>
     <note>
       <para>Numbers can be specified in decimal or hexadecimal format.
        The hexadecimal format can be either plain (e.g. abcd) or
        prefixed with 0x (e.g. 0xabcd).
       </para>
     </note>
    </section>

    <section id="dhcp4-private-opts">
      <title>DHCPv4 Private Options</title>
      <para>
      Options with code between 224 and 254 are reserved for private use.
      They can be defined at the global scope or at client class local
      scope: this allows to use option definitions depending on context
      and to set option data accordingly. For instance to configure
      an old PXEClient vendor:
<screen>
"Dhcp4": {
    "client-class": [
        {
            <userinput>"name": "pxeclient",
            "test": "option[vendor-class-identifier].text == 'PXEClient'",
            "option-def": [
                {
                    "name": "configfile",
                    "code": 209,
                    "type": "string"
                }
            ],</userinput>
            ...
        }, ...
    ],
    ...
}
</screen>
      </para>
      <para>
      As the Vendor Specific Information option (code 43) has vendor
      specific format, i.e. can carry either raw binary value or
      sub-options, this mechanism is available for this option too.
      </para>
      <para>
      In the following example taken from a real configuration two vendor
      classes use the option 43 for different and incompatible purposes:
<screen>
"Dhcp4": {
    "option-def": [
        {
            <userinput>"name": "cookie",
            "code": 1,
            "type": "string",
            "space": "APC"
        },
        {
            "name": "mtftp-ip",
            "code": 1,
            "type": "ipv4-address",
            "space": "PXE"
        },</userinput>
        ...
    ],
    "client-class": [
        {
            <userinput>"name": "APC",
            "test": "(option[vendor-class-identifier].text == 'APC'",
            "option-def": [
                {
                    "name": "vendor-encapsulated-options",
                    "type": "empty",
                    "encapsulate": "APC"
                }
            ],
            "option-data": [
                {
                    "name": "cookie",
                    "space": "APC",
                    "data": "1APC"
                },
                {
                    "name": "vendor-encapsulated-options"
                },</userinput>
                ...
            ],
            ...
        },
        {
            <userinput>"name": "PXE",
            "test": "(option[vendor-class-identifier].text == 'PXE'",
            "option-def": [
                {
                    "name": "vendor-encapsulated-options",
                    "type": "empty",
                    "encapsulate": "PXE"
                }
            ],
            "option-data": [
                {
                    "name": "mtftp-ip",
                    "space": "PXE",
                    "data": "0.0.0.0"
                },
                {
                    "name": "vendor-encapsulated-options"
                },</userinput>
                ...
            ],
            ...
        },
        ...
    ],
    ...
}
</screen>
      </para>
      <para>
      The definition used to decode a VSI option is:
      <orderedlist>
      <listitem><para>
      The local definition of a client class the incoming packet belongs to
      </para></listitem>
      <listitem><para>
      If none, the global definition
      </para></listitem>
      <listitem><para>
      If none, the last resort definition described in the next section
      <xref linkend="dhcp4-vendor-opts"/> (backward compatible with
      previous Kea versions).
      </para></listitem>
      </orderedlist>
      </para>
      <note>
      <para>
      This last resort definition for the Vendor Specific Information
      option (code 43) is not compatible with a raw binary value.
      So when there are some known cases where a raw binary value
      will be used, a client class must be defined with a classification
      expression matching these cases and an option definition for
      the VSI option with a binary type and no encapsulation.
      </para>
      </note>
      <note>
      <para>
      Option definitions in client classes is allowed only for these
      limited option set (codes 43 and from 224 to 254), and only
      for DHCPv4.
      </para>
      </note>
    </section>

    <section xml:id="dhcp4-vendor-opts">
      <title>DHCPv4 Vendor Specific Options</title>
      <para>
      Currently there are two option spaces defined for the DHCPv4 daemon:
      "dhcp4" (for the top level DHCPv4 options) and
      "vendor-encapsulated-options-space", which is empty by default but
      in which options can be defined. Such options will be carried in the
      Vendor Specific Information option (code 43). The following examples
      show how to define an option "foo" in that space that has a code 1,
      and comprises an
      IPv4 address, an unsigned 16 bit integer and a string. The "foo"
      option is conveyed in a Vendor Specific Information option.
      </para>
      <para>
      The first step is to define the format of the option:
<screen>
"Dhcp4": {
    "option-def": [
        {
            <userinput>"name": "foo",
            "code": 1,
            "space": "vendor-encapsulated-options-space",
            "type": "record",
            "array": false,
            "record-types": "ipv4-address, uint16, string",
            "encapsulate": ""</userinput>
        }
    ],
    ...
}</screen>
     (Note that the option space is set to "vendor-encapsulated-options-space".)
     Once the option format is defined, the next step is to define actual values
     for that option:
<screen>
"Dhcp4": {
    "option-data": [
        {
            <userinput>"name": "foo",
            "space": "vendor-encapsulated-options-space",
            "code": 1,
            "csv-format": true,
            "data": "192.0.2.3, 123, Hello World"</userinput>
        }
    ],
    ...
}</screen>
    We also include the Vendor Specific Information option, the option
    that conveys our sub-option "foo". This is required, else the option
    will not be included in messages sent to the client.
<screen>
"Dhcp4": {
    "option-data": [
        {
            <userinput>"name": "vendor-encapsulated-options"</userinput>
        }
    ],
    ...
}</screen>
    Alternatively, the option can be specified using its code.

<screen>
"Dhcp4": {
    "option-data": [
        {
            <userinput>"code": 43</userinput>
        }
    ],
    ...
}</screen>
      </para>

      <para>
      Another possibility, added in Kea 1.3, is to redefine the option,
      see <xref linkend="dhcp4-private-opts"/>.
      </para>
    </section>

    <section xml:id="dhcp4-option-spaces">

      <title>Nested DHCPv4 Options (Custom Option Spaces)</title>
      <para>It is sometimes useful to define a completely new option
      space. This is the case when user creates new option in the
      standard option space ("dhcp4") and wants this option
      to convey sub-options. Since they are in a separate space,
      sub-option codes will have a separate numbering scheme and may
      overlap with the codes of standard options.
      </para>
      <para>Note that creation of a new option space when defining
      sub-options for a standard option is not required, because it is
      created by default if the standard option is meant to convey any
      sub-options (see <xref linkend="dhcp4-vendor-opts"/>).
      </para>
      <para>
      Assume that we want to have a DHCPv4 option called "container" with
      code 222 that conveys two sub-options with codes 1 and 2.
      First we need to define the new sub-options:
<screen>
"Dhcp4": {
    "option-def": [
        {
            <userinput>"name": "subopt1",
            "code": 1,
            "space": "isc",
            "type": "ipv4-address",
            "record-types": "",
            "array": false,
            "encapsulate": ""
        },
        {
            "name": "subopt2",
            "code": 2,
            "space": "isc",
            "type": "string",
            "record-types": "",
            "array": false,
            "encapsulate": ""</userinput>
        }
    ],
    ...
}</screen>
    Note that we have defined the options to belong to a new option space
    (in this case, "isc").
    </para>
    <para>
    The next step is to define a regular DHCPv4 option with our desired
    code and specify that it should include options from the new option space:
<screen>
"Dhcp4": {
    "option-def": [
        ...,
        {
            <userinput>"name": "container",
            "code": 222,
            "space": "dhcp4",
            "type": "empty",
            "array": false,
            "record-types": "",
            "encapsulate": "isc"</userinput>
        }
    ],
    ...
}</screen>
    The name of the option space in which the sub-options are defined
    is set in the <command>encapsulate</command> field. The <command>type</command> field is set to "empty"
    to indicate that this option does not carry any data other than
    sub-options.
    </para>
    <para>
    Finally, we can set values for the new options:
<screen>
"Dhcp4": {
    "option-data": [
        {
            <userinput>"name": "subopt1",
            "code": 1,
            "space": "isc",
            "data": "192.0.2.3"</userinput>
        },
        }
            <userinput>"name": "subopt2",
            "code": 2,
            "space": "isc",
            "data": "Hello world"</userinput>
        },
        {
            <userinput>"name": "container",
            "code": 222,
            "space": "dhcp4"</userinput>
        }
    ],
    ...
}
</screen>
    </para>
    <para>Note that it is possible to create an option which carries some data
    in addition to the sub-options defined in the encapsulated option space.  For example,
    if the "container" option from the previous example was required to carry an uint16
    value as well as the sub-options, the <command>type</command> value would have to be set to "uint16" in
    the option definition. (Such an option would then have the following
    data structure: DHCP header, uint16 value, sub-options.) The value specified
    with the <command>data</command> parameter — which should be a valid integer enclosed in quotes,
    e.g. "123" — would then be assigned to the uint16 field in the "container" option.
    </para>
    </section>

    <section xml:id="dhcp4-option-data-defaults">
      <title>Unspecified Parameters for DHCPv4 Option Configuration</title>
      <para>In many cases it is not required to specify all parameters for
      an option configuration and the default values may be used. However, it is
      important to understand the implications of not specifying some of them
      as it may result in configuration errors. The list below explains
      the behavior of the server when a particular parameter is not explicitly
      specified:

      <itemizedlist>
        <listitem>
          <simpara><command>name</command> - the server requires an option name or
          option code to identify an option. If this parameter is unspecified, the
          option code must be specified.
          </simpara>
        </listitem>

        <listitem>
          <simpara><command>code</command> - the server requires an option name or
          option code to identify an option. This parameter may be left unspecified if
          the <command>name</command> parameter is specified. However, this also
          requires that the particular option has its definition (it is either a
          standard option or an administrator created a definition for the option
          using an 'option-def' structure), as the option definition associates an
          option with a particular name. It is possible to configure an option
          for which there is no definition (unspecified option format).
          Configuration of such options requires the use of option code.
          </simpara>
        </listitem>

        <listitem>
          <simpara><command>space</command> - if the option space is unspecified it
          will default to 'dhcp4' which is an option space holding DHCPv4 standard
          options.
          </simpara>
        </listitem>

        <listitem>
          <simpara><command>data</command> - if the option data is unspecified it
          defaults to an empty value. The empty value is mostly used for the
          options which have no payload (boolean options), but it is legal to specify
          empty values for some options which carry variable length data and which
          the specification allows for the length of 0. For such options, the data parameter
          may be omitted in the configuration.</simpara>
        </listitem>

        <listitem>
          <simpara><command>csv-format</command> - if this value is not
          specified the server will assume that the option data is specified as
          a list of comma separated values to be assigned to individual fields
          of the DHCP option. This behavior has changed in Kea 1.2. Older
          versions used additional logic to determine whether the csv-format
          should be true or false. That is no longer the case.
          </simpara>
        </listitem>
      </itemizedlist>
      </para>

    </section>

    <section xml:id="dhcp4-stateless-configuration">
      <title>Stateless Configuration of DHCPv4 Clients</title>
      <para>The DHCPv4 server supports the stateless client configuration whereby the
      client has an IP address configured (e.g. using manual configuration) and only
      contacts the server to obtain other configuration parameters, e.g. addresses of DNS servers.
      In order to obtain the stateless configuration parameters the client sends the
      DHCPINFORM message to the server with the "ciaddr" set to the address that the
      client is currently using. The server unicasts the DHCPACK message to the
      client that includes the stateless configuration ("yiaddr" not set).
      </para>

      <para>The server will respond to the DHCPINFORM when the client is associated
      with a subnet defined in the server's configuration. An example
      subnet configuration will look like this:
        <screen>
"Dhcp4": {
    "subnet4": [
        {
            "subnet": "192.0.2.0/24"
            "option-data": [ {
                "name": "domain-name-servers",
                "code": 6,
                "data": "192.0.2.200,192.0.2.201",
                "csv-format": true,
                "space": "dhcp4"
            } ]
        }
    ]
}</screen>
      </para>
      <para>This subnet specifies the single option which will be included in
      the DHCPACK message to the client in response to DHCPINFORM. Note that
      the subnet definition does not require the address pool configuration
      if it will be used solely for the stateless configuration.
      </para>

      <para>This server will associate the subnet with the client if one of
      the following conditions is met:
      <itemizedlist>
          <listitem>
            <simpara>The DHCPINFORM is relayed and the giaddr matches the
            configured subnet.</simpara>
          </listitem>
          <listitem>
            <simpara>The DHCPINFORM is unicast from the client and the ciaddr
            matches the configured subnet.</simpara>
          </listitem>
          <listitem>
            <simpara>The DHCPINFORM is unicast from the client, the ciaddr is
            not set but the source address of the IP packet matches the
            configured subnet.</simpara>
          </listitem>
          <listitem>
            <simpara>The DHCPINFORM is not relayed and the IP address on the
            interface on which the message is received matches the configured
            subnet.</simpara>
          </listitem>
      </itemizedlist>
      </para>
    </section>

    <section xml:id="dhcp4-client-classifier">
      <title>Client Classification in DHCPv4</title>
      <para>
      The DHCPv4 server includes support for client classification.  For a deeper
      discussion of the classification process see <xref linkend="classify"/>.
      </para>

      <para>In certain cases it is useful to configure the server to differentiate between
      DHCP clients types and treat them accordingly. It is envisaged that client
      classification will be used for modifying the behavior of almost any part of
      the DHCP message processing. In the current release of Kea, there are four
      mechanisms that take advantage of the client classification in DHCPv4: subnet
      selection, address pool selection, DHCP options assignment, and, for cable modems,
      there are specific options for use with the TFTP server address and boot file field.
      </para>

      <para>
      Kea can be instructed to limit access to given subnets based on class information.
      This is particularly useful for cases where two types of devices share the
      same link and are expected to be served from two different subnets. The
      primary use case for such a scenario is cable networks. Here, there are two
      classes of devices: the cable modem itself, which should be handed a lease
      from subnet A and all other devices behind the modem that should get a lease
      from subnet B. That segregation is essential to prevent overly curious
      users from playing with their cable modems. For details on how to set up
      class restrictions on subnets, see <xref linkend="classification-subnets"/>.
      </para>

      <para>
      Client classification can also be used to restrict access to specific
      pools within a subnet. This is useful when to segregate clients belonging
      to the same subnet into different address ranges.
      </para>

      <para>
      The process of doing classification is conducted in three steps. The first step
      is to assess an incoming packet and assign it to zero or more classes.  The
      second step is to choose a subnet, possibly based on the class information.
      The third step is to assign options, again possibly based on the class
      information.
      </para>

      <para>
      There are two methods of doing classification. The first is automatic and relies
      on examining the values in the vendor class options. Information from these
      options is extracted and a class name is constructed from it and added to
      the class list for the packet. The second allows you to specify an expression
      that is evaluated for each packet. If the result is true the packet is
      a member of the class.
      </para>

      <note><para>
        Care should be taken with client classification as it is easy for
        clients that do not meet class criteria to be denied any service altogether.
      </para></note>

      <section>
        <title>Setting Fixed Fields in Classification</title>
        <para>
          It is possible to specify that clients belonging to a particular class
          should receive packets with specific values in certain fixed fields.
          In particular, three fixed fields are supported:
          <command>next-server</command> (that conveys an IPv4 address, which is
          set in the siaddr field), <command>server-hostname</command> (that
          conveys a server hostname, can be up to 64 bytes long and will be sent
          in the sname field) and <command>boot-file-name</command> (that
          conveys the configuration file, can be up to 128 bytes long and will
          be sent using file field).
        </para>
        <para>
          Obviously, there are many ways to assign clients to specific classes,
          but for the PXE clients the client architecture type option (code 93)
          seems to be particularly suited to
          make the distinction. The following example checks if the client
          identifies itself as PXE device with architecture EFI x86-64, and
          sets several fields if it does. See
          <link xmlns:xlink="http://www.w3.org/1999/xlink" xlink:href="https://tools.ietf.org/html/rfc4578#section-2.1">Section 2.1 of RFC 4578</link>)
          or the documentation of your client for specific values.
        </para>
          <screen>
"Dhcp4": {
    "client-classes": [
        {
            "name": "ipxe_efi_x64",
            "test": "option[93].hex == 0x0009",
            <userinput>"next-server": "192.0.2.254",
            "server-hostname": "hal9000",
            "boot-file-name": "/dev/null"</userinput>
        },
        ...
    ],
    ...
          }</screen>

          <para>
            If there are multiple classes defined and an incoming packet is matched
            to multiple classes, the class whose name is alphabetically the first
            is used.
          </para>
        </section>

      <section>
        <title>Using Vendor Class Information in Classification</title>
        <para>
        The server checks whether an incoming packet includes the vendor class identifier
        option (60). If it does, the content of that option is prepended with
        "VENDOR_CLASS_", it is interpreted as a class. For example,
        modern cable modems will send this option with value "docsis3.0"
        and as a result the packet will belong to class "VENDOR_CLASS_docsis3.0".
        </para>

        <note>
        <para>
          Kea 1.0 and earlier versions performed special actions for
          clients that were in VENDOR_CLASS_docsis3.0. This is no longer the
          case in Kea 1.1 and later. In these versions the old behavior
          can be achieved by defining VENDOR_CLASS_docsis3.0 and setting
          its next-server and boot-file-name values appropriately.
        </para>
        </note>

        <para>
        This example shows a configuration using an automatically generated
        "VENDOR_CLASS_" class. The administrator of the network has
        decided that addresses from range 192.0.2.10 to 192.0.2.20 are
        going to be managed by the Dhcp4 server and only clients belonging to the
        docsis3.0 client class are allowed to use that pool.

        <screen>
"Dhcp4": {
    "subnet4": [
        {
            "subnet": "192.0.2.0/24",
            "pools": [ { "pool": "192.0.2.10 - 192.0.2.20" } ],
            <userinput>"client-class": "VENDOR_CLASS_docsis3.0"</userinput>
        }
    ],
    ...
}</screen>
        </para>

      </section>

      <section>
        <title>Defining and Using Custom Classes</title>
        <para>
        The following example shows how to configure a class using an expression
        and a subnet that makes use of the class. This configuration defines the
        class named "Client_foo".
        It is comprised of all clients who's client ids (option 61) start with the
        string "foo". Members of this class will be given addresses from
        192.0.2.10 to 192.0.2.20 and the addresses of their DNS servers
        set to 192.0.2.1 and 192.0.2.2.

          <screen>
"Dhcp4": {
    "client-classes": [
        {<userinput>
            "name": "Client_foo",
            "test": "substring(option[61].hex,0,3) == 'foo'",
            "option-data": [
                {
                    "name": "domain-name-servers",
                    "code": 6,
                    "space": "dhcp4",
                    "csv-format": true,
                    "data": "192.0.2.1, 192.0.2.2"
                }
            ]</userinput>
        },
        ...
    ],
    "subnet4": [
        {
            "subnet": "192.0.2.0/24",
            "pools": [ { "pool": "192.0.2.10 - 192.0.2.20" } ],
            <userinput>"client-class": "Client_foo"</userinput>
        },
        ...
    ],
    ...
}</screen>
        </para>
      </section>
    </section>

    <section xml:id="dhcp4-ddns-config">
      <title>DDNS for DHCPv4</title>
      <para>
      As mentioned earlier, kea-dhcp4 can be configured to generate requests to the
      DHCP-DDNS server (referred to here as "D2" ) to update DNS entries.  These requests are known as
      NameChangeRequests or NCRs.  Each NCR contains the following information:
      <orderedlist>
      <listitem><para>
      Whether it is a request to add (update) or remove DNS entries
      </para></listitem>
      <listitem><para>
      Whether the change requests forward DNS updates (A records), reverse
      DNS updates (PTR records), or both.
      </para></listitem>
      <listitem><para>
      The FQDN, lease address, and DHCID
      </para></listitem>
      </orderedlist>
      The parameters for controlling the generation of NCRs for submission to D2
      are contained in the <command>dhcp-ddns</command> section of the kea-dhcp4 server
      configuration. The mandatory parameters for the DHCP DDNS configuration
      are <command>enable-updates</command> which is unconditionally
      required, and <command>qualifying-suffix</command> which has no
      default value and is required when <command>enable-updates</command>
      is set to <command>true</command>.

      The two (disabled and enabled) minimal DHCP DDNS configurations are:
<screen>
"Dhcp4": {
    "dhcp-ddns": {
        <userinput>"enable-updates": false</userinput>
    },
    ...
}
</screen>
      and for example:
<screen>
"Dhcp4": {
    "dhcp-ddns": {
        <userinput>"enable-updates": true,
        "qualifying-suffix": "example."</userinput>
    },
    ...
}
</screen>

      The default values for the "dhcp-ddns" section are as follows:
      <itemizedlist>
      <listitem><simpara>
      <command>"server-ip": "127.0.0.1"</command>
      </simpara></listitem>
      <listitem><simpara>
      <command>"server-port": 53001</command>
      </simpara></listitem>
      <listitem><simpara>
      <command>"sender-ip": ""</command>
      </simpara></listitem>
      <listitem><simpara>
      <command>"sender-port": 0</command>
      </simpara></listitem>
      <listitem><simpara>
      <command>"max-queue-size": 1024</command>
      </simpara></listitem>
      <listitem><simpara>
      <command>"ncr-protocol": "UDP"</command>
      </simpara></listitem>
      <listitem><simpara>
      <command>"ncr-format": "JSON"</command>
      </simpara></listitem>
      <listitem><simpara>
      <command>"override-no-update": false</command>
      </simpara></listitem>
      <listitem><simpara>
      <command>"override-client-update": false</command>
      </simpara></listitem>
      <listitem><simpara>
      <command>"replace-client-name": "never"</command>
      </simpara></listitem>
      <listitem><simpara>
      <command>"generated-prefix": "myhost"</command>
      </simpara></listitem>
      </itemizedlist>
      </para>

      <section xml:id="dhcpv4-d2-io-config">
      <title>DHCP-DDNS Server Connectivity</title>
      <para>
      In order for NCRs to reach the D2 server, kea-dhcp4 must be able
      to communicate with it.  kea-dhcp4 uses the following configuration
      parameters to control this communication:
      <itemizedlist>
      <listitem><simpara>
      <command>enable-updates</command> - determines whether or not kea-dhcp4 will
      generate NCRs.  By default, this value is false hence DDNS updates are
      disabled.  To enable DDNS updates set this value to true:
      </simpara></listitem>
      <listitem><simpara>
      <command>server-ip</command> - IP address on which D2 listens for requests. The default is
      the local loopback interface at address 127.0.0.1. You may specify
      either an IPv4 or IPv6 address.
      </simpara></listitem>
      <listitem><simpara>
      <command>server-port</command> - port on which D2 listens for requests.  The default value
      is 53001.
      </simpara></listitem>
      <listitem><simpara>
      <command>sender-ip</command> - IP address which kea-dhcp4 should use to send requests to D2.
      The default value is blank which instructs kea-dhcp4 to select a suitable
      address.
      </simpara></listitem>
      <listitem><simpara>
      <command>sender-port</command> - port which kea-dhcp4 should use to send requests to D2. The
      default value of 0 instructs kea-dhcp4 to select a suitable port.
      </simpara></listitem>
      <listitem><simpara>
      <command>max-queue-size</command> - maximum number of requests allowed to queue waiting to
      be sent to D2. This value guards against requests accumulating
      uncontrollably if they are being generated faster than they can be
      delivered.  If the number of requests queued for transmission reaches
      this value, DDNS updating will be turned off until the queue backlog has
      been sufficiently reduced.  The intention is to allow the kea-dhcp4 server to
      continue lease operations without running the risk that its memory usage
      grows without limit.  The default value is 1024.
      </simpara></listitem>
      <listitem><simpara>
      <command>ncr-protocol</command> - socket protocol use when sending requests to D2.  Currently
      only UDP is supported.  TCP may be available in an upcoming release.
      </simpara></listitem>
      <listitem><simpara>
      <command>ncr-format</command> - packet format to use when sending requests to D2.
      Currently only JSON format is supported.  Other formats may be available
      in future releases.
      </simpara></listitem>
      </itemizedlist>
      By default, kea-dhcp-ddns is assumed to be running on the same machine as kea-dhcp4, and
      all of the default values mentioned above should be sufficient.
      If, however, D2 has been configured to listen on a different address or
      port, these values must be altered accordingly. For example, if D2 has been
      configured to listen on 192.168.1.10 port 900, the following configuration
      would be required:
<screen>
"Dhcp4": {
    "dhcp-ddns": {
        <userinput>"server-ip": "192.168.1.10",
        "server-port": 900</userinput>,
        ...
    },
    ...
}
</screen>
      </para>
      </section>
      <section xml:id="dhcpv4-d2-rules-config">
      <title>When Does the kea-dhcp4 Server Generate DDNS Requests?</title>
      <para>kea-dhcp4 follows the behavior prescribed for DHCP servers in
      <link xmlns:xlink="http://www.w3.org/1999/xlink" xlink:href="http://tools.ietf.org/html/rfc4702">RFC 4702</link>.
      It is important to keep in mind that kea-dhcp4 provides the initial decision
      making of when and what to update and forwards that information to D2 in
      the form of NCRs. Carrying out the actual DNS updates and dealing with
      such things as conflict resolution are within the purview of D2 itself (<xref linkend="dhcp-ddns-server"/>).
      This section describes when kea-dhcp4 will generate NCRs and the
      configuration parameters that can be used to influence this decision.
      It assumes that the <command>enable-updates</command> parameter is true.
      </para>
      <para>
      In general, kea-dhcp4 will generate DDNS update requests when:
      <orderedlist>
      <listitem><para>
      A new lease is granted in response to a DHCP REQUEST
      </para></listitem>
      <listitem><para>
      An existing lease is renewed but the FQDN associated with it has
      changed.
      </para></listitem>
      <listitem><para>
      An existing lease is released in response to a DHCP RELEASE
      </para></listitem>
      </orderedlist>
      In the second case, lease renewal, two  DDNS requests will be issued: one
      request to remove entries for the previous FQDN and a second request to
      add entries for the new FQDN.  In the last case, a lease release, a
      single DDNS request to remove its entries will be made.
      </para>
      <para>
      The decision making involved when granting a new lease (the first case) is more
      involved.  When a new lease is granted, kea-dhcp4 will generate a DDNS
      update request if the DHCP REQUEST contains either the FQDN option
      (code 81) or the Host Name option (code 12). If both are present,
      the server will use the FQDN option. By default kea-dhcp4
      will respect the FQDN N and S flags specified by the client as shown
      in the following table:
      </para>
        <table xml:id="fqdn-flag-table">
          <title>Default FQDN Flag Behavior</title>
          <tgroup cols="4" align="left">
          <colspec colname="cflags"/>
          <colspec colname="meaning"/>
          <colspec colname="response"/>
          <colspec colname="sflags"/>
          <thead>
              <row>
                <entry>Client Flags:N-S</entry>
                <entry>Client Intent</entry>
                <entry>Server Response</entry>
                <entry>Server Flags:N-S-O</entry>
              </row>
          </thead>
          <tbody>
            <row>
                <entry>0-0</entry>
                <entry>
                Client wants to do forward updates, server should do reverse updates
                </entry>
                <entry>Server generates reverse-only request</entry>
                <entry>1-0-0</entry>
            </row>
            <row>
                <entry>0-1</entry>
                <entry>Server should do both forward and reverse updates</entry>
                <entry>Server generates request to update both directions</entry>
                <entry>0-1-0</entry>
            </row>
            <row>
                <entry>1-0</entry>
                <entry>Client wants no updates done</entry>
                <entry>Server does not generate a request</entry>
                <entry>1-0-0</entry>
            </row>
          </tbody>
          </tgroup>
        </table>
      <para>
      The first row in the table above represents "client delegation". Here
      the DHCP client states that it intends to do the forward DNS updates and
      the server should do the reverse updates.  By default, kea-dhcp4 will honor
      the client's wishes and generate a DDNS request to the D2 server to update only
      reverse DNS data.  The parameter <command>override-client-update</command> can be used
      to instruct the server to override client delegation requests.  When
      this parameter is true, kea-dhcp4 will disregard requests for client
      delegation and generate a DDNS request to update both forward and
      reverse DNS data.  In this case, the N-S-O flags in the server's
      response to the client will be 0-1-1 respectively.
      </para>
      <para>
      (Note that the flag combination N=1, S=1 is prohibited according to
      <link xmlns:xlink="http://www.w3.org/1999/xlink" xlink:href="http://tools.ietf.org/html/rfc4702">RFC 4702</link>. If such a
      combination is received from the client, the packet will be dropped by kea-dhcp4.)
      </para>
      <para>
      To override client delegation, set the following values in the configuration file:
      </para>
<screen>
"Dhcp4": {
    "dhcp-ddns": {
        <userinput>"override-client-update": true</userinput>,
        ...
    },
    ...
}
</screen>
      <para>
      The third row in the table above describes the case in which the client
      requests that no DNS updates be done. The parameter, <command>override-no-update</command>,
      can be used to instruct the server to disregard the client's wishes. When
      this parameter is true, kea-dhcp4 will generate DDNS update requests to kea-dhcp-ddns
      even if the client requests that no updates be done.  The N-S-O flags in the
      server's response to the client will be 0-1-1.
      </para>
      <para>
      To override client delegation, the following values should be set in your configuration:
      </para>
<screen>
"Dhcp4": {
    "dhcp-ddns": {
        <userinput>"override-no-update": true</userinput>,
        ...
    },
    ...
}
</screen>
      <para>
      kea-dhcp4 will always generate DDNS update requests if the client request
      only contains the Host Name option. In addition it will include an FQDN
      option in the response to the client with the FQDN N-S-O flags set to
      0-1-0 respectively. The domain name portion of the FQDN option will be
      the name submitted to D2 in the DDNS update request.
      </para>
      </section>

      <section xml:id="dhcpv4-fqdn-name-generation">
      <title>kea-dhcp4 name generation for DDNS update requests</title>
      <para>Each NameChangeRequest must of course include the fully qualified domain
      name whose DNS entries are to be affected.  kea-dhcp4 can be configured to
      supply a portion or all of that name based upon what it receives from
      the client in the DHCP REQUEST.</para>
      <para>
       The default rules for constructing the FQDN that will be used for DNS
       entries are:
      <orderedlist>
      <listitem><para>
        If the DHCPREQUEST contains the client FQDN option, the candidate name
        is taken from there, otherwise it is taken from the Host Name option.
      </para></listitem>
      <listitem><para>
        If the candidate name is a partial (i.e. unqualified) name then add a
        configurable suffix to the name and use the result as the FQDN.
      </para></listitem>
      <listitem><para>
        If the candidate name provided is empty, generate a FQDN using a
        configurable prefix and suffix.
      </para></listitem>
      <listitem><para>
        If the client provided neither option, then no DNS action will be taken.
      </para></listitem>
      </orderedlist>
        These rules can amended by setting the
        <command>replace-client-name</command> parameter which provides the
        following modes of behavior:
      <itemizedlist>
      <listitem><para>
        <command>never</command> - Use the name the client sent.  If the client
        sent no name, do not generate one.  This is the default mode.
      </para></listitem>
      <listitem><para>
        <command>always</command> - Replace the name the client sent. If the
        client sent no name, generate one for the client.
      </para></listitem>
      <listitem><para>
        <command>when-present</command> - Replace the name the client sent.
        If the client sent no name, do not generate one.
      </para></listitem>
      <listitem><para>
        <command>when-not-present</command> - Use the name the client sent.
        If the client sent no name, generate one for the client.
      </para></listitem>
      </itemizedlist>
      <note>
        <para>
    Note that formerly, this parameter was a boolean and permitted only values
    of <command>true</command> and <command>false</command>.  Boolean values
    have been deprecated and are no longer accepted.  If you are currently using
    booleans, you must replace them with the desired mode name. A value of
    <command>true</command> maps to <command>"when-present"</command>, while
    <command>false</command> maps to <command>"never"</command>.
        </para>
    </note>

      For example, To instruct kea-dhcp4 to always generate the FQDN for a
      client, set the parameter <command>replace-client-name</command> to
      <command>always</command> as follows:
      </para>
<screen>
"Dhcp4": {
    "dhcp-ddns": {
        <userinput>"replace-client-name": "always"</userinput>,
        ...
    },
    ...
}
</screen>
      <para>
      The prefix used in the generation of a FQDN is specified by the
      <command>generated-prefix</command> parameter.  The default value is "myhost".  To alter
      its value, simply set it to the desired string:
      </para>
<screen>
"Dhcp4": {
    "dhcp-ddns": {
        <userinput>"generated-prefix": "another.host"</userinput>,
        ...
    },
    ...
}
</screen>
      <para>
      The suffix used when generating a FQDN or when qualifying a
      partial name is specified by
      the <command>qualifying-suffix</command> parameter. This
      parameter has no default value, thus it is mandatory when
      DDNS updates are enabled.
      To set its value simply set it to the desired string:
      </para>
<screen>
"Dhcp4": {
    "dhcp-ddns": {
        <userinput>"qualifying-suffix": "foo.example.org"</userinput>,
        ...
    },
    ...
}
</screen>
      <para>
      When generating a name, kea-dhcp4 will construct name of the format:
      </para>
      <para>
        [generated-prefix]-[address-text].[qualifying-suffix].
      </para>
      <para>
      where address-text is simply the lease IP address converted to a
      hyphenated string.  For example, if the lease address is 172.16.1.10,
      the qualifying suffix "example.com", and the default value is used for
      <command>generated-prefix</command>, the generated FQDN would be:
      </para>
      <para>
        myhost-172-16-1-10.example.com.
      </para>
      </section>
    </section>

    <section xml:id="dhcp4-next-server">
      <title>Next Server (siaddr)</title>
      <para>In some cases, clients want to obtain configuration from a TFTP server.
      Although there is a dedicated option for it, some devices may use the siaddr field
      in the DHCPv4 packet for that purpose. That specific field can be configured
      using <command>next-server</command> directive. It is possible to define it in the global scope or
      for a given subnet only. If both are defined, the subnet value takes precedence.
      The value in subnet can be set to 0.0.0.0, which means that <command>next-server</command> should
      not be sent. It may also be set to an empty string, which means the same as if
      it was not defined at all, i.e. use the global value.
      </para>
      <para>
      The <command>server-hostname</command> (that conveys a server hostname,
      can be up to 64 bytes long and will be sent in the sname field) and
      <command>boot-file-name</command> (that conveys the configuration file,
      can be up to 128 bytes long and will be sent using file field)
      directives are handled the same way as <command>next-server</command>.
      </para>

<screen>
"Dhcp4": {
    <userinput>"next-server": "192.0.2.123",
    "boot-file-name": "/dev/null"</userinput>,
    ...,
    "subnet4": [
        {
            <userinput>"next-server": "192.0.2.234",
            "server-hostname": "some-name.example.org",
            "boot-file-name": "bootfile.efi"</userinput>,
            ...
        }
    ]
}
</screen>
    </section>

    <section xml:id="dhcp4-echo-client-id">
      <title>Echoing Client-ID (RFC 6842)</title>
      <para>The original DHCPv4 specification
      (<link xmlns:xlink="http://www.w3.org/1999/xlink" xlink:href="http://tools.ietf.org/html/rfc2131">RFC 2131</link>)
      states that the DHCPv4
      server must not send back client-id options when responding to
      clients. However, in some cases that confused clients that did
      not have MAC address or client-id; see
      <link xmlns:xlink="http://www.w3.org/1999/xlink" xlink:href="http://tools.ietf.org/html/rfc6842">RFC 6842</link>.
      for details. That
      behavior has changed with the publication of
      <link xmlns:xlink="http://www.w3.org/1999/xlink" xlink:href="http://tools.ietf.org/html/rfc6842">RFC 6842</link>
      which updated
      <link xmlns:xlink="http://www.w3.org/1999/xlink" xlink:href="http://tools.ietf.org/html/rfc2131">RFC 2131</link>.
      That update states that the server must
      send client-id if the client sent it. That is Kea's default behavior.
      However, in some cases older devices that do not support
      <link xmlns:xlink="http://www.w3.org/1999/xlink" xlink:href="http://tools.ietf.org/html/rfc6842">RFC 6842</link>.
      may refuse to accept responses that include the
      client-id option. To enable backward compatibility, an optional
      configuration parameter has been introduced. To configure it,
      use the following configuration statement:</para>

<screen>
"Dhcp4": {
    <userinput>"echo-client-id": false</userinput>,
    ...
}
</screen>
    </section>

    <section xml:id="dhcp4-match-client-id">
      <title>Using Client Identifier and Hardware Address</title>
      <para>The DHCP server must be able to identify the client (and distinguish it from
      other clients) from which it receives the message. There are many reasons
      why this identification is required and the most important ones are:
      <itemizedlist>
        <listitem><simpara>When the client contacts the server to allocate a new
        lease, the server must store the client identification information in
        the lease database as a search key.</simpara></listitem>
        <listitem><simpara>When the client is trying to renew or release the existing
        lease, the server must be able to find the existing lease entry in the
        database for this client, using the client identification information as a
        search key.</simpara></listitem>
        <listitem><simpara>Some configurations use static reservations for the IP
        addresses and other configuration information. The server's administrator
        uses client identification information to create these static assignments.
        </simpara></listitem>
        <listitem><simpara>In the dual stack networks there is often a need to
        correlate the lease information stored in DHCPv4 and DHCPv6 server for
        a particular host. Using common identification information by the DHCPv4
        and DHCPv6 client allows the network administrator to achieve this
        correlation and better administer the network.</simpara></listitem>
      </itemizedlist>
      </para>

      <para>DHCPv4 makes use of two distinct identifiers which are placed
      by the client in the queries sent to the server and copied by the server
      to its responses to the client: "chaddr" and "client identifier". The
      former was introduced as a part of the BOOTP specification and it is also
      used by DHCP to carry the hardware address of the interface used to send
      the query to the server (MAC address for the Ethernet). The latter is
      carried in the Client-identifier option, introduced in
      <link xmlns:xlink="http://www.w3.org/1999/xlink" xlink:href="http://tools.ietf.org/html/rfc2132">RFC 2132</link>.
      </para>

      <para><link xmlns:xlink="http://www.w3.org/1999/xlink" xlink:href="http://tools.ietf.org/html/rfc2131">RFC 2131</link>
      indicates that the server may use both of these identifiers to identify
      the client but the "client identifier", if present, takes precedence
      over "chaddr". One of the reasons for this is that "client identifier"
      is independent from the hardware used by the client to communicate with
      the server. For example, if the client obtained the lease using one
      network card and then the network card is moved to another host, the
      server will wrongly identify this host is the one which has obtained
      the lease. Moreover,
      <link xmlns:xlink="http://www.w3.org/1999/xlink" xlink:href="https://tools.ietf.org/html/rfc4361">RFC 4361</link> gives
      the recommendation to use a DUID
      (see <link xmlns:xlink="http://www.w3.org/1999/xlink" xlink:href="https://tools.ietf.org/html/rfc3315">RFC 3315</link>,
      the DHCPv6 specification)
      carried as "client identifier" when dual stack networks are in use
      to provide consistent identification information of the client, regardless
      of the protocol type it is using. Kea adheres to these specifications and
      the "client identifier" by default takes precedence over the value carried
      in "chaddr" field when the server searches, creates, updates or removes
      the client's lease.
      </para>

      <para>When the server receives a DHCPDISCOVER or DHCPREQUEST message from the
      client, it will try to find out if the client already has a lease in the
      database and will hand out that lease rather than allocate
      a new one. Each lease in the lease database is associated with the
      "client identifier" and/or "chaddr". The server will first use the
      "client identifier" (if present) to search the lease. If the lease is
      found, the server will treat this lease as belonging to the client
      even if the current "chaddr" and the "chaddr" associated with
      the lease do not match. This facilitates the scenario when the network card
      on the client system has been replaced and thus the new MAC address
      appears in the messages sent by the DHCP client. If the server fails
      to find the lease using the "client identifier" it will perform another lookup
      using the "chaddr". If this lookup returns no result, the client is
      considered as not having a lease and the new lease will be created.
      </para>

      <para>A common problem reported by network operators is that poor
      client implementations do not use stable client identifiers, instead
      generating a new "client identifier" each time the client connects
      to the network. Another well known case is when the client changes its
      "client identifier" during the multi-stage boot process (PXE). In such
      cases, the MAC address of the client's interface remains stable and
      using "chaddr" field to identify the client guarantees that the
      particular system is considered to be the same client, even though its
      "client identifier" changes.
      </para>

      <para>To address this problem, Kea includes a configuration option
      which enables client identification using "chaddr" only by instructing
      the server to disregard server to "ignore" the "client identifier" during
      lease lookups and allocations for a particular subnet. Consider the following
      simplified server configuration:</para>
<screen>
"Dhcp4": {
    ...
    <userinput>"match-client-id": true,</userinput>
    ...
    "subnet4": [
    {
        "subnet": "192.0.10.0/24",
        "pools": [ { "pool": "192.0.2.23-192.0.2.87" } ],
        <userinput>"match-client-id": false</userinput>
    },
    {
        "subnet": "10.0.0.0/8",
        "pools": [ { "pool": "10.0.0.23-10.0.2.99" } ],
    }
    ]
}
</screen>

     <para>The <command>match-client-id</command> is a boolean value which
     controls this behavior. The default value of <userinput>true</userinput>
     indicates that the server will use the "client identifier" for lease
     lookups and "chaddr" if the first lookup returns no results. The
     <command>false</command> means that the server will only
     use the "chaddr" to search for client's lease. Whether the DHCID for
     DNS updates is generated from the "client identifier" or "chaddr" is
     controlled through the same parameter accordingly.</para>

     <para>The <command>match-client-id</command> parameter may appear
     both in the global configuration scope and/or under any subnet
     declaration. In the example shown above, the effective value of the
     <command>match-client-id</command> will be <userinput>false</userinput>
     for the subnet 192.0.10.0/24, because the subnet specific setting
     of the parameter overrides the global value of the parameter. The
     effective value of the <command>match-client-id</command> for the subnet
     10.0.0.0/8 will be set to <userinput>true</userinput> because the
     subnet declaration lacks this parameter and the global setting is
     by default used for this subnet. In fact, the global entry for this
     parameter could be omitted in this case, because
     <userinput>true</userinput> is the default value.
     </para>

     <para>It is important to explain what happens when the client obtains
     its lease for one setting of the <command>match-client-id</command>
     and then renews when the setting has been changed. First consider
     the case when the client obtains the lease when the
     <command>match-client-id</command> is set to <userinput>true</userinput>.
     The server will store the lease information including "client identifier"
     (if supplied) and "chaddr" in the lease database. When the setting is
     changed and the client renews the lease the server will determine that
     it should use the "chaddr" to search for the existing lease. If the
     client hasn't changed its MAC address the server should successfully
     find the existing lease. The "client identifier" associated with the
     returned lease is ignored and the client is allowed to use this lease.
     When the lease is renewed only the "chaddr" is recorded for this
     lease according to the new server setting.
     </para>

     <para>In the second case the client has the lease with only a "chaddr"
     value recorded. When the setting is changed to
     <command>match-client-id</command> set to <userinput>true</userinput>
     the server will first try to use the "client identifier" to find the
     existing client's lease. This will return no results because the
     "client identifier" was not recorded for this lease. The server will
     then use the "chaddr" and the lease will be found. If the lease appears
     to have no "client identifier" recorded, the server will assume that
     this lease belongs to the client and that it was created with the previous
     setting of the <command>match-client-id</command>.
     However, if the lease contains "client identifier" which is different
     from the "client identifier" used by the client the lease will be
     assumed to belong to another client and the new lease will be
     allocated.
     </para>

    </section>

     <section xml:id="dhcp4-dhcp4o6-config">
      <title>DHCPv4-over-DHCPv6: DHCPv4 Side</title>
      <para>
      The support of DHCPv4-over-DHCPv6 transport is described in
      <link xmlns:xlink="http://www.w3.org/1999/xlink" xlink:href="http://tools.ietf.org/html/rfc7341">RFC 7341</link>
      and is implemented using cooperating DHCPv4 and DHCPv6 servers.
      This section is about the configuration of the DHCPv4 side
      (the DHCPv6 side is described in <xref linkend="dhcp6-dhcp4o6-config"/>).
      </para>
      <note>
        <para>DHCPv4-over-DHCPv6 support is experimental and the
        details of the inter-process communication can change: both
        the DHCPv4 and DHCPv6 sides should be running the same version
        of Kea.</para>
      </note>
      <para>
      The <command>dhcp4o6-port</command> global parameter specifies
      the first of the two consecutive ports of the UDP sockets used
      for the communication between the DHCPv6 and DHCPv4 servers
      (the DHCPv4 server is bound to ::1 on <command>port</command> + 1
      and connected to ::1 on <command>port</command>).
      </para>
      <para>
      With DHCPv4-over-DHCPv6 the DHCPv4 server does not have access
      to several of the identifiers it would normally use to select a
      subnet.  In order to address this issue three new configuration
      entries have been added.  The presence of any of these allows the
      subnet to be used with DHCPv4-over-DHCPv6.  These entries are:
      <itemizedlist>
        <listitem>
        <simpara><command>4o6-subnet</command>: Takes a prefix (i.e., an
        IPv6 address followed by a slash and a prefix length) which is
        matched against the source address.
        </simpara>
        </listitem>
        <listitem>
        <simpara><command>4o6-interface-id</command>: Takes a relay interface
        ID option value.
        </simpara>
        </listitem>
        <listitem>
        <simpara><command>4o6-interface</command>: Takes an interface name
        which is matched against the incoming interface name.
        </simpara>
        </listitem>
      </itemizedlist>
      </para>
      <para>
      The following configuration was used during some tests:
<screen>
{

# DHCPv4 conf
"Dhcp4": {
    "interfaces-config": {
        "interfaces": [ "eno33554984" ]
    },

    "lease-database": {
        "type": "memfile",
        "name": "leases4"
    },

    "valid-lifetime": 4000,

    "subnet4": [ {
        "subnet": "10.10.10.0/24",
        <userinput>"4o6-interface": "eno33554984",</userinput>
        <userinput>"4o6-subnet": "2001:db8:1:1::/64",</userinput>
        "pools": [ { "pool": "10.10.10.100 - 10.10.10.199" } ]
    } ],

    <userinput>"dhcp4o6-port": 6767</userinput>

},

"Logging": {
    "loggers": [ {
        "name": "kea-dhcp4",
        "output_options": [ {
            "output": "/tmp/kea-dhcp4.log"
        } ],
        "severity": "DEBUG",
        "debuglevel": 0
    } ]
}

}
</screen>
    </para>
    </section>

  </section> <!-- end of configuring kea-dhcp4 server section -->

  <!-- Host reservation is a large topic. There will be many subsections,
   so it should be a section on its own. -->
  <section xml:id="host-reservation-v4">
    <title>Host Reservation in DHCPv4</title>

    <para>There are many cases where it is useful to provide a configuration on
    a per host basis. The most obvious one is to reserve a specific, static
    address for exclusive use by a given client (host) ‐ the returning client will
    receive the same address from the server every time, and other clients will
    generally not receive that address.
    Another example when the host reservations are applicable is when a host
    has specific requirements, e.g. a printer that needs additional DHCP options.
    Yet another possible use case is to define unique names for hosts.</para>

    <para>Note that there may be cases when the
    new reservation has been made for the client for the address being currently
    in use by another client. We call this situation a "conflict". The conflicts
    get resolved automatically over time as described in subsequent sections.
    Once the conflict is resolved, the client will keep receiving the reserved
    configuration when it renews.</para>

    <para>Host reservations are defined as parameters for each subnet. Each host
    has to be identified by an identifier, for example the hardware/MAC address. There is an optional
    <command>reservations</command> array in the <command>Subnet4</command>
    element. Each element in that array is a structure that holds information
    about reservations for a single host. In particular, the structure has
    to have an identifier that uniquely identifies a host.  In the DHCPv4 context, the
    identifier is usually a hardware or MAC address.  In most cases an IP address
    will be specified. It is also possible to specify a hostname, host
    specific options or fields carried within DHCPv4 message such as siaddr,
    sname or file.</para>

    <para>In Kea 1.0.0 it was only possible to create host reservations
    using client's hardware address. Host reservations by client
    identifier, DUID and circuit-id have been added in Kea 1.1.0.</para>

    <para>The following example shows how to reserve addresses for specific
    hosts:

<screen>
"subnet4": [
    {
        "pools": [ { "pool":  "192.0.2.1 - 192.0.2.200" } ],
        "subnet": "192.0.2.0/24",
        "interface": "eth0",
        <userinput>"reservations": [
            {
                "hw-address": "1a:1b:1c:1d:1e:1f",
                "ip-address": "192.0.2.202"
            },
            {
                "duid": "0a:0b:0c:0d:0e:0f",
                "ip-address": "192.0.2.100",
                "hostname": "alice-laptop"
            },
            {
                "circuit-id": "'charter950'",
                "ip-address": "192.0.2.203"
            },
            {
                "client-id": "01:11:22:33:44:55:66",
                "ip-address": "192.0.2.204"
            }
        ]</userinput>
    }
]
</screen>
    The first entry reserves the 192.0.2.202 address for the client that uses
    a MAC address of 1a:1b:1c:1d:1e:1f. The second entry reserves the address
    192.0.2.100 and the hostname of alice-laptop for the client using a DUID
    0a:0b:0c:0d:0e:0f. (Note that if you plan to do DNS updates, it
    is strongly recommended for the hostnames to be unique.) The third
    example reserves address 192.0.3.203 to a client whose request
    would be relayed by a relay agent that inserts a circuit-it option
    with the value 'charter950'. The fourth entry reserves address
    192.0.2.204 for a client that uses a client identifier with value
    01:11:22:33:44:55:66.</para>

    <para>The above example is used for illustrational purposes only
    and in actual deployments it is recommended to use as few types as possible
    (preferably just one). See <xref linkend="reservations4-tuning"/> for a detailed
    discussion of this point.</para>

    <para>Making a reservation for a mobile host that may visit multiple subnets
    requires a separate host definition in each subnet it is expected to visit.
    It is not allowed to define multiple host definitions with the same hardware
    address in a single subnet. Multiple host definitions with the same hardware
    address are valid if each is in a different subnet.
    </para>

    <para>Adding host reservation incurs a performance penalty. In principle,
    when a server that does not support host reservation responds to a query,
    it needs to check whether there is a lease for a given address being
    considered for allocation or renewal. The server that also supports host
    reservation has to perform additional checks: not only if the address is
    currently used (i.e. if there is a lease for it), but also whether the address
    could be used by someone else (i.e. there is a reservation for it). That
    additional check incurs additional overhead.</para>

    <section xml:id="reservation4-types">
      <title>Address Reservation Types</title>

      <para>In a typical scenario there is an IPv4 subnet defined,
      e.g. 192.0.2.0/24, with certain part of it dedicated for dynamic allocation
      by the DHCPv4 server. That dynamic part is referred to as a dynamic pool or
      simply a pool. In principle, a host reservation can reserve any address
      that belongs to the subnet. The reservations that specify addresses that
      belong to configured pools are called "in-pool reservations".
      In contrast, those that do not belong to dynamic pools are called
      "out-of-pool reservations". There is no formal difference
      in the reservation syntax and both reservation types are
      handled uniformly. However, upcoming releases may offer improved performance
      if there are only out-of-pool reservations as the server will be able
      to skip reservation checks when dealing with existing leases. Therefore,
      system administrators are encouraged to use out-of-pool reservations if
      possible.</para>
    </section>

    <section xml:id="reservation4-conflict">
      <title>Conflicts in DHCPv4 Reservations</title>
      <para>As the reservations and lease information are stored separately,
      conflicts may arise. Consider the following series of events. The server
      has configured the dynamic pool of addresses from the range of 192.0.2.10 to
      192.0.2.20. Host A requests an address and gets 192.0.2.10. Now the system
      administrator decides to reserve address 192.0.2.10 for Host B.
      In general, reserving an address that
      is currently assigned to someone else is not recommended, but there are
      valid use cases where such an operation is warranted.</para>

      <para>The server now has a conflict to resolve. Let's analyze the
      situation here. If Host B boots up and requests an address, the server is
      not able to assign the reserved address 192.0.2.10. A naive approach
      would to be immediately remove the existing lease for the Host A
      and create a new one for the Host B. That would not solve the problem,
      though, because as soon as the Host B gets the address, it will detect
      that the address is already in use by the Host A and would send
      the DHCPDECLINE message. Therefore, in this situation, the server has
      to temporarily assign a different address (not matching what has been
      reserved) to the Host B.</para>

      <!-- let's keep this text around. It describes how that is working in v6
      <para>When the Host A renews its address, the server will discover that
      the address being renewed is now reserved for someone else (host
      B). Therefore the server will remove the lease and will inform the Host A
      that it is no longer allowed to use it by sending DHCPNAK message. Host A
      will then revert to server discovery and will eventually get a different
      address.  The address 192.0.2.10 is now no longer used. When host B tries
      to renew its temporarily assigned  address, the server will detect that
      it has a valid lease, but there is a reservation for a different address.
      The server will send DHCPNAK to inform host B that its address is no
      longer usable. The server will also remove its temporary lease. It will
      revert to the server discovery phase and will eventually send a
      DHCPREQUEST message. This time the server will find out that there is a
      reservation for that host and the reserved address 192.0.2.10 is not used,
      so it will be granted.</para> -->

      <para>When Host A renews its address, the server will discover that
      the address being renewed is now reserved for another host - Host
      B. Therefore the server will inform the Host A that it is no longer
      allowed to use it by sending a DHCPNAK message. The server will not remove the
      lease, though, as there's small chance that the DHCPNAK may be lost if the
      network is lossy. If that happens, the client will not receive any
      responses, so it will retransmit its DHCPREQUEST packet. Once the
      DHCPNAK is received by Host A, it will revert to the server
      discovery and will eventually get a different address. Besides
      allocating a new lease, the server will also remove the old one. As
      a result, address 192.0.2.10 will become free . When Host B
      tries to renew its temporarily assigned address, the server will detect
      that it has a valid lease, but there is a reservation for a different
      address. The server will send DHCPNAK to inform Host B that its address
      is no longer usable, but will keep its lease (again, the DHCPNAK may be
      lost, so the server will keep it, until the client returns for a new
      address). Host B will revert to the server discovery phase and will
      eventually send a DHCPREQUEST message. This time the server will find
      out that there is a reservation for that host and the reserved address
      192.0.2.10 is not used, so it will be granted. It will also remove the
      lease for the temporarily assigned address that Host B previously
      obtained.</para>

      <para>This recovery will succeed, even if other hosts will attempt to get
      the reserved address. Had the Host C requested address 192.0.2.10 after
      the reservation was made, the server will either offer a different
      address (when responding to DHCPDISCOVER) or would send DHCPNAK
      (when responding to DHCPREQUEST).</para>

      <para>This recovery mechanism allows the server to fully recover from a
      case where reservations conflict with the existing leases. This procedure
      takes time and will roughly take as long as the value set for of renew-timer.
      The best way to avoid such recovery is to not define new reservations that
      conflict with existing leases. Another recommendation is to use
      out-of-pool reservations. If the reserved address does not belong to a
      pool, there is no way that other clients could get this address.
      </para>
    </section>

    <section xml:id="reservation4-hostname">
      <title>Reserving a Hostname</title>
      <para>When the reservation for a client includes the <command>hostname</command>,
      the server will return this hostname to the client in
      the Client FQDN or Hostname options. The server responds with the Client
      FQDN option only if the client has included Client FQDN option in its
      message to the server. The server will respond with the Hostname option
      if the client included Hostname option in its message to the server
      or when the client requested Hostname option using Parameter Request
      List option. The server will return the Hostname option even if it is not
      configured to perform DNS updates. The reserved hostname always takes
      precedence over the hostname supplied by the client or the autogenerated
      (from the IPv4 address) hostname.</para>

      <para>The server qualifies the reserved hostname with the value
      of the <command>qualifying-suffix</command> parameter. For example, the
      following subnet configuration:
<screen>
    {
        "subnet4": [ {
            "subnet": "10.0.0.0/24",
            "pools": [ { "pool": "10.0.0.10-10.0.0.100" } ],
            "reservations": [
               {
                 "hw-address": "aa:bb:cc:dd:ee:ff",
                 "hostname": "alice-laptop"
               }
            ]
         }],
        "dhcp-ddns": {
            "enable-updates": true,
            "qualifying-suffix": "example.isc.org."
        }
    }
</screen>
      will result in assigning the "alice-laptop.example.isc.org." hostname to the
      client using the MAC address "aa:bb:cc:dd:ee:ff". If the <command>qualifying-suffix
      </command> is not specified, the default (empty) value will be used, and
      in this case the value specified as a <command>hostname</command> will
      be treated as fully qualified name. Thus, by leaving the
      <command>qualifying-suffix</command> empty it is possible to qualify
      hostnames for the different clients with different domain names:
<screen>
    {
        "subnet4": [ {
            "subnet": "10.0.0.0/24",
            "pools": [ { "pool": "10.0.0.10-10.0.0.100" } ],
            "reservations": [
               {
                 "hw-address": "aa:bb:cc:dd:ee:ff",
                 "hostname": "alice-laptop.isc.org."
               },
               {
                 "hw-address": "12:34:56:78:99:AA",
                 "hostname": "mark-desktop.example.org."
               }

            ]
         }],
        "dhcp-ddns": {
            "enable-updates": true,
        }
    }
</screen>

      </para>
    </section>

    <section xml:id="reservation4-options">
      <title>Including Specific DHCPv4 Options in Reservations</title>
      <para>Kea 1.1.0 introduced the ability to specify options on a
      per host basis. The options follow the same rules as any other
      options. These can be standard options (see <xref linkend="dhcp4-std-options"/>), custom options (see <xref linkend="dhcp4-custom-options"/>) or vendor specific options
      (see <xref linkend="dhcp4-vendor-opts"/>). The following
      example demonstrates how standard options can be defined.</para>

      <screen>
{
    "subnet4": [ {
        "reservations": [
        {
            "hw-address": "aa:bb:cc:dd:ee:ff",
            "ip-address": "192.0.2.1",
            <userinput>"option-data": [
            {
                "name": "cookie-servers",
                "data": "10.1.1.202,10.1.1.203"
            },
            {
                "name": "log-servers",
                "data": "10.1.1.200,10.1.1.201"
            } ]</userinput>
        } ]
    } ]
}</screen>

    <para>Vendor specific options can be reserved in a similar manner:</para>

    <screen>
{
    "subnet4": [ {
        "reservations": [
        {
            "hw-address": "aa:bb:cc:dd:ee:ff",
            "ip-address": "10.0.0.7",
            <userinput>"option-data": [
            {
                "name": "vivso-suboptions",
                "data": "4491"
            },
            {
                "name": "tftp-servers",
                "space": "vendor-4491",
                "data": "10.1.1.202,10.1.1.203"
            } ]</userinput>
        } ]
    } ]
}</screen>

<para>
 Options defined on host level have the highest priority. In other words,
 if there are options defined with the same type on global, subnet, class and
 host level, the host specific values will be used.
</para>

    </section>

    <section xml:id="reservation4-message-fields">
      <title>Reserving Next Server, Server Hostname and Boot File Name</title>
      <para>BOOTP/DHCPv4 messages include "siaddr", "sname" and "file" fields.
      Even though, DHCPv4 includes corresponding options, such as option 66 and
      option 67, some clients may not support these options. For this reason, server
      administrators often use the "siaddr", "sname" and "file" fields instead.</para>

      <para>With Kea, it is possible to make static reservations for these DHCPv4
      message fields:</para>

    <screen>
{
    "subnet4": [ {
        "reservations": [
        {
            "hw-address": "aa:bb:cc:dd:ee:ff",
            <userinput>"next-server": "10.1.1.2",
            "server-hostname": "server-hostname.example.org",
            "boot-file-name": "/tmp/bootfile.efi"</userinput>
        } ]
    } ]
}</screen>

    <para>Note that those parameters can be specified in combination with
    other parameters for a reservation, e.g. reserved IPv4 address. These
    parameters are optional, i.e. a subset of them can specified, or all of
    them can be omitted.</para>
    </section>

    <section xml:id="reservation4-client-classes">
      <title>Reserving Client Classes in DHCPv4</title>
      <para><xref linkend="classification-using-expressions"/> explains how
      to configure the server to assign classes to a client based on the content
      of the options that this client sends to the server. Host reservations
      mechanisms also allow for statically assigning classes to the clients.
      The definitions of these classes must exist in the Kea
      configuration. The following configuration snippet shows how to specify
      that a client belongs to classes <command>reserved-class1</command>
      and <command>reserved-class2</command>. Those classes are associated with
      specific options being sent to the clients which belong to them.
      </para>

<screen>
{
    "client-classes": [
    {
       "name": "reserved-class1",
       "option-data": [
       {
           "name": "routers",
           "data": "10.0.0.200"
       }
       ]
    },
    {
       "name": "reserved-class2",
       "option-data": [
       {
           "name": "domain-name-servers",
           "data": "10.0.0.201"
       }
       ]
    }
    ],
    "subnet4": [ {
        "subnet": "10.0.0.0/24",
        "pools": [ { "pool": "10.0.0.10-10.0.0.100" } ],
        "reservations": [
        {
            "hw-address": "aa:bb:cc:dd:ee:ff",
            <userinput>
            "client-classes": [ "reserved-class1", "reserved-class2" ]
            </userinput>
        }
        ]
    } ]
}

</screen>

    <para>Static class assignments, as shown above, can be used in conjunction
    with classification using expressions.</para>
    </section>

    <section id="reservations4-mysql-pgsql-cql">
      <title>Storing Host Reservations in MySQL, PostgreSQL or Cassandra</title>

      <para>
        It is possible to store host reservations in MySQL, PostgreSQL or Cassandra. See
        <xref linkend="hosts6-storage" /> for information on how to configure Kea to use
        reservations stored in MySQL, PostgreSQL or Cassandra. Kea provides dedicated hook for
        managing reservations in a database, section <xref linkend="host-cmds" /> provide
        detailed information. <uri
        xmlns:xlink="http://www.w3.org/1999/xlink"
        xlink:href="http://kea.isc.org/wiki/HostReservationsHowTo">http://kea.isc.org/wiki/HostReservationsHowTo</uri>
        provides some examples how to conduct common host reservation operations.
      </para>

      <note><simpara>In Kea maximum length of an option specified per host is
      arbitrarily set to 4096 bytes.</simpara></note>
    </section>

    <section xml:id="reservations4-tuning">
      <title>Fine Tuning DHCPv4 Host Reservation</title>

      <para>The host reservation capability introduces additional restrictions for the
      allocation engine (the component of Kea that selects an address for a client)
      during lease selection and renewal. In particular, three
      major checks are necessary. First, when selecting a new lease, it is not
      sufficient for a candidate lease to not be used by another DHCP client. It
      also must not be reserved for another client. Second, when renewing a lease,
      additional check must be performed whether the address being renewed is not
      reserved for another client. Finally, when a host renews an address, the server
      has to check whether there is a reservation for this host, so the existing
      (dynamically allocated) address should be revoked and the reserved one be
      used instead.
      </para>
      <para>Some of those checks may be unnecessary in certain deployments and not
      performing them may improve performance. The Kea server provides the
      <command>reservation-mode</command> configuration parameter to select the
      types of reservations allowed for the particular subnet. Each reservation
      type has different constraints for the checks to be performed by the
      server when allocating or renewing a lease for the client.
      Allowed values are:

      <itemizedlist>
      <listitem><simpara> <command>all</command> - enables all host reservation
      types. This is the default value. This setting is the safest and the most
      flexible. It allows in-pool and out-of-pool reservations. As all checks
      are conducted, it is also the slowest.
      </simpara></listitem>

      <listitem><simpara> <command>out-of-pool</command> - allows only out of
      pool host reservations.  With this setting in place, the server may assume
      that all host reservations are for addresses that do not belong to the
      dynamic pool. Therefore it can skip the reservation checks when dealing
      with in-pool addresses, thus improving performance. Do not use this mode
      if any of your reservations use in-pool address. Caution is advised when
      using this setting: Kea does not sanity check the reservations against
      <command>reservation-mode</command> and misconfiguration may cause problems.
      </simpara></listitem>

      <listitem><simpara>
      <command>disabled</command> - host reservation support is disabled. As there
      are no reservations, the server will skip all checks. Any reservations defined
      will be completely ignored. As the checks are skipped, the server may
      operate faster in this mode.
      </simpara></listitem>

      </itemizedlist>
      </para>

      <para>
        An example configuration that disables reservation looks like follows:
<screen>
"Dhcp4": {
    "subnet4": [
    {
        "subnet": "192.0.2.0/24",
        <userinput>"reservation-mode": "disabled"</userinput>,
        ...
    }
    ]
}
</screen>
      </para>

      <para>Another aspect of the host reservations are the different types of
      identifiers. Kea 1.1.0 supports four types of identifiers
      (hw-address, duid, client-id and circuit-id), but more identifier types
      are likely to be added in the future. This is beneficial from a
      usability perspective. However, there is a drawback. For each incoming
      packet Kea has to to extract each identifier type and then query the
      database to see if there is a reservation done by this particular
      identifier. If nothing is found, the next identifier is extracted and the next
      query is issued. This process continues until either a reservation is
      found or all identifier types have been checked. Over time with an increasing
      number of supported identifier types, Kea would become slower and
      slower.</para>

      <para>To address this problem, a parameter called
      <command>host-reservation-identifiers</command> has been introduced. It
      takes a list of identifier types as a parameter. Kea will check only those
      identifier types enumerated in host-reservation-identifiers. From a
      performance perspective the number of identifier types should be kept to a
      minimum, ideally limited to one. If your deployment uses several
      reservation types, please enumerate them from most to least frequently
      used as this increases the chances of Kea finding the reservation using the
      fewest number of queries. An example of host reservation identifiers looks
      as follows:

<screen>
<userinput>"host-reservation-identifiers": [ "circuit-id", "hw-address", "duid", "client-id" ],</userinput>
"subnet4": [
    {
        "subnet": "192.0.2.0/24",
        ...
    }
]</screen>
</para>

<para>
If not specified, the default value is:
<screen>
<userinput>"host-reservation-identifiers": [ "hw-address", "duid", "circuit-id", "client-id" ]</userinput>
</screen>
<!-- see CfgHostOperations::createConfig4() in
src/lib/dhcpsrv/cfg_host_operations.cc -->

</para>
   </section>

  </section>
  <!-- end of host reservations section -->


  <!-- shared networks -->

  <section id="shared-network4">
    <title>Shared networks in DHCPv4</title>

    <para>DHCP servers use subnet information in two ways. First, it is used
    to determine the point of attachment, or simply put, where the client is
    connected to the network. Second, the subnet information is used to group
    information pertaining to specific location in the network. This approach
    works well in general case, but the are scenarios where the boundaries are
    blurred. Sometimes it is useful to have more than one logical IP subnet
    being deployed on the same physical link. The need to understand
    that two or more subnets are used on the same link requires additional logic
    in the DHCP server. This capability has been added in Kea 1.3.0. It is
    called "shared networks" in Kea and ISC DHCP projects. It is sometimes also
    called "shared subnets". In Microsoft's nomenclature it is called "multinet".
    </para>

    <para>There are many use cases where the feature is useful. This paragraph
    explains just a handful of the most common ones. The first and by far the most
    common use case is an existing network that has grown and is running out of
    available address space. Rather than migrating all devices to a new, larger
    subnet, it is easier to simply configure additional subnet on top of the
    existing one. Sometimes, due to address space fragmentation (e.g. only many
    disjoint /24s are available) this is the only choice. Also, configuring
    additional subnet has the advantage of not disrupting the operation of
    existing devices.</para>

    <para>Another very frequent use case comes from cable networks. There are two types
    of devices in cable networks: cable modems and the end user devices behind
    them. It is a common practice to use different subnet for cable modems to
    prevent users from tinkering with their cable modems. In this case, the
    distinction is based on the type of device, rather than address space
    exhaustion.</para>

    <para>A client connected to a shared network may be assigned an address from
    any of the address pools defined within the subnets belonging to the shared
    network. Internally, the server selects one of the subnets belonging to a
    shared network and tries to allocate an address from this subnet. If the
    server is unable to allocate an address from the selected subnet (e.g. due
    to address pools exhaustion) it will use another subnet from the same shared
    network and try to allocate an address from this subnet etc. Therefore, in the
    typical case, the server will allocate all addresses available for a given
    subnet before it starts allocating addresses from other subnets belonging to
    the same shared network. However, in certain situations the client can be
    allocated an address from the other subnets before the address pools in the
    first subnet get exhausted, e.g. when the client provides a hint that
    belongs to another subnet or the client has reservations in a different than
    default subnet.
    </para>

    <note>
    <para>It is strongly discouraged for the Kea deployments to assume that the
      server doesn't allocate addresses from other subnets until it uses all
      the addresses from the first subnet in the shared network. Apart from the
      fact that hints, host reservations and client classification affect subnet
      selection, it is also foreseen that we will enhance allocation strategies
      for shared networks in the future versions of Kea, so as the selection
      of subnets within a shared network is equally probable (unpredictable).</para>
    </note>

    <para>In order to define a shared network an additional configuration scope
    is introduced:
<screen>
{
"Dhcp4": {
    <userinput>"shared-networks": [
        {
            // Name of the shared network. It may be an arbitrary string
            // and it must be unique among all shared networks.
            "name": "my-secret-lair-level-1",

            // Subnet selector can be specifed on the shared network level.
            // Subnets from this shared network will be selected for directly
            // connected clients sending requests to server's "eth0" interface.
            "interface": "eth0",

            // This starts a list of subnets in this shared network.
            // There are two subnets in this example.
            "subnet4": [
                {
                    "subnet": "10.0.0.0/8",
                    "pools": [ { "pool":  "10.0.0.1 - 10.0.0.99" } ],
                },
                {
                    "subnet": "192.0.2.0/24",
                    "pools": [ { "pool":  "192.0.2.100 - 192.0.2.199" } ]
                }
            ],
        } ]</userinput>, // end of shared-networks

    // It is likely that in your network you'll have a mix of regular,
    // "plain" subnets and shared networks. It is perfectly valid to mix
    // them in the same config file.
    //
    // This is regular subnet. It's not part of any shared-network.
    "subnet4": [
        {
            "subnet": "192.0.3.0/24",
            "pools": [ { "pool":  "192.0.3.1 - 192.0.3.200" } ],
            "interface": "eth1"
        }
    ]

} // end of Dhcp4
}
</screen>
    </para>
    <para>As you see in the example, it is possible to mix shared and regular
    ("plain") subnets. Each shared network must have a unique name. This is
    similar to ID for subnets, but gives you more flexibility. This is used
    for logging, but also internally for identifying shared networks.</para>

    <para>In principle it makes sense to define only shared networks that
    consist of two or more subnets. However, for testing purposes it is allowed
    to define a shared network with just one subnet or even an empty one.  This
    is not a recommended practice in production networks, as the shared network
    logic requires additional processing and thus lowers server's performance.
    To avoid unnecessary performance degradation the shared subnets should only
    be defined when required by the deployment.
    </para>

    <para>Shared networks provide an ability to specify many parameters in
    the shared network scope that will apply to all subnets within it. If
    necessary, you can specify a parameter on the shared network scope and then
    override its value in the subnet scope. For example:
<screen>
"shared-networks": [
    {
        "name": "lab-network3",

        "interface": "eth0",

        // This applies to all subnets in this shared network, unless
        // values are overridden on subnet scope.
        <userinput>"valid-lifetime": 600</userinput>,

        // This option is made available to all subnets in this shared
        // network.
        <userinput>"option-data": [ {
            "name": "log-servers",
            "data": "1.2.3.4"
        } ]</userinput>,

        "subnet4": [
            {
                "subnet": "10.0.0.0/8",
                "pools": [ { "pool":  "10.0.0.1 - 10.0.0.99" } ],

                // This particular subnet uses different values.
                <userinput>"valid-lifetime": 1200,
                "option-data": [
                {
                    "name": "log-servers",
                    "data": "10.0.0.254"
                },
                {
                    "name": "routers",
                    "data": "10.0.0.254"
                } ]</userinput>
            },
            {
                 "subnet": "192.0.2.0/24",
                 "pools": [ { "pool":  "192.0.2.100 - 192.0.2.199" } ],

                 // This subnet does not specify its own valid-lifetime value,
                 // so it is inherited from shared network scope.
                 <userinput>"option-data": [
                 {
                     "name": "routers",
                     "data": "192.0.2.1"
                 } ]</userinput>
            }
        ]
    } ]</screen>
    In this example, there is a log-servers option defined that is available to
    clients in both subnets in this shared network. Also, a valid lifetime is
    set to 10 minutes (600s). However, the first subnet overrides some of the values
    (valid lifetime is 20 minutes, different IP address for log-servers), but
    also adds its own option (router address). Assuming a client asking for
    router and log servers options is assigned a lease from this subnet, he will
    get a lease for 20 minutes and log-servers and routers value of 10.0.0.254.
    If the same client is assigned to the second subnet, he will get a 10
    minutes long lease, log-servers value of 1.2.3.4 and routers set to 192.0.2.1.
    </para>

    <section>
      <title>Local and relayed traffic in shared networks</title>

    <para>It is possible to specify interface name in the shared network scope to
    tell the server that this specific shared network is reachable directly (not
    via relays) using local network interface. It is sufficient to specify
    it once on the shared network level. As all subnets in a shared network are
    expected to be used on the same physical link, it is a configuration error
    to attempt to define a shared network using subnets that are reachable over
    different interfaces. It is allowed to specify interface parameter on each
    subnet, although its value must be the same for each subnet. Thus it's
    usually more convenient to specify it once on the shared network level.
<screen>
"shared-networks": [
    {
        "name": "office-floor-2",

        // This tells Kea that the whole shared networks is reachable over
        // local interface. This applies to all subnets in this network.
        <userinput>"interface": "eth0"</userinput>,

        "subnet4": [
            {
                "subnet": "10.0.0.0/8",
                "pools": [ { "pool":  "10.0.0.1 - 10.0.0.99" } ],
                <userinput>"interface": "eth0"</userinput>
            },
            {
                 "subnet": "192.0.2.0/24",
                 "pools": [ { "pool":  "192.0.2.100 - 192.0.2.199" } ]

                 // Specifying a different interface name is configuration
                 // error:
                 // "interface": "eth1"
            }
        ]
    } ]
</screen>
</para>

<para>Somewhat similar to interface names, also relay IP addresses can be
specified for the whole shared network. However, depending on your relay
configuration, it may use different IP addresses depending on which subnet
is being used. Thus there is no requirement to use the same IP relay address
for each subnet. Here's an example:

<screen>
"shared-networks": [
    {"
        "name": "kakapo",
        <userinput>"relay": {
            "ip-address": "192.3.5.6"
        }</userinput>,
        "subnet4": [
            {
                "subnet": "192.0.2.0/26",
                <userinput>"relay": {
                    "ip-address": "192.1.1.1"
                }</userinput>,
                "pools": [ { "pool": "192.0.2.63 - 192.0.2.63" } ]
            },
            {
                "subnet": "10.0.0.0/24",
                <userinput>"relay": {
                    "ip-address": "192.2.2.2"
                }</userinput>,
                "pools": [ { "pool": "10.0.0.16 - 10.0.0.16" } ]
            }
        ]
    }
]</screen>
In this particular case the relay IP address specified on network level doesn't
have much sense, as it is overridden in both subnets, but it was left there
as an example of how one could be defined on network level. Note that the
relay agent IP address typically belongs to the subnet it relays packets from,
but this is not a strict requirement. Therefore Kea accepts any value here
as long as it is valid IPv4 address.</para>

    </section>
    <section>
      <title>Client classification in shared networks</title>

      <para>Sometimes it is desired to segregate clients into specific subnets
      based on some properties. This mechanism is called client classification
      and is described in <xref linkend="classify"/>. Client classification
      can be applied to subnets belonging to shared networks in the same way
      as it is used for subnets specified outside of shared networks.
      It is important to understand how the server selects subnets for
      the clients when client classification is in use, to assure that the
      desired subnet is selected for a given client type.</para>

      <para>If a subnet is associated with some classes, only the clients
      belonging to any of these classes can use this subnet. If there are no
      classes specified for a subnet, any client connected to a given shared
      network can use this subnet. A common mistake is to assume that the
      subnet including client classes is preferred over subnets without
      client classes. Consider the following example:

<screen>
{
    "client-classes": [
        {
            "name": "b-devices",
            "test": "option[93].hex == 0x0002"
        }
    ],
    "shared-networks": [
        {
            "name": "galah",
            "interface": "eth0",
            "subnet4": [
                {
                    "subnet": "192.0.2.0/26",
                    "pools": [ { "pool": "192.0.2.1 - 192.0.2.63" } ],
                },
                {
                    "subnet": "10.0.0.0/24",
                    "pools": [ { "pool": "10.0.0.2 - 10.0.0.250" } ],
                    <userinput>"client-class": "b-devices"</userinput>
                }
            ]
        }
    ]
}
</screen>

        If the client belongs to "b-devices" class (because it includes option
        93 with a value of 0x0002) it doesn't guarantee that the subnet 10.0.0.0/24
        will be used (or preferred) for this client. The server can use any of
        the two subnets because the subnet 192.0.2.0/26 is also allowed for
        this client. The client classification used in this case should be pereceived
        as a way to restrict access to certain subnets, rather than a way to express
        subnet preference. For example, if the client doesn't belong to the
        "b-devices" class it may only use the subnet 192.0.2.0/26 and will
        never use the subnet 10.0.0.0/24.
      </para>

      <para>A typical use case for client classification is in the cable network,
      where cable modems should use one subnet and other devices should use
      another subnet within the same shared network. In this case it is required
      to apply classification on all subnets. The following example defines two
      classes of devices. The subnet selection is  made based on option 93 values.
<screen>
{
    "client-classes": [
        {

            "name": "a-devices",
            "test": "option[93].hex == 0x0001"
        },
        {
            "name": "b-devices",
            "test": "option[93].hex == 0x0002"
        }
    ],
    "shared-networks": [
        {
            "name": "galah",
            "interface": "eth0",
            "subnet4": [
                {
                    "subnet": "192.0.2.0/26",
                    "pools": [ { "pool": "192.0.2.1 - 192.0.2.63" } ],
                    <userinput>"client-class": "a-devices"</userinput>
                },
                {
                    "subnet": "10.0.0.0/24",
                    "pools": [ { "pool": "10.0.0.2 - 10.0.0.250" } ],
                    <userinput>"client-class": "b-devices"</userinput>
                }
            ]
        }
    ]
}
</screen>
In this example each class has its own restriction. Only clients that belong to
class "a-devices" will be able to use subnet 192.0.2.0/26 and only clients
belonging to b-devices will be able to use subnet 10.0.0.0/24. Care should be
taken to not define too restrictive classification rules, as clients that are
unable to use any subnets will be refused service. Although, this may be a
desired outcome if one desires to service only clients of known properties
(e.g. only VoIP phones allowed on a given link).</para>

    <para>
      Note that it is possible to achieve similar effect as presented in this
      section without the use of shared networks. If the subnets are placed in
      the global subnets scope, rather than in the shared network, the server
      will still use classification rules to pick the right subnet for a given
      class of devices. The major benefit of placing subnets within the
      shared network is that common parameters for the logically grouped
      subnets can be specified once, in the shared network scope, e.g.
      "interface" or "relay" parameter. All subnets belonging to this shared
      network will inherit those parameters.
    </para>

    </section>

    <section>
      <title>Host reservations in shared networks</title>

<para>
  Subnets being part of a shared network allow host reservations, similar to
  regular subnets:
  <screen>
{
    "shared-networks": [
    {
        "name": "frog",
        "interface": "eth0",
        "subnet4": [
            {
                "subnet": "192.0.2.0/26",
                "id": 100,
                "pools": [ { "pool": "192.0.2.1 - 192.0.2.63" } ],
                <userinput>"reservations": [
                    {
                        "hw-address": "aa:bb:cc:dd:ee:ff",
                        "ip-address": "192.0.2.28"
                    }
                ]</userinput>
            },
            {
                "subnet": "10.0.0.0/24",
                "id": 101,
                "pools": [ { "pool": "10.0.0.1 - 10.0.0.254" } ],
                <userinput>"reservations": [
                    {
                        "hw-address": "11:22:33:44:55:66",
                        "ip-address": "10.0.0.29"
                    }
                ]</userinput>
            }
        ]
    }
    ]
}
  </screen>
</para>
<para>It is worth noting that Kea conducts additional checks when processing a
packet if shared networks are defined. First, instead of simply checking if
there's a reservation for a given client in his initially selected subnet, it
goes through all subnets in a shared network looking for a reservation. This is
one of the reasons why defining a shared network may impact performance. If
there is a reservation for a client in any subnet, that particular subnet will
be picked for the client. Although it's technically not an error, it is
considered a bad practice to define reservations for the same host in multiple
subnets belonging to the same shared network.</para>

<para>While not strictly mandatory, it is strongly recommended to use explicit
"id" values for subnets if you plan to use database storage for host
reservations. If ID is not specified, the values for it be autogenerated,
i.e. it will assign increasing integer values starting from 1. Thus, the
autogenerated IDs are not stable across configuration changes.</para>
    </section>

  </section>

    <section xml:id="dhcp4-serverid">
      <title>Server Identifier in DHCPv4</title>
      <para>
        The DHCPv4 protocol uses a "server identifier" to allow clients
        to discriminate between several servers present on the same link: this
        value is an IPv4 address of the server. The server chooses the IPv4 address
        of the interface on which the message from the client (or relay) has been
        received. A single server instance will use multiple server identifiers
        if it is receiving queries on multiple interfaces.
      </para>

      <para>
        It is possible to override default server identifier values by specifying
        "dhcp-server-identifier" option. This option is only supported on the
        global, shared network and subnet level. It must not be specified
        on client class and host reservation level.
      </para>

      <para>
        The following example demonstrates how to override server identifier for
        a subnet:
<screen>
"subnet4": [
    {
        "subnet": "192.0.2.0/24",
        "option-data": [
            {
                "name": "dhcp-server-identifier",
                "data": "10.2.5.76"
            }
        ],
        ...
    }
]</screen>
</para>
    </section>

    <section xml:id="dhcp4-subnet-selection">
      <title>How the DHCPv4 Server Selects a Subnet for the Client</title>
      <para>
        The DHCPv4 server differentiates between the directly connected clients,
        clients trying to renew leases and clients sending their messages through
        relays. For directly connected clients, the server will check the
        configuration for the interface on which the message has been received and,
        if the server configuration doesn't match any configured subnet, the
        message is discarded.</para>
        <para>Assuming that the server's interface is configured with the
        IPv4 address 192.0.2.3, the server will only process messages received through
        this interface from a directly connected client if there is a subnet
        configured to which this IPv4 address belongs, e.g. 192.0.2.0/24.
        The server will use this subnet to assign IPv4 address for the client.
      </para>
      <para>
        The rule above does not apply when the client unicasts its message, i.e.
        is trying to renew its lease. Such a message is accepted through any
        interface. The renewing client sets ciaddr to the currently used IPv4
        address. The server uses this address to select the subnet for the client
        (in particular, to extend the lease using this address).
      </para>
      <para>
        If the message is relayed it is accepted through any interface. The giaddr
        set by the relay agent is used to select the subnet for the client.
      </para>
      <para>
        It is also possible to specify a relay IPv4 address for a given subnet. It
        can be used to match incoming packets into a subnet in uncommon configurations,
        e.g. shared networks. See <xref linkend="dhcp4-relay-override"/> for details.
      </para>
      <note>
        <para>The subnet selection mechanism described in this section is based
        on the assumption that client classification is not used. The classification
        mechanism alters the way in which a subnet is selected for the client,
        depending on the classes to which the client belongs.</para>
      </note>

    <section xml:id="dhcp4-relay-override">
      <title>Using a Specific Relay Agent for a Subnet</title>
      <para>
        A relay has to have an interface connected to the link on which
        the clients are being configured. Typically the relay has an IPv4
        address configured on that interface that belongs to the subnet from which
        the server will assign addresses. In the typical case, the
        server is able to use the IPv4 address inserted by the relay (in the giaddr
        field of the DHCPv4 packet) to select the appropriate subnet.
      </para>
      <para>
        However, that is not always the case. In certain uncommon —
        but valid — deployments, the relay address may not match the subnet. This
        usually means that there is more than one subnet allocated for a given
        link. The two most common examples where this is the case are long lasting
        network renumbering (where both old and new address space is still being
        used) and a cable network. In a cable network both cable modems and the
        devices behind them are physically connected to the same link, yet
        they use distinct addressing. In such a case, the DHCPv4 server needs
        additional information (the IPv4 address of the relay) to properly select
        an appropriate subnet.
      </para>
      <para>
        The following example assumes that there is a subnet 192.0.2.0/24
        that is accessible via a relay that uses 10.0.0.1 as its IPv4 address.
        The server will be able to select this subnet for any incoming packets
        that came from a relay that has an address in 192.0.2.0/24 subnet.
        It will also select that subnet for a relay with address 10.0.0.1.
<screen>
"Dhcp4": {
    "subnet4": [
        {
            "subnet": "192.0.2.0/24",
            "pools": [ { "pool": "192.0.2.10 - 192.0.2.20" } ],
            <userinput>"relay": {
                "ip-address": "10.0.0.1"
            }</userinput>,
            ...
        }
    ],
    ...
}
</screen>
      </para>

      <para>If "relay" is specified, the "ip-address" parameter within
      it is mandatory.</para>

    </section>

      <section xml:id="dhcp4-srv-example-client-class-relay">
        <title>Segregating IPv4 Clients in a Cable Network</title>
        <para>
          In certain cases, it is useful to mix relay address information,
          introduced in <xref linkend="dhcp4-relay-override"/> with client
          classification, explained in <xref linkend="classify"/>.
          One specific example is cable network, where typically modems
          get addresses from a different subnet than all devices connected
          behind them.
        </para>
        <para>
          Let us assume that there is one CMTS (Cable Modem Termination System)
          with one CM MAC (a physical link that modems are connected to).
          We want the modems to get addresses from the 10.1.1.0/24 subnet, while
          everything connected behind modems should get addresses from another
          subnet (192.0.2.0/24). The CMTS that acts as a relay uses address
          10.1.1.1. The following configuration can serve that configuration:
<screen>
"Dhcp4": {
    "subnet4": [
        {
            "subnet": "10.1.1.0/24",
            "pools":  [ { "pool": "10.1.1.2 - 10.1.1.20" } ],
            <userinput>"client-class" "docsis3.0",
            "relay": {
                "ip-address": "10.1.1.1"
            }</userinput>
        },
        {
            "subnet": "192.0.2.0/24",
            "pools": [ { "pool": "192.0.2.10 - 192.0.2.20" } ],
            <userinput>"relay": {
                "ip-address": "10.1.1.1"
            }</userinput>
        }
    ],
    ...
}
</screen>
      </para>
      </section>

    </section>

    <section xml:id="dhcp4-decline">
      <title>Duplicate Addresses (DHCPDECLINE Support)</title>

      <para>The DHCPv4 server is configured with a certain pool of addresses
      that it is expected to hand out to the DHCPv4 clients.  It is
      assumed that the server is authoritative and has complete jurisdiction
      over those addresses. However, due to various reasons, such as
      misconfiguration or a faulty client implementation that retains its
      address beyond the valid lifetime, there may be devices connected that use
      those addresses without the server's approval or knowledge.</para>

      <para>Such an
      unwelcome event can be detected by legitimate clients (using ARP or ICMP
      Echo Request mechanisms) and reported to the DHCPv4 server using a DHCPDECLINE
      message. The server will do a sanity check (if the client declining an
      address really was supposed to use it), and then will conduct a clean up
      operation. Any DNS entries related to that address will be removed, the
      fact will be logged and hooks will be triggered. After that is done, the
      address will be marked as declined (which indicates that it is used by an
      unknown entity and thus not available for assignment to anyone) and a
      probation time will be set on it. Unless otherwise configured, the
      probation period lasts 24 hours. After that period, the server will
      recover the lease (i.e. put it back into the available state) and the address will
      be available for assignment again. It should be noted that if the
      underlying issue of a misconfigured device is not resolved, the duplicate
      address scenario will repeat. On the other hand, it provides an
      opportunity to recover from such an event automatically, without any
      sysadmin intervention.</para>

      <para>To configure the decline probation period to a value other
      than the default, the following syntax can be used:
<screen>
  "Dhcp4": {
    <userinput>"decline-probation-period": 3600</userinput>,
    "subnet4": [ ... ],
    ...
}
</screen>
      The parameter is expressed in seconds, so the example above will instruct
      the server to recycle declined leases after an hour.</para>

      <para>There are several statistics and hook points associated with the
      Decline handling procedure. The lease4_decline hook is triggered after the
      incoming DHCPDECLINE message has been sanitized and the server is about to
      decline the lease. The declined-addresses statistic is increased after the
      hook returns (both global and subnet specific variants). (See
      <xref linkend="dhcp4-stats"/> and <xref linkend="hooks-libraries"/> for more details
      on DHCPv4 statistics and Kea hook points.)</para>

      <para>Once the probation time elapses, the declined lease is recovered
      using the standard expired lease reclamation procedure, with several
      additional steps. In particular, both declined-addresses statistics
      (global and subnet specific) are decreased. At the same time,
      reclaimed-declined-addresses statistics (again in two variants, global and
      subnet specific) are increased.</para>

      <para>Note about statistics: The server does not decrease the
      assigned-addresses statistics when a DHCPDECLINE is received and processed
      successfully. While technically a declined address is no longer assigned,
      the primary usage of the assigned-addresses statistic is to monitor pool
      utilization. Most people would forget to include declined-addresses in the
      calculation, and simply do assigned-addresses/total-addresses. This would
      have a bias towards under-representing pool utilization. As this has a
      potential for major issues, we decided not to decrease assigned addresses
      immediately after receiving DHCPDECLINE, but to do it later when we
      recover the address back to the available pool.</para>

    </section>

    <section xml:id="dhcp4-stats">
      <title>Statistics in the DHCPv4 Server</title>
      <note>
        <para>This section describes DHCPv4-specific statistics. For a general
        overview and usage of statistics, see <xref linkend="stats"/>.</para>
      </note>

      <para>
        The DHCPv4 server supports the following statistics:
      </para>
        <table frame="all" xml:id="dhcp4-statistics">
          <title>DHCPv4 Statistics</title>
          <tgroup cols="3">
          <colspec colname="statistic" align="center"/>
          <colspec colname="type" align="center"/>
          <colspec colname="description" align="left"/>
          <thead>
            <row>
              <entry>Statistic</entry>
              <entry>Data Type</entry>
              <entry>Description</entry>
            </row>
          </thead>
          <tbody>

            <row>
            <entry>pkt4-received</entry>
            <entry>integer</entry>
            <entry>
            Number of DHCPv4 packets received. This includes all packets: valid,
            bogus, corrupted, rejected etc.  This statistic is expected to grow
            rapidly.
            </entry>
            </row>

            <row>
            <entry>pkt4-discover-received</entry>
            <entry>integer</entry>
            <entry>
            Number of DHCPDISCOVER packets received. This statistic is expected to grow.
            Its increase means that clients that just booted started their configuration process
            and their initial packets reached your server.
            </entry>
            </row>

            <row>
            <entry>pkt4-offer-received</entry>
            <entry>integer</entry>
            <entry>
            Number of DHCPOFFER packets received. This statistic
            is expected to remain zero at all times, as DHCPOFFER packets are sent
            by the server and the server is never expected to receive them. Non-zero
            value indicates an error. One likely cause would be a misbehaving relay
            agent that incorrectly forwards DHCPOFFER messages towards the server,
            rather back to the clients.
            </entry>
            </row>

            <row>
            <entry>pkt4-request-received</entry>
            <entry>integer</entry>
            <entry>
            Number of DHCPREQUEST packets received. This statistic
            is expected to grow. Its increase means that clients that just booted
            received server's response (DHCPOFFER), accepted it and now requesting
            an address (DHCPREQUEST).
            </entry>
            </row>

            <row>
            <entry>pkt4-ack-received</entry>
            <entry>integer</entry>
            <entry>
            Number of DHCPACK packets received. This statistic
            is expected to remain zero at all times, as DHCPACK packets are sent
            by the server and the server is never expected to receive them. Non-zero
            value indicates an error. One likely cause would be a misbehaving relay
            agent that incorrectly forwards DHCPACK messages towards the server,
            rather back to the clients.
            </entry>
            </row>

            <row>
            <entry>pkt4-nak-received</entry>
            <entry>integer</entry>
            <entry>
            Number of DHCPNAK packets received. This statistic
            is expected to remain zero at all times, as DHCPNAK packets are sent
            by the server and the server is never expected to receive them. Non-zero
            value indicates an error. One likely cause would be a misbehaving relay
            agent that incorrectly forwards DHCPNAK messages towards the server,
            rather back to the clients.
            </entry>
            </row>

            <row>
            <entry>pkt4-release-received</entry>
            <entry>integer</entry>
            <entry>
            Number of DHCPRELEASE packets received. This statistic
            is expected to grow. Its increase means that clients that had an address
            are shutting down or stop using their addresses.
            </entry>
            </row>

            <row>
            <entry>pkt4-decline-received</entry>
            <entry>integer</entry>
            <entry>
            Number of DHCPDECLINE packets received. This statistic
            is expected to remain close to zero. Its increase means that a client
            that leased an address, but discovered that the address is currently
            used by an unknown device in your network.
            </entry>
            </row>

            <row>
            <entry>pkt4-inform-received</entry>
            <entry>integer</entry>
            <entry>
            Number of DHCPINFORM packets received. This statistic
            is expected to grow. Its increase means that there are clients that
            either do not need an address or already have an address and are
            interested only in getting additional configuration parameters.
            </entry>
            </row>

            <row>
            <entry>pkt4-unknown-received</entry>
            <entry>integer</entry>
            <entry>
            Number of packets received of an unknown type. Non-zero
            value of this statistic indicates that the server received a packet
            that it wasn't able to recognize: either with unsupported type
            or possibly malformed (without message type option).
            </entry>
            </row>

            <row>
            <entry>pkt4-sent</entry>
            <entry>integer</entry>
            <entry>
            Number of DHCPv4 packets sent. This statistic is expected to grow
            every time the server transmits a packet. In general, it should
            roughly match pkt4-received, as most incoming packets cause
            server to respond. There are exceptions (e.g. DHCPRELEASE), so
            do not worry, if it is lesser than pkt4-received.
            </entry>
            </row>

            <row>
            <entry>pkt4-offer-sent</entry>
            <entry>integer</entry>
            <entry>
            Number of DHCPOFFER packets sent. This statistic is expected to
            grow in most cases after a DHCPDISCOVER is processed. There are
            certain uncommon, but valid cases where incoming DHCPDISCOVER is
            dropped, but in general this statistic is expected to be close to
            pkt4-discover-received.
            </entry>
            </row>

            <row>
            <entry>pkt4-ack-sent</entry>
            <entry>integer</entry>
            <entry>
            Number of DHCPACK packets sent. This statistic is expected to
            grow in most cases after a DHCPREQUEST is processed. There are
            certain cases where DHCPNAK is sent instead. In general, the sum of
            pkt4-ack-sent and pkt4-nak-sent should be close to
            pkt4-request-received.
            </entry>
            </row>

            <row>
            <entry>pkt4-nak-sent</entry>
            <entry>integer</entry>
            <entry>
            Number of DHCPNAK packets sent. This statistic is expected
            to grow when the server chooses to not honor the address
            requested by a client. In general, the sum of
            pkt4-ack-sent and pkt4-nak-sent should be close to
            pkt4-request-received.
            </entry>
            </row>

            <row>
            <entry>pkt4-parse-failed</entry>
            <entry>integer</entry>
            <entry>
            Number of incoming packets that could not be parsed.  A non-zero value of
            this statistic indicates that the server received malformed or truncated packet.
            This may indicate problems in your network, faulty clients or a bug in the server.
            </entry>
            </row>

            <row>
            <entry>pkt4-receive-drop</entry>
            <entry>integer</entry>
            <entry>
            Number of incoming packets that were dropped. The
            exact reason for dropping packets is logged, but the most common
            reasons may be: an unacceptable packet type, direct responses are
            forbidden, or the server-id sent by the client does not match
            the server's server-id.
            </entry>
            </row>

            <row>
              <entry>subnet[id].total-addresses</entry>
              <entry>integer</entry>
              <entry>The total number of addresses available for DHCPv4
              management. In other words, this is the sum of all addresses in
              all configured pools. This statistic changes only during
              configuration changes. Note it does not take into account any
              addresses that may be reserved due to host reservation. The
              <emphasis>id</emphasis> is the subnet-id of a given subnet. This
              statistic is exposed for each subnet separately. This statistic is
              reset during reconfiguration event.</entry>
            </row>
            <row>
              <entry>subnet[id].assigned-addresses</entry>
              <entry>integer</entry>
              <entry>This statistic shows the number of assigned addresses in a
              given subnet. It increases every time a new lease is
              allocated (as a result of receiving a DHCPREQUEST message) and is
              decreased every time a lease is released (a DHCPRELEASE message is
              received) or expires. The <emphasis>id</emphasis> is the subnet-id
              of the subnet. This statistic is exposed for each subnet
              separately. This statistic is reset during reconfiguration event.
              </entry>
            </row>
            <row>
              <entry>reclaimed-leases</entry>
              <entry>integer</entry>
              <entry>This statistic is the number of expired leases that have
              been reclaimed since server startup. It is incremented each time
              an expired lease is reclaimed and is reset when the server is
              reconfigured.
              </entry>
            </row>
            <row>
              <entry>subnet[id].reclaimed-leases</entry>
              <entry>integer</entry>
              <entry>This statistic is the number of expired leases associated
              with a given subnet (<emphasis>id</emphasis> is the subnet-id)
              that have been reclaimed since server startup. It is incremented
              each time an expired lease is reclaimed and is reset when the
              server is reconfigured.
              </entry>
            </row>
            <row>
            <entry>declined-addresses</entry>
            <entry>integer</entry>
            <entry>
              This statistic shows the number of IPv4 addresses that are
              currently declined, so counting the number of leases
              currently unavailable. Once a lease is recovered, this
              statistic will be decreased. Ideally, this statistic should be
              zero. If this statistic is non-zero (or worse increasing),
              a network administrator should investigate if there is
              a misbehaving device in his network. This is a global statistic
              that covers all subnets.
            </entry>
            </row>

            <row>
            <entry>subnet[id].declined-addresses</entry>
            <entry>integer</entry>
            <entry>
              This statistic shows the number of IPv4 addresses that are
              currently declined in a given subnet, so is a count of the
              number of leases currently unavailable. Once a lease is
              recovered, this statistic will be decreased. Ideally, this
              statistic should be zero. If this statistic is
              non-zero (or worse increasing), a network administrator should
              investigate if there is a misbehaving device in his network. The
              <emphasis>id</emphasis> is the subnet-id of a given subnet. This
              statistic is exposed for each subnet separately.
            </entry>
            </row>

            <row>
            <entry>reclaimed-declined-addresses</entry>
            <entry>integer</entry>
            <entry>
              This statistic shows the number of IPv4 addresses that were
              declined, but have now been recovered. Unlike
              declined-addresses, this statistic never decreases. It can be used
              as a long term indicator of how many actual valid Declines were
              processed and recovered from. This is a global statistic that
              covers all subnets.
            </entry>
            </row>

            <row>
            <entry>subnet[id].reclaimed-declined-addresses</entry>
            <entry>integer</entry>
            <entry>
              This statistic shows the number of IPv4 addresses that were
              declined, but have now been recovered. Unlike
              declined-addresses, this statistic never decreases. It can be used
              as a long term indicator of how many actual valid Declines were
              processed and recovered from. The
              <emphasis>id</emphasis> is the subnet-id of a given subnet. This
              statistic is exposed for each subnet separately.
            </entry>
            </row>

        </tbody>
        </tgroup>
        </table>
    </section>

    <section xml:id="dhcp4-ctrl-channel">
      <title>Management API for the DHCPv4 Server</title>
      <para>
        The management API allows the issuing of specific
        management commands, such as statistics retrieval, reconfiguration or shutdown.
        For more details, see <xref linkend="ctrl-channel"/>. Currently the only
        supported communication channel type is UNIX stream socket. By default there
        are no sockets open. To instruct Kea to open a socket, the following entry
        in the configuration file can be used:
<screen>
"Dhcp4": {
    "control-socket": {
        "socket-type": "unix",
        "socket-name": <userinput>"/path/to/the/unix/socket"</userinput>
    },

    "subnet4": [
        ...
    ],
    ...
}
</screen>
      </para>

      <para>
        The length of the path specified by the <command>socket-name</command>
        parameter is restricted by the maximum length for the unix socket name
        on your operating system, i.e. the size of the <command>sun_path</command>
        field in the <command>sockaddr_un</command> structure, decreased by 1.
        This value varies on different operating systems between 91 and 107
        characters. Typical values are 107 on Linux and 103 on FreeBSD.
      </para>

      <para>
        Communication over control channel is conducted using JSON structures.
        See the Control Channel section in the Kea Developer's Guide for more
        details.
      </para>

      <para>The DHCPv4 server supports the following operational commands:
        <itemizedlist>
            <listitem>build-report</listitem>
            <listitem>config-get</listitem>
            <listitem>config-reload</listitem>
            <listitem>config-set</listitem>
            <listitem>config-test</listitem>
            <listitem>config-write</listitem>
            <listitem>dhcp-disable</listitem>
            <listitem>dhcp-enable</listitem>
            <listitem>leases-reclaim</listitem>
            <listitem>list-commands</listitem>
            <listitem>shutdown</listitem>
            <listitem>version-get</listitem>
        </itemizedlist>
         as described in <xref linkend="commands-common"/>.  In addition,
         it supports the following statistics related commands:
        <itemizedlist>
            <listitem>statistic-get</listitem>
            <listitem>statistic-reset</listitem>
            <listitem>statistic-remove</listitem>
            <listitem>statistic-get-all</listitem>
            <listitem>statistic-reset-all</listitem>
            <listitem>statistic-remove-all</listitem>
        </itemizedlist>
        as described here <xref linkend="command-stats"/>.
      </para>

    </section>

    <section xml:id="dhcp4-std">
      <title>Supported DHCP Standards</title>
      <para>The following standards are currently supported:</para>
      <itemizedlist>
          <listitem>
            <simpara><emphasis>Dynamic Host Configuration Protocol</emphasis>,
            <link xmlns:xlink="http://www.w3.org/1999/xlink" xlink:href="http://tools.ietf.org/html/rfc2131">RFC 2131</link>:
            Supported messages are DHCPDISCOVER (1), DHCPOFFER (2),
            DHCPREQUEST (3), DHCPRELEASE (7), DHCPINFORM (8), DHCPACK (5), and
            DHCPNAK(6).</simpara>
          </listitem>
          <listitem>
            <simpara><emphasis>DHCP Options and BOOTP Vendor Extensions</emphasis>,
            <link xmlns:xlink="http://www.w3.org/1999/xlink" xlink:href="http://tools.ietf.org/html/rfc2132">RFC 2132</link>:
            Supported options are: PAD (0),
            END(255), Message Type(53), DHCP Server Identifier (54),
            Domain Name (15), DNS Servers (6), IP Address Lease Time
            (51), Subnet mask (1), and Routers (3).</simpara>
          </listitem>
          <listitem>
            <simpara><emphasis>DHCP Relay Agent Information Option</emphasis>,
            <link xmlns:xlink="http://www.w3.org/1999/xlink" xlink:href="http://tools.ietf.org/html/rfc3046">RFC 3046</link>:
            Relay Agent Information option is supported.</simpara>
          </listitem>
          <listitem>
            <simpara><emphasis>Vendor-Identifying Vendor Options for
            Dynamic Host Configuration Protocol version 4</emphasis>,
            <link xmlns:xlink="http://www.w3.org/1999/xlink" xlink:href="http://tools.ietf.org/html/rfc3925">RFC 3925</link>:
            Vendor-Identifying Vendor Class and Vendor-Identifying Vendor-Specific
            Information options are supported.</simpara>
          </listitem>
          <listitem>
            <simpara><emphasis>Client Identifier Option in DHCP Server Replies</emphasis>,
            <link xmlns:xlink="http://www.w3.org/1999/xlink" xlink:href="http://tools.ietf.org/html/rfc6842">RFC 6842</link>:
            Server by default sends back client-id option. That capability may be
            disabled. See <xref linkend="dhcp4-echo-client-id"/> for details.
            </simpara>
          </listitem>
      </itemizedlist>
    </section>

      <section id="dhcp4-user-contexts">
        <title>User contexts in IPv4</title>
        <para>
          Kea allows loading hook libraries that sometimes could benefit from
          additional parameters. If such a parameter is specific to the whole
          library, it is typically defined as a parameter for the hook library.
          However, sometimes there is a need to specify parameters that are
          different for each pool.
        </para>

        <para>
          User contexts can store arbitrary data as long as it is valid JSON
          syntax and its top level element is a map (i.e. the data must be
          enclosed in curly brackets). Some hook libraries may expect specific
          formatting, though.  Please consult specific hook library
          documentation for details.
        </para>

        <para>
          User contexts can be specified on either global scope,
          shared network, subnet, pool, client class, option data or
          definition level, and host reservation. One other useful
          usage is the ability to store comments or descriptions.
        </para>

        <para>
          Let's consider an imaginary case of devices that have color LED
          lights. Depending on their location, they should glow red, blue or
          green. It would be easy to write a hook library that would send
          specific values as maybe a vendor option. However, the server has to
          have some way to specify that value for each pool. This need is
          addressed by user contexts. In essence, any user data can specified
          in the user context as long as it is a valid JSON map. For example,
          the forementioned case of LED devices could be configured in the
          following way:

          <screen>
"Dhcp4": {
    "subnet4": [
        {
            "subnet": "192.0.2.0/24",
            "pools": [ {
                "pool": "192.0.2.10 - 192.0.2.20",
                // This is pool specific user context
                <userinput>"user-context": { "colour": "red" }</userinput>
            } ],

            // This is a subnet specific user context. You can put whatever type
            // of information you want as long as it is a valid JSON.
            <userinput>"user-context": {
                "comment": "network on the second floor",
                "last-modified": "2017-09-04 13:32",
                "description": "you can put here anything you like",
                "phones": [ "x1234", "x2345" ],
                "devices-registered": 42,
                "billing": false
            }</userinput>
        },
        ...
    ],
    ...
}</screen>
        </para>

        <para>
          It should be noted that Kea will not use that information, but will
          simply store and make it available to hook libraries. It is up to the
          hook library to extract that information and make use of it.
          The parser translates a "comment" entry into a user-context
          with the entry, this allows to attach a comment inside the
          configuration itself.
        </para>
        <para>
          For more background information, see <xref linkend="user-context"/>.
        </para>
    </section>

    <section xml:id="dhcp4-limit">
      <title>DHCPv4 Server Limitations</title>
      <para>These are the current limitations of the DHCPv4 server
      software. Most of them are reflections of the current stage of
      development and should be treated as <quote>not implemented
      yet</quote>, rather than actual limitations. However, some of them
      are implications of the design choices made. Those are clearly
      marked as such.</para>
      <itemizedlist>
          <listitem>
            <simpara>
              BOOTP (<link xmlns:xlink="http://www.w3.org/1999/xlink" xlink:href="http://tools.ietf.org/html/rfc951">RFC 951</link>)
              is not supported. This is a design choice: BOOTP support is not planned.
            </simpara>
          </listitem>
          <listitem>
            <simpara>On Linux and BSD system families the DHCP messages are sent
            and received over the raw sockets (using LPF and BPF) and all packet
            headers (including data link layer, IP and UDP headers) are created and
            parsed by Kea, rather than the system kernel. Currently, Kea can
            only parse the data link layer headers with a format adhering to
            IEEE 802.3 standard and assumes this data link layer header format
            for all interfaces. Hence, Kea will fail to work on interfaces
            which use different data link layer header formats (e.g. Infiniband).
            </simpara>
          </listitem>
          <listitem>
            <simpara>The DHCPv4 server does not  verify that
            assigned address is unused. According to <link xmlns:xlink="http://www.w3.org/1999/xlink" xlink:href="http://tools.ietf.org/html/rfc2131">RFC 2131</link>, the
            allocating server should verify that address is not used by
            sending ICMP echo request.</simpara>
          </listitem>
      </itemizedlist>
    </section>

    <section id="dhcp4-srv-examples">
      <title>Kea DHCPv4 server examples</title>

      <para>
        A collection of simple to use examples for DHCPv4 component of Kea is
        available with the sources. It is located in doc/examples/kea4
        directory. At the time of writing this text there were 15 examples,
        but the number is growing slowly with each release.
      </para>

    </section>

  </chapter><|MERGE_RESOLUTION|>--- conflicted
+++ resolved
@@ -640,19 +640,16 @@
   If there is no password to the account, set the password to the empty string
   "". (This is also the default.)</para>
 
-<<<<<<< HEAD
-  <para>For additional Cassandra specific parameters, see <xref
-  linkend="cassandra-database-configuration4"/>.</para>
-=======
   <para>The multiple storage extension uses a similar syntax: a configuration
   is placed into a "hosts-databases" list instead of into a "hosts-database"
   entry as in:
 <screen>
 "Dhcp4": { "hosts-databases": [ { <userinput>"type": "mysql"</userinput>, ... }, ... ], ... }
 </screen>
-
-   </para>
->>>>>>> 8f75c93e
+  </para>
+
+  <para>For additional Cassandra specific parameters, see <xref
+  linkend="cassandra-database-configuration4"/>.</para>
 
 </section>
 
